﻿<!DOCTYPE html>
<!--[if IE]><![endif]-->
<html>
  
  <head>
    <meta charset="utf-8">
    <meta http-equiv="X-UA-Compatible" content="IE=edge,chrome=1">
    <title>Class Script
   </title>
    <meta name="viewport" content="width=device-width">
    <meta name="title" content="Class Script
   ">
<<<<<<< HEAD
    <meta name="generator" content="docfx 2.56.6.0">
=======
    <meta name="generator" content="docfx 2.58.9.0">
>>>>>>> 3b594e91
    
    <link rel="shortcut icon" href="../images/favicon.ico">
    <link rel="stylesheet" href="../styles/docfx.vendor.css">
    <link rel="stylesheet" href="../styles/docfx.css">
    <link rel="stylesheet" href="../styles/main.css">
    <meta property="docfx:navrel" content="../toc">
    <meta property="docfx:tocrel" content="toc">
    
    
    
  </head>
  <body data-spy="scroll" data-target="#affix" data-offset="120">
    <div id="wrapper">
      <header>
        
        <nav id="autocollapse" class="navbar navbar-inverse ng-scope" role="navigation">
          <div class="container">
            <div class="navbar-header">
              <button type="button" class="navbar-toggle" data-toggle="collapse" data-target="#navbar">
                <span class="sr-only">Toggle navigation</span>
                <span class="icon-bar"></span>
                <span class="icon-bar"></span>
                <span class="icon-bar"></span>
              </button>
              
              <a class="navbar-brand" href="../index.html">
                <img id="logo" class="svg" src="../images/logo.png" alt="">
              </a>
            </div>
            <div class="collapse navbar-collapse" id="navbar">
              <form class="navbar-form navbar-right" role="search" id="search">
                <div class="form-group">
                  <input type="text" class="form-control" id="search-query" placeholder="Search" autocomplete="off">
                </div>
              </form>
                
                <ul class="nav level1 navbar-nav">
                      <li>
                          <a href="../tutorials/student.html" title="Tutorials">Tutorials</a>
                      </li>
                      <li>
                          <a href="../api/AutoCheck.Core.html" title="Api Documentation">Api Documentation</a>
                      </li>
                      <li>
                          <a href="https://github.com/FherStk/AutoCheck" title="Download">Download</a>
                      </li>
                      <li>
                          <a href="../credits/credits.html" title="Credits">Credits</a>
                      </li>
                </ul>    </div>
          </div>
        </nav>
        
        <div class="subnav navbar navbar-default">
          <div class="container hide-when-search" id="breadcrumb">
            <ul class="breadcrumb">
              <li></li>
            </ul>
          </div>
        </div>
      </header>
      <div role="main" class="container body-content hide-when-search">
        <div class="sidenav hide-when-search">
          <a class="btn toc-toggle collapse" data-toggle="collapse" href="#sidetoggle" aria-expanded="false" aria-controls="sidetoggle">Show / Hide Table of Contents</a>
          <div class="sidetoggle collapse" id="sidetoggle">
            <div>
              <div class="sidefilter">
                <form class="toc-filter">
                  <span class="glyphicon glyphicon-filter filter-icon"></span>
                  <input type="text" id="toc_filter_input" placeholder="Enter here to filter..." onkeypress="if(event.keyCode==13) {return false;}">
                </form>
              </div>
              <div class="sidetoc">
                <div class="toc" id="toc">
                  
                  <ul class="nav level1">
                    <li class="">
                      <span class="expand-stub"></span>
                      <a href="AutoCheck.Core.html" title="AutoCheck.Core" class="">AutoCheck.Core</a>
                        
                        <ul class="nav level2">
                          <li class="">
                            <a href="AutoCheck.Core.Output.html" title="Output" class="">Output</a>
                          </li>
                          <li class="">
<<<<<<< HEAD
                            <a href="AutoCheck.Core.Output.Content.html" title="Output.Content" class="">Output.Content</a>
                          </li>
                          <li class="">
                            <a href="AutoCheck.Core.Output.Log.html" title="Output.Log" class="">Output.Log</a>
                          </li>
                          <li class="">
                            <a href="AutoCheck.Core.Output.Space.html" title="Output.Space" class="">Output.Space</a>
                          </li>
                          <li class="">
=======
                            <a href="AutoCheck.Core.Output.Log.html" title="Output.Log" class="">Output.Log</a>
                          </li>
                          <li class="">
>>>>>>> 3b594e91
                            <a href="AutoCheck.Core.Output.Style.html" title="Output.Style" class="">Output.Style</a>
                          </li>
                          <li class="">
                            <a href="AutoCheck.Core.Output.Type.html" title="Output.Type" class="">Output.Type</a>
                          </li>
                          <li class="active">
                            <a href="AutoCheck.Core.Script.html" title="Script" class="active">Script</a>
                          </li>
                          <li class="">
                            <a href="AutoCheck.Core.Script.ExecutionModeType.html" title="Script.ExecutionModeType" class="">Script.ExecutionModeType</a>
                          </li>
                          <li class="">
                            <a href="AutoCheck.Core.Script.LogGeneratedEventArgs.html" title="Script.LogGeneratedEventArgs" class="">Script.LogGeneratedEventArgs</a>
                          </li>
                          <li class="">
                            <a href="AutoCheck.Core.Utils.html" title="Utils" class="">Utils</a>
                          </li>
                          <li class="">
                            <a href="AutoCheck.Core.Utils.OS.html" title="Utils.OS" class="">Utils.OS</a>
                          </li>
                        </ul>  </li>
                    <li class="">
                      <span class="expand-stub"></span>
                      <a href="AutoCheck.Connectors.html" title="AutoCheck.Core.Connectors" class="">AutoCheck.Core.Connectors</a>
                        
                        <ul class="nav level2">
                          <li class="">
                            <a href="AutoCheck.Core.Connectors.Atom.html" title="Atom" class="">Atom</a>
                          </li>
                          <li class="">
                            <a href="AutoCheck.Core.Connectors.Base.html" title="Base" class="">Base</a>
                          </li>
                          <li class="">
                            <a href="AutoCheck.Connectors.Css.html" title="Css" class="">Css</a>
                          </li>
                          <li class="">
                            <a href="AutoCheck.Connectors.Csv.html" title="Csv" class="">Csv</a>
                          </li>
                          <li class="">
                            <a href="AutoCheck.Connectors.CsvDocument.html" title="CsvDocument" class="">CsvDocument</a>
                          </li>
                          <li class="">
                            <a href="AutoCheck.Connectors.GDrive.html" title="GDrive" class="">GDrive</a>
                          </li>
                          <li class="">
                            <a href="AutoCheck.Connectors.Html.html" title="Html" class="">Html</a>
                          </li>
                          <li class="">
                            <a href="AutoCheck.Core.Connectors.Math.html" title="Math" class="">Math</a>
                          </li>
                          <li class="">
                            <a href="AutoCheck.Connectors.Odoo.html" title="Odoo" class="">Odoo</a>
                          </li>
                          <li class="">
                            <a href="AutoCheck.Core.Connectors.Operator.html" title="Operator" class="">Operator</a>
                          </li>
                          <li class="">
                            <a href="AutoCheck.Core.Connectors.PlainText.html" title="PlainText" class="">PlainText</a>
                          </li>
                          <li class="">
                            <a href="AutoCheck.Core.Connectors.PlainText.PlainTextDocument.html" title="PlainText.PlainTextDocument" class="">PlainText.PlainTextDocument</a>
                          </li>
                          <li class="">
                            <a href="AutoCheck.Connectors.Postgres.html" title="Postgres" class="">Postgres</a>
                          </li>
                          <li class="">
                            <a href="AutoCheck.Core.Connectors.Rss.html" title="Rss" class="">Rss</a>
                          </li>
                          <li class="">
                            <a href="AutoCheck.Core.Connectors.Shell.html" title="Shell" class="">Shell</a>
                          </li>
                          <li class="">
                            <a href="AutoCheck.Core.Connectors.Xml.html" title="Xml" class="">Xml</a>
                          </li>
                          <li class="">
                            <a href="AutoCheck.Core.Connectors.Xml.XmlNodeType.html" title="Xml.XmlNodeType" class="">Xml.XmlNodeType</a>
                          </li>
                          <li class="">
                            <a href="AutoCheck.Core.Connectors.Zip.html" title="Zip" class="">Zip</a>
                          </li>
                        </ul>  </li>
                    <li class="">
                      <span class="expand-stub"></span>
                      <a href="AutoCheck.CopyDetectors.html" title="AutoCheck.Core.CopyDetectors" class="">AutoCheck.Core.CopyDetectors</a>
                        
                        <ul class="nav level2">
                          <li class="">
                            <a href="AutoCheck.Core.CopyDetectors.Base.html" title="Base" class="">Base</a>
                          </li>
                          <li class="">
                            <a href="AutoCheck.CopyDetectors.Css.html" title="Css" class="">Css</a>
                          </li>
                          <li class="">
                            <a href="AutoCheck.CopyDetectors.Html.html" title="Html" class="">Html</a>
                          </li>
                          <li class="">
                            <a href="AutoCheck.CopyDetectors.PlainText.html" title="PlainText" class="">PlainText</a>
                          </li>
                          <li class="">
                            <a href="AutoCheck.CopyDetectors.SqlLog.html" title="SqlLog" class="">SqlLog</a>
                          </li>
                          <li class="">
                            <a href="AutoCheck.Core.CopyDetectors.Xml.html" title="Xml" class="">Xml</a>
                          </li>
                        </ul>  </li>
                    <li class="">
                      <span class="expand-stub"></span>
                      <a href="AutoCheck.Core.Exceptions.html" title="AutoCheck.Core.Exceptions" class="">AutoCheck.Core.Exceptions</a>
                        
                        <ul class="nav level2">
                          <li class="">
                            <a href="AutoCheck.Core.Exceptions.ArgumentInvalidException.html" title="ArgumentInvalidException" class="">ArgumentInvalidException</a>
                          </li>
                          <li class="">
                            <a href="AutoCheck.Core.Exceptions.ArgumentNotFoundException.html" title="ArgumentNotFoundException" class="">ArgumentNotFoundException</a>
                          </li>
                          <li class="">
                            <a href="AutoCheck.Core.Exceptions.ConnectionInvalidException.html" title="ConnectionInvalidException" class="">ConnectionInvalidException</a>
                          </li>
                          <li class="">
                            <a href="AutoCheck.Core.Exceptions.ConnectorInvalidException.html" title="ConnectorInvalidException" class="">ConnectorInvalidException</a>
                          </li>
                          <li class="">
                            <a href="AutoCheck.Core.Exceptions.ConnectorNotFoundException.html" title="ConnectorNotFoundException" class="">ConnectorNotFoundException</a>
                          </li>
                          <li class="">
                            <a href="AutoCheck.Core.Exceptions.DocumentInvalidException.html" title="DocumentInvalidException" class="">DocumentInvalidException</a>
                          </li>
                          <li class="">
                            <a href="AutoCheck.Core.Exceptions.DownloadFailedException.html" title="DownloadFailedException" class="">DownloadFailedException</a>
                          </li>
                          <li class="">
                            <a href="AutoCheck.Core.Exceptions.ItemNotFoundException.html" title="ItemNotFoundException" class="">ItemNotFoundException</a>
                          </li>
                          <li class="">
                            <a href="AutoCheck.Core.Exceptions.PorpertyNotFoundException.html" title="PorpertyNotFoundException" class="">PorpertyNotFoundException</a>
                          </li>
                          <li class="">
                            <a href="AutoCheck.Core.Exceptions.QueryInvalidException.html" title="QueryInvalidException" class="">QueryInvalidException</a>
                          </li>
                          <li class="">
                            <a href="AutoCheck.Core.Exceptions.RegexInvalidException.html" title="RegexInvalidException" class="">RegexInvalidException</a>
                          </li>
                          <li class="">
                            <a href="AutoCheck.Core.Exceptions.ResultMismatchException.html" title="ResultMismatchException" class="">ResultMismatchException</a>
                          </li>
                          <li class="">
                            <a href="AutoCheck.Core.Exceptions.StyleInvalidException.html" title="StyleInvalidException" class="">StyleInvalidException</a>
                          </li>
                          <li class="">
                            <a href="AutoCheck.Core.Exceptions.StyleNotAppliedException.html" title="StyleNotAppliedException" class="">StyleNotAppliedException</a>
                          </li>
                          <li class="">
                            <a href="AutoCheck.Core.Exceptions.StyleNotFoundException.html" title="StyleNotFoundException" class="">StyleNotFoundException</a>
                          </li>
                          <li class="">
                            <a href="AutoCheck.Core.Exceptions.TableInconsistencyException.html" title="TableInconsistencyException" class="">TableInconsistencyException</a>
                          </li>
                          <li class="">
                            <a href="AutoCheck.Core.Exceptions.VariableInvalidException.html" title="VariableInvalidException" class="">VariableInvalidException</a>
                          </li>
                          <li class="">
                            <a href="AutoCheck.Core.Exceptions.VariableNotFoundException.html" title="VariableNotFoundException" class="">VariableNotFoundException</a>
                          </li>
                        </ul>  </li>
                  </ul>        </div>
              </div>
            </div>
          </div>
        </div>
        <div class="article row grid-right">
          <div class="col-md-10">
            <article class="content wrap" id="_content" data-uid="AutoCheck.Core.Script">
  
  
  <h1 id="AutoCheck_Core_Script" data-uid="AutoCheck.Core.Script" class="text-break">Class Script
  </h1>
  <div class="markdown level0 summary"></div>
  <div class="markdown level0 conceptual"></div>
  <div class="inheritance">
    <h5>Inheritance</h5>
    <div class="level0"><span class="xref">System.Object</span></div>
    <div class="level1"><span class="xref">Script</span></div>
  </div>
<<<<<<< HEAD
  <div class="inheritedMembers">
    <h5>Inherited Members</h5>
    <div>
      <span class="xref">System.Object.Equals(System.Object)</span>
    </div>
    <div>
      <span class="xref">System.Object.Equals(System.Object, System.Object)</span>
    </div>
    <div>
      <span class="xref">System.Object.GetHashCode()</span>
    </div>
    <div>
      <span class="xref">System.Object.GetType()</span>
    </div>
    <div>
      <span class="xref">System.Object.MemberwiseClone()</span>
    </div>
    <div>
      <span class="xref">System.Object.ReferenceEquals(System.Object, System.Object)</span>
    </div>
    <div>
      <span class="xref">System.Object.ToString()</span>
    </div>
  </div>
=======
>>>>>>> 3b594e91
  <h6><strong>Namespace</strong>: <a class="xref" href="AutoCheck.Core.html">AutoCheck.Core</a></h6>
  <h6><strong>Assembly</strong>: AutoCheck.Core.dll</h6>
  <h5 id="AutoCheck_Core_Script_syntax">Syntax</h5>
  <div class="codewrapper">
<<<<<<< HEAD
    <pre><code class="lang-csharp hljs">public class Script</code></pre>
=======
    <pre><code class="lang-csharp hljs">public class Script : object</code></pre>
>>>>>>> 3b594e91
  </div>
  <h3 id="constructors">Constructors
  </h3>
  <span class="small pull-right mobile-hide">
    <span class="divider">|</span>
    <a href="https://github.com/FherStk/AutoCheck/new/master/apiSpec/new?filename=AutoCheck_Core_Script__ctor_System_String_.md&amp;value=---%0Auid%3A%20AutoCheck.Core.Script.%23ctor(System.String)%0Asummary%3A%20'*You%20can%20override%20summary%20for%20the%20API%20here%20using%20*MARKDOWN*%20syntax'%0A---%0A%0A*Please%20type%20below%20more%20information%20about%20this%20API%3A*%0A%0A">Improve this Doc</a>
  </span>
  <span class="small pull-right mobile-hide">
<<<<<<< HEAD
    <a href="https://github.com/FherStk/AutoCheck/blob/v2.10.0/core/main/Script.cs/#L578">View Source</a>
  </span>
  <a id="AutoCheck_Core_Script__ctor_" data-uid="AutoCheck.Core.Script.#ctor*"></a>
  <h4 id="AutoCheck_Core_Script__ctor_System_String_" data-uid="AutoCheck.Core.Script.#ctor(System.String)">Script(String)</h4>
=======
    <a href="https://github.com/FherStk/AutoCheck/blob/v2.12.2/core/main/Script.cs/#L636">View Source</a>
  </span>
  <a id="AutoCheck_Core_Script__ctor_" data-uid="AutoCheck.Core.Script.#ctor*"></a>
  <h4 id="AutoCheck_Core_Script__ctor_System_String_" data-uid="AutoCheck.Core.Script.#ctor(System.String)">Script(String)</h4>
  <div class="markdown level1 summary"></div>
  <div class="markdown level1 conceptual"></div>
  <h5 class="decalaration">Declaration</h5>
  <div class="codewrapper">
    <pre><code class="lang-csharp hljs">public Script(string path)</code></pre>
  </div>
  <h5 class="parameters">Parameters</h5>
  <table class="table table-bordered table-striped table-condensed">
    <thead>
      <tr>
        <th>Type</th>
        <th>Name</th>
        <th>Description</th>
      </tr>
    </thead>
    <tbody>
      <tr>
        <td><span class="xref">System.String</span></td>
        <td><span class="parametername">path</span></td>
        <td></td>
      </tr>
    </tbody>
  </table>
  <span class="small pull-right mobile-hide">
    <span class="divider">|</span>
    <a href="https://github.com/FherStk/AutoCheck/new/master/apiSpec/new?filename=AutoCheck_Core_Script__ctor_System_String_EventHandler_AutoCheck_Core_Script_LogGeneratedEventArgs__.md&amp;value=---%0Auid%3A%20AutoCheck.Core.Script.%23ctor(System.String%2CEventHandler%7BAutoCheck.Core.Script.LogGeneratedEventArgs%7D)%0Asummary%3A%20'*You%20can%20override%20summary%20for%20the%20API%20here%20using%20*MARKDOWN*%20syntax'%0A---%0A%0A*Please%20type%20below%20more%20information%20about%20this%20API%3A*%0A%0A">Improve this Doc</a>
  </span>
  <span class="small pull-right mobile-hide">
    <a href="https://github.com/FherStk/AutoCheck/blob/v2.12.2/core/main/Script.cs/#L643">View Source</a>
  </span>
  <a id="AutoCheck_Core_Script__ctor_" data-uid="AutoCheck.Core.Script.#ctor*"></a>
  <h4 id="AutoCheck_Core_Script__ctor_System_String_EventHandler_AutoCheck_Core_Script_LogGeneratedEventArgs__" data-uid="AutoCheck.Core.Script.#ctor(System.String,EventHandler{AutoCheck.Core.Script.LogGeneratedEventArgs})">Script(String, EventHandler&lt;Script.LogGeneratedEventArgs&gt;)</h4>
  <div class="markdown level1 summary"></div>
  <div class="markdown level1 conceptual"></div>
  <h5 class="decalaration">Declaration</h5>
  <div class="codewrapper">
    <pre><code class="lang-csharp hljs">public Script(string path, EventHandler&lt;Script.LogGeneratedEventArgs&gt; onLogGenerated)</code></pre>
  </div>
  <h5 class="parameters">Parameters</h5>
  <table class="table table-bordered table-striped table-condensed">
    <thead>
      <tr>
        <th>Type</th>
        <th>Name</th>
        <th>Description</th>
      </tr>
    </thead>
    <tbody>
      <tr>
        <td><span class="xref">System.String</span></td>
        <td><span class="parametername">path</span></td>
        <td></td>
      </tr>
      <tr>
        <td><span class="xref">EventHandler</span>&lt;<a class="xref" href="AutoCheck.Core.Script.LogGeneratedEventArgs.html">Script.LogGeneratedEventArgs</a>&gt;</td>
        <td><span class="parametername">onLogGenerated</span></td>
        <td></td>
      </tr>
    </tbody>
  </table>
  <span class="small pull-right mobile-hide">
    <span class="divider">|</span>
    <a href="https://github.com/FherStk/AutoCheck/new/master/apiSpec/new?filename=AutoCheck_Core_Script__ctor_System_String_EventHandler_AutoCheck_Core_Script_LogGeneratedEventArgs__EventHandler_AutoCheck_Core_Script_LogGeneratedEventArgs__EventHandler_AutoCheck_Core_Script_LogGeneratedEventArgs__EventHandler_AutoCheck_Core_Script_LogGeneratedEventArgs__.md&amp;value=---%0Auid%3A%20AutoCheck.Core.Script.%23ctor(System.String%2CEventHandler%7BAutoCheck.Core.Script.LogGeneratedEventArgs%7D%2CEventHandler%7BAutoCheck.Core.Script.LogGeneratedEventArgs%7D%2CEventHandler%7BAutoCheck.Core.Script.LogGeneratedEventArgs%7D%2CEventHandler%7BAutoCheck.Core.Script.LogGeneratedEventArgs%7D)%0Asummary%3A%20'*You%20can%20override%20summary%20for%20the%20API%20here%20using%20*MARKDOWN*%20syntax'%0A---%0A%0A*Please%20type%20below%20more%20information%20about%20this%20API%3A*%0A%0A">Improve this Doc</a>
  </span>
  <span class="small pull-right mobile-hide">
    <a href="https://github.com/FherStk/AutoCheck/blob/v2.12.2/core/main/Script.cs/#L654">View Source</a>
  </span>
  <a id="AutoCheck_Core_Script__ctor_" data-uid="AutoCheck.Core.Script.#ctor*"></a>
  <h4 id="AutoCheck_Core_Script__ctor_System_String_EventHandler_AutoCheck_Core_Script_LogGeneratedEventArgs__EventHandler_AutoCheck_Core_Script_LogGeneratedEventArgs__EventHandler_AutoCheck_Core_Script_LogGeneratedEventArgs__EventHandler_AutoCheck_Core_Script_LogGeneratedEventArgs__" data-uid="AutoCheck.Core.Script.#ctor(System.String,EventHandler{AutoCheck.Core.Script.LogGeneratedEventArgs},EventHandler{AutoCheck.Core.Script.LogGeneratedEventArgs},EventHandler{AutoCheck.Core.Script.LogGeneratedEventArgs},EventHandler{AutoCheck.Core.Script.LogGeneratedEventArgs})">Script(String, EventHandler&lt;Script.LogGeneratedEventArgs&gt;, EventHandler&lt;Script.LogGeneratedEventArgs&gt;, EventHandler&lt;Script.LogGeneratedEventArgs&gt;, EventHandler&lt;Script.LogGeneratedEventArgs&gt;)</h4>
>>>>>>> 3b594e91
  <div class="markdown level1 summary"><p>Creates a new script instance using the given script file.</p>
</div>
  <div class="markdown level1 conceptual"></div>
  <h5 class="decalaration">Declaration</h5>
  <div class="codewrapper">
<<<<<<< HEAD
    <pre><code class="lang-csharp hljs">public Script(string path)</code></pre>
=======
    <pre><code class="lang-csharp hljs">public Script(string path, EventHandler&lt;Script.LogGeneratedEventArgs&gt; onHeaderCompleted, EventHandler&lt;Script.LogGeneratedEventArgs&gt; onSetupCompleted, EventHandler&lt;Script.LogGeneratedEventArgs&gt; onScriptCompleted, EventHandler&lt;Script.LogGeneratedEventArgs&gt; onTeardwonCompleted)</code></pre>
>>>>>>> 3b594e91
  </div>
  <h5 class="parameters">Parameters</h5>
  <table class="table table-bordered table-striped table-condensed">
    <thead>
      <tr>
        <th>Type</th>
        <th>Name</th>
        <th>Description</th>
      </tr>
    </thead>
    <tbody>
      <tr>
        <td><span class="xref">System.String</span></td>
        <td><span class="parametername">path</span></td>
        <td><p>Path to the script file (yaml).</p>
</td>
      </tr>
<<<<<<< HEAD
    </tbody>
  </table>
  <span class="small pull-right mobile-hide">
    <span class="divider">|</span>
    <a href="https://github.com/FherStk/AutoCheck/new/master/apiSpec/new?filename=AutoCheck_Core_Script__ctor_System_String_System_EventHandler_AutoCheck_Core_Script_LogGeneratedEventArgs__.md&amp;value=---%0Auid%3A%20AutoCheck.Core.Script.%23ctor(System.String%2CSystem.EventHandler%7BAutoCheck.Core.Script.LogGeneratedEventArgs%7D)%0Asummary%3A%20'*You%20can%20override%20summary%20for%20the%20API%20here%20using%20*MARKDOWN*%20syntax'%0A---%0A%0A*Please%20type%20below%20more%20information%20about%20this%20API%3A*%0A%0A">Improve this Doc</a>
  </span>
  <span class="small pull-right mobile-hide">
    <a href="https://github.com/FherStk/AutoCheck/blob/v2.10.0/core/main/Script.cs/#L585">View Source</a>
  </span>
  <a id="AutoCheck_Core_Script__ctor_" data-uid="AutoCheck.Core.Script.#ctor*"></a>
  <h4 id="AutoCheck_Core_Script__ctor_System_String_System_EventHandler_AutoCheck_Core_Script_LogGeneratedEventArgs__" data-uid="AutoCheck.Core.Script.#ctor(System.String,System.EventHandler{AutoCheck.Core.Script.LogGeneratedEventArgs})">Script(String, EventHandler&lt;Script.LogGeneratedEventArgs&gt;)</h4>
  <div class="markdown level1 summary"></div>
  <div class="markdown level1 conceptual"></div>
  <h5 class="decalaration">Declaration</h5>
  <div class="codewrapper">
    <pre><code class="lang-csharp hljs">public Script(string path, EventHandler&lt;Script.LogGeneratedEventArgs&gt; onLogGenerated)</code></pre>
  </div>
  <h5 class="parameters">Parameters</h5>
  <table class="table table-bordered table-striped table-condensed">
    <thead>
      <tr>
        <th>Type</th>
        <th>Name</th>
        <th>Description</th>
      </tr>
    </thead>
    <tbody>
      <tr>
        <td><span class="xref">System.String</span></td>
        <td><span class="parametername">path</span></td>
        <td></td>
      </tr>
      <tr>
        <td><span class="xref">System.EventHandler</span>&lt;<a class="xref" href="AutoCheck.Core.Script.LogGeneratedEventArgs.html">Script.LogGeneratedEventArgs</a>&gt;</td>
        <td><span class="parametername">onLogGenerated</span></td>
        <td></td>
      </tr>
    </tbody>
  </table>
  <span class="small pull-right mobile-hide">
    <span class="divider">|</span>
    <a href="https://github.com/FherStk/AutoCheck/new/master/apiSpec/new?filename=AutoCheck_Core_Script__ctor_System_String_System_EventHandler_AutoCheck_Core_Script_LogGeneratedEventArgs__System_EventHandler_AutoCheck_Core_Script_LogGeneratedEventArgs__System_EventHandler_AutoCheck_Core_Script_LogGeneratedEventArgs__System_EventHandler_AutoCheck_Core_Script_LogGeneratedEventArgs__.md&amp;value=---%0Auid%3A%20AutoCheck.Core.Script.%23ctor(System.String%2CSystem.EventHandler%7BAutoCheck.Core.Script.LogGeneratedEventArgs%7D%2CSystem.EventHandler%7BAutoCheck.Core.Script.LogGeneratedEventArgs%7D%2CSystem.EventHandler%7BAutoCheck.Core.Script.LogGeneratedEventArgs%7D%2CSystem.EventHandler%7BAutoCheck.Core.Script.LogGeneratedEventArgs%7D)%0Asummary%3A%20'*You%20can%20override%20summary%20for%20the%20API%20here%20using%20*MARKDOWN*%20syntax'%0A---%0A%0A*Please%20type%20below%20more%20information%20about%20this%20API%3A*%0A%0A">Improve this Doc</a>
  </span>
  <span class="small pull-right mobile-hide">
    <a href="https://github.com/FherStk/AutoCheck/blob/v2.10.0/core/main/Script.cs/#L596">View Source</a>
  </span>
  <a id="AutoCheck_Core_Script__ctor_" data-uid="AutoCheck.Core.Script.#ctor*"></a>
  <h4 id="AutoCheck_Core_Script__ctor_System_String_System_EventHandler_AutoCheck_Core_Script_LogGeneratedEventArgs__System_EventHandler_AutoCheck_Core_Script_LogGeneratedEventArgs__System_EventHandler_AutoCheck_Core_Script_LogGeneratedEventArgs__System_EventHandler_AutoCheck_Core_Script_LogGeneratedEventArgs__" data-uid="AutoCheck.Core.Script.#ctor(System.String,System.EventHandler{AutoCheck.Core.Script.LogGeneratedEventArgs},System.EventHandler{AutoCheck.Core.Script.LogGeneratedEventArgs},System.EventHandler{AutoCheck.Core.Script.LogGeneratedEventArgs},System.EventHandler{AutoCheck.Core.Script.LogGeneratedEventArgs})">Script(String, EventHandler&lt;Script.LogGeneratedEventArgs&gt;, EventHandler&lt;Script.LogGeneratedEventArgs&gt;, EventHandler&lt;Script.LogGeneratedEventArgs&gt;, EventHandler&lt;Script.LogGeneratedEventArgs&gt;)</h4>
  <div class="markdown level1 summary"><p>Creates a new script instance using the given script file.</p>
</div>
  <div class="markdown level1 conceptual"></div>
  <h5 class="decalaration">Declaration</h5>
  <div class="codewrapper">
    <pre><code class="lang-csharp hljs">public Script(string path, EventHandler&lt;Script.LogGeneratedEventArgs&gt; onHeaderCompleted, EventHandler&lt;Script.LogGeneratedEventArgs&gt; onSetupCompleted, EventHandler&lt;Script.LogGeneratedEventArgs&gt; onScriptCompleted, EventHandler&lt;Script.LogGeneratedEventArgs&gt; onTeardwonCompleted)</code></pre>
  </div>
  <h5 class="parameters">Parameters</h5>
  <table class="table table-bordered table-striped table-condensed">
    <thead>
      <tr>
        <th>Type</th>
        <th>Name</th>
        <th>Description</th>
      </tr>
    </thead>
    <tbody>
      <tr>
        <td><span class="xref">System.String</span></td>
        <td><span class="parametername">path</span></td>
        <td><p>Path to the script file (yaml).</p>
</td>
      </tr>
      <tr>
        <td><span class="xref">System.EventHandler</span>&lt;<a class="xref" href="AutoCheck.Core.Script.LogGeneratedEventArgs.html">Script.LogGeneratedEventArgs</a>&gt;</td>
=======
      <tr>
        <td><span class="xref">EventHandler</span>&lt;<a class="xref" href="AutoCheck.Core.Script.LogGeneratedEventArgs.html">Script.LogGeneratedEventArgs</a>&gt;</td>
>>>>>>> 3b594e91
        <td><span class="parametername">onHeaderCompleted</span></td>
        <td><p>This event will be raised once the script has been loaded (before the setup execution).</p>
</td>
      </tr>
      <tr>
<<<<<<< HEAD
        <td><span class="xref">System.EventHandler</span>&lt;<a class="xref" href="AutoCheck.Core.Script.LogGeneratedEventArgs.html">Script.LogGeneratedEventArgs</a>&gt;</td>
=======
        <td><span class="xref">EventHandler</span>&lt;<a class="xref" href="AutoCheck.Core.Script.LogGeneratedEventArgs.html">Script.LogGeneratedEventArgs</a>&gt;</td>
>>>>>>> 3b594e91
        <td><span class="parametername">onSetupCompleted</span></td>
        <td><p>This event will be raised once the setup has been completed (before any script execution).</p>
</td>
      </tr>
      <tr>
<<<<<<< HEAD
        <td><span class="xref">System.EventHandler</span>&lt;<a class="xref" href="AutoCheck.Core.Script.LogGeneratedEventArgs.html">Script.LogGeneratedEventArgs</a>&gt;</td>
=======
        <td><span class="xref">EventHandler</span>&lt;<a class="xref" href="AutoCheck.Core.Script.LogGeneratedEventArgs.html">Script.LogGeneratedEventArgs</a>&gt;</td>
>>>>>>> 3b594e91
        <td><span class="parametername">onScriptCompleted</span></td>
        <td><p>This event will be raised once the script has been completed (after the post execution).</p>
</td>
      </tr>
      <tr>
<<<<<<< HEAD
        <td><span class="xref">System.EventHandler</span>&lt;<a class="xref" href="AutoCheck.Core.Script.LogGeneratedEventArgs.html">Script.LogGeneratedEventArgs</a>&gt;</td>
=======
        <td><span class="xref">EventHandler</span>&lt;<a class="xref" href="AutoCheck.Core.Script.LogGeneratedEventArgs.html">Script.LogGeneratedEventArgs</a>&gt;</td>
>>>>>>> 3b594e91
        <td><span class="parametername">onTeardwonCompleted</span></td>
        <td><p>This event will be raised once the teardown has been completed (after all scripts execution).</p>
</td>
      </tr>
    </tbody>
  </table>
  <h3 id="properties">Properties
  </h3>
  <span class="small pull-right mobile-hide">
    <span class="divider">|</span>
    <a href="https://github.com/FherStk/AutoCheck/new/master/apiSpec/new?filename=AutoCheck_Core_Script_AppFolderName.md&amp;value=---%0Auid%3A%20AutoCheck.Core.Script.AppFolderName%0Asummary%3A%20'*You%20can%20override%20summary%20for%20the%20API%20here%20using%20*MARKDOWN*%20syntax'%0A---%0A%0A*Please%20type%20below%20more%20information%20about%20this%20API%3A*%0A%0A">Improve this Doc</a>
  </span>
  <span class="small pull-right mobile-hide">
<<<<<<< HEAD
    <a href="https://github.com/FherStk/AutoCheck/blob/v2.10.0/core/main/Script.cs/#L164">View Source</a>
=======
    <a href="https://github.com/FherStk/AutoCheck/blob/v2.12.2/core/main/Script.cs/#L166">View Source</a>
>>>>>>> 3b594e91
  </span>
  <a id="AutoCheck_Core_Script_AppFolderName_" data-uid="AutoCheck.Core.Script.AppFolderName*"></a>
  <h4 id="AutoCheck_Core_Script_AppFolderName" data-uid="AutoCheck.Core.Script.AppFolderName">AppFolderName</h4>
  <div class="markdown level1 summary"><p>The root app execution folder name.</p>
</div>
  <div class="markdown level1 conceptual"></div>
  <h5 class="decalaration">Declaration</h5>
  <div class="codewrapper">
    <pre><code class="lang-csharp hljs">protected string AppFolderName { get; }</code></pre>
  </div>
  <h5 class="propertyValue">Property Value</h5>
  <table class="table table-bordered table-striped table-condensed">
    <thead>
      <tr>
        <th>Type</th>
        <th>Description</th>
      </tr>
    </thead>
    <tbody>
      <tr>
        <td><span class="xref">System.String</span></td>
        <td></td>
      </tr>
    </tbody>
  </table>
  <span class="small pull-right mobile-hide">
    <span class="divider">|</span>
    <a href="https://github.com/FherStk/AutoCheck/new/master/apiSpec/new?filename=AutoCheck_Core_Script_AppFolderPath.md&amp;value=---%0Auid%3A%20AutoCheck.Core.Script.AppFolderPath%0Asummary%3A%20'*You%20can%20override%20summary%20for%20the%20API%20here%20using%20*MARKDOWN*%20syntax'%0A---%0A%0A*Please%20type%20below%20more%20information%20about%20this%20API%3A*%0A%0A">Improve this Doc</a>
  </span>
  <span class="small pull-right mobile-hide">
<<<<<<< HEAD
    <a href="https://github.com/FherStk/AutoCheck/blob/v2.10.0/core/main/Script.cs/#L143">View Source</a>
=======
    <a href="https://github.com/FherStk/AutoCheck/blob/v2.12.2/core/main/Script.cs/#L145">View Source</a>
>>>>>>> 3b594e91
  </span>
  <a id="AutoCheck_Core_Script_AppFolderPath_" data-uid="AutoCheck.Core.Script.AppFolderPath*"></a>
  <h4 id="AutoCheck_Core_Script_AppFolderPath" data-uid="AutoCheck.Core.Script.AppFolderPath">AppFolderPath</h4>
  <div class="markdown level1 summary"><p>The root app execution folder path.</p>
</div>
  <div class="markdown level1 conceptual"></div>
  <h5 class="decalaration">Declaration</h5>
  <div class="codewrapper">
    <pre><code class="lang-csharp hljs">protected string AppFolderPath { get; }</code></pre>
  </div>
  <h5 class="propertyValue">Property Value</h5>
  <table class="table table-bordered table-striped table-condensed">
    <thead>
      <tr>
        <th>Type</th>
        <th>Description</th>
      </tr>
    </thead>
    <tbody>
      <tr>
        <td><span class="xref">System.String</span></td>
        <td></td>
      </tr>
    </tbody>
  </table>
  <span class="small pull-right mobile-hide">
    <span class="divider">|</span>
    <a href="https://github.com/FherStk/AutoCheck/new/master/apiSpec/new?filename=AutoCheck_Core_Script_BatchCaption.md&amp;value=---%0Auid%3A%20AutoCheck.Core.Script.BatchCaption%0Asummary%3A%20'*You%20can%20override%20summary%20for%20the%20API%20here%20using%20*MARKDOWN*%20syntax'%0A---%0A%0A*Please%20type%20below%20more%20information%20about%20this%20API%3A*%0A%0A">Improve this Doc</a>
  </span>
  <span class="small pull-right mobile-hide">
<<<<<<< HEAD
    <a href="https://github.com/FherStk/AutoCheck/blob/v2.10.0/core/main/Script.cs/#L130">View Source</a>
=======
    <a href="https://github.com/FherStk/AutoCheck/blob/v2.12.2/core/main/Script.cs/#L132">View Source</a>
>>>>>>> 3b594e91
  </span>
  <a id="AutoCheck_Core_Script_BatchCaption_" data-uid="AutoCheck.Core.Script.BatchCaption*"></a>
  <h4 id="AutoCheck_Core_Script_BatchCaption" data-uid="AutoCheck.Core.Script.BatchCaption">BatchCaption</h4>
  <div class="markdown level1 summary"><p>The current script caption defined within the YAML file.</p>
</div>
  <div class="markdown level1 conceptual"></div>
  <h5 class="decalaration">Declaration</h5>
  <div class="codewrapper">
    <pre><code class="lang-csharp hljs">protected string BatchCaption { get; }</code></pre>
  </div>
  <h5 class="propertyValue">Property Value</h5>
  <table class="table table-bordered table-striped table-condensed">
    <thead>
      <tr>
        <th>Type</th>
        <th>Description</th>
      </tr>
    </thead>
    <tbody>
      <tr>
        <td><span class="xref">System.String</span></td>
        <td></td>
      </tr>
    </tbody>
  </table>
  <span class="small pull-right mobile-hide">
    <span class="divider">|</span>
<<<<<<< HEAD
    <a href="https://github.com/FherStk/AutoCheck/new/master/apiSpec/new?filename=AutoCheck_Core_Script_CurrentFileName.md&amp;value=---%0Auid%3A%20AutoCheck.Core.Script.CurrentFileName%0Asummary%3A%20'*You%20can%20override%20summary%20for%20the%20API%20here%20using%20*MARKDOWN*%20syntax'%0A---%0A%0A*Please%20type%20below%20more%20information%20about%20this%20API%3A*%0A%0A">Improve this Doc</a>
  </span>
  <span class="small pull-right mobile-hide">
    <a href="https://github.com/FherStk/AutoCheck/blob/v2.10.0/core/main/Script.cs/#L297">View Source</a>
=======
    <a href="https://github.com/FherStk/AutoCheck/new/master/apiSpec/new?filename=AutoCheck_Core_Script_Concurrent.md&amp;value=---%0Auid%3A%20AutoCheck.Core.Script.Concurrent%0Asummary%3A%20'*You%20can%20override%20summary%20for%20the%20API%20here%20using%20*MARKDOWN*%20syntax'%0A---%0A%0A*Please%20type%20below%20more%20information%20about%20this%20API%3A*%0A%0A">Improve this Doc</a>
  </span>
  <span class="small pull-right mobile-hide">
    <a href="https://github.com/FherStk/AutoCheck/blob/v2.12.2/core/main/Script.cs/#L528">View Source</a>
  </span>
  <a id="AutoCheck_Core_Script_Concurrent_" data-uid="AutoCheck.Core.Script.Concurrent*"></a>
  <h4 id="AutoCheck_Core_Script_Concurrent" data-uid="AutoCheck.Core.Script.Concurrent">Concurrent</h4>
  <div class="markdown level1 summary"><p>Batch mode only: maximum concurrent script execution (0 = MAX).</p>
</div>
  <div class="markdown level1 conceptual"></div>
  <h5 class="decalaration">Declaration</h5>
  <div class="codewrapper">
    <pre><code class="lang-csharp hljs">protected int Concurrent { get; }</code></pre>
  </div>
  <h5 class="propertyValue">Property Value</h5>
  <table class="table table-bordered table-striped table-condensed">
    <thead>
      <tr>
        <th>Type</th>
        <th>Description</th>
      </tr>
    </thead>
    <tbody>
      <tr>
        <td><span class="xref">System.Int32</span></td>
        <td></td>
      </tr>
    </tbody>
  </table>
  <span class="small pull-right mobile-hide">
    <span class="divider">|</span>
    <a href="https://github.com/FherStk/AutoCheck/new/master/apiSpec/new?filename=AutoCheck_Core_Script_CurrentFileName.md&amp;value=---%0Auid%3A%20AutoCheck.Core.Script.CurrentFileName%0Asummary%3A%20'*You%20can%20override%20summary%20for%20the%20API%20here%20using%20*MARKDOWN*%20syntax'%0A---%0A%0A*Please%20type%20below%20more%20information%20about%20this%20API%3A*%0A%0A">Improve this Doc</a>
  </span>
  <span class="small pull-right mobile-hide">
    <a href="https://github.com/FherStk/AutoCheck/blob/v2.12.2/core/main/Script.cs/#L299">View Source</a>
>>>>>>> 3b594e91
  </span>
  <a id="AutoCheck_Core_Script_CurrentFileName_" data-uid="AutoCheck.Core.Script.CurrentFileName*"></a>
  <h4 id="AutoCheck_Core_Script_CurrentFileName" data-uid="AutoCheck.Core.Script.CurrentFileName">CurrentFileName</h4>
  <div class="markdown level1 summary"><p>The current file name where the script is targeting right now (local or remote); can change during the execution for batch-typed.</p>
</div>
  <div class="markdown level1 conceptual"></div>
  <h5 class="decalaration">Declaration</h5>
  <div class="codewrapper">
    <pre><code class="lang-csharp hljs">protected string CurrentFileName { get; }</code></pre>
  </div>
  <h5 class="propertyValue">Property Value</h5>
  <table class="table table-bordered table-striped table-condensed">
    <thead>
      <tr>
        <th>Type</th>
        <th>Description</th>
      </tr>
    </thead>
    <tbody>
      <tr>
        <td><span class="xref">System.String</span></td>
        <td></td>
      </tr>
    </tbody>
  </table>
  <span class="small pull-right mobile-hide">
    <span class="divider">|</span>
    <a href="https://github.com/FherStk/AutoCheck/new/master/apiSpec/new?filename=AutoCheck_Core_Script_CurrentFilePath.md&amp;value=---%0Auid%3A%20AutoCheck.Core.Script.CurrentFilePath%0Asummary%3A%20'*You%20can%20override%20summary%20for%20the%20API%20here%20using%20*MARKDOWN*%20syntax'%0A---%0A%0A*Please%20type%20below%20more%20information%20about%20this%20API%3A*%0A%0A">Improve this Doc</a>
  </span>
  <span class="small pull-right mobile-hide">
<<<<<<< HEAD
    <a href="https://github.com/FherStk/AutoCheck/blob/v2.10.0/core/main/Script.cs/#L279">View Source</a>
=======
    <a href="https://github.com/FherStk/AutoCheck/blob/v2.12.2/core/main/Script.cs/#L281">View Source</a>
>>>>>>> 3b594e91
  </span>
  <a id="AutoCheck_Core_Script_CurrentFilePath_" data-uid="AutoCheck.Core.Script.CurrentFilePath*"></a>
  <h4 id="AutoCheck_Core_Script_CurrentFilePath" data-uid="AutoCheck.Core.Script.CurrentFilePath">CurrentFilePath</h4>
  <div class="markdown level1 summary"><p>The current file path where the script is targeting right now (local or remote); can change during the execution for batch-typed.</p>
</div>
  <div class="markdown level1 conceptual"></div>
  <h5 class="decalaration">Declaration</h5>
  <div class="codewrapper">
    <pre><code class="lang-csharp hljs">protected string CurrentFilePath { get; }</code></pre>
  </div>
  <h5 class="propertyValue">Property Value</h5>
  <table class="table table-bordered table-striped table-condensed">
    <thead>
      <tr>
        <th>Type</th>
        <th>Description</th>
      </tr>
    </thead>
    <tbody>
      <tr>
        <td><span class="xref">System.String</span></td>
        <td></td>
      </tr>
    </tbody>
  </table>
  <span class="small pull-right mobile-hide">
    <span class="divider">|</span>
    <a href="https://github.com/FherStk/AutoCheck/new/master/apiSpec/new?filename=AutoCheck_Core_Script_CurrentFolderName.md&amp;value=---%0Auid%3A%20AutoCheck.Core.Script.CurrentFolderName%0Asummary%3A%20'*You%20can%20override%20summary%20for%20the%20API%20here%20using%20*MARKDOWN*%20syntax'%0A---%0A%0A*Please%20type%20below%20more%20information%20about%20this%20API%3A*%0A%0A">Improve this Doc</a>
  </span>
  <span class="small pull-right mobile-hide">
<<<<<<< HEAD
    <a href="https://github.com/FherStk/AutoCheck/blob/v2.10.0/core/main/Script.cs/#L270">View Source</a>
=======
    <a href="https://github.com/FherStk/AutoCheck/blob/v2.12.2/core/main/Script.cs/#L272">View Source</a>
>>>>>>> 3b594e91
  </span>
  <a id="AutoCheck_Core_Script_CurrentFolderName_" data-uid="AutoCheck.Core.Script.CurrentFolderName*"></a>
  <h4 id="AutoCheck_Core_Script_CurrentFolderName" data-uid="AutoCheck.Core.Script.CurrentFolderName">CurrentFolderName</h4>
  <div class="markdown level1 summary"><p>The current folder name where the script is targeting right now (local or remote); can change during the execution for batch-typed.</p>
</div>
  <div class="markdown level1 conceptual"></div>
  <h5 class="decalaration">Declaration</h5>
  <div class="codewrapper">
    <pre><code class="lang-csharp hljs">protected string CurrentFolderName { get; }</code></pre>
  </div>
  <h5 class="propertyValue">Property Value</h5>
  <table class="table table-bordered table-striped table-condensed">
    <thead>
      <tr>
        <th>Type</th>
        <th>Description</th>
      </tr>
    </thead>
    <tbody>
      <tr>
        <td><span class="xref">System.String</span></td>
        <td></td>
      </tr>
    </tbody>
  </table>
  <span class="small pull-right mobile-hide">
    <span class="divider">|</span>
    <a href="https://github.com/FherStk/AutoCheck/new/master/apiSpec/new?filename=AutoCheck_Core_Script_CurrentFolderPath.md&amp;value=---%0Auid%3A%20AutoCheck.Core.Script.CurrentFolderPath%0Asummary%3A%20'*You%20can%20override%20summary%20for%20the%20API%20here%20using%20*MARKDOWN*%20syntax'%0A---%0A%0A*Please%20type%20below%20more%20information%20about%20this%20API%3A*%0A%0A">Improve this Doc</a>
  </span>
  <span class="small pull-right mobile-hide">
<<<<<<< HEAD
    <a href="https://github.com/FherStk/AutoCheck/blob/v2.10.0/core/main/Script.cs/#L251">View Source</a>
=======
    <a href="https://github.com/FherStk/AutoCheck/blob/v2.12.2/core/main/Script.cs/#L253">View Source</a>
>>>>>>> 3b594e91
  </span>
  <a id="AutoCheck_Core_Script_CurrentFolderPath_" data-uid="AutoCheck.Core.Script.CurrentFolderPath*"></a>
  <h4 id="AutoCheck_Core_Script_CurrentFolderPath" data-uid="AutoCheck.Core.Script.CurrentFolderPath">CurrentFolderPath</h4>
  <div class="markdown level1 summary"><p>The current folder path where the script is targeting right now (local or remote); can change during the execution for batch-typed.</p>
</div>
  <div class="markdown level1 conceptual"></div>
  <h5 class="decalaration">Declaration</h5>
  <div class="codewrapper">
    <pre><code class="lang-csharp hljs">protected string CurrentFolderPath { get; }</code></pre>
  </div>
  <h5 class="propertyValue">Property Value</h5>
  <table class="table table-bordered table-striped table-condensed">
    <thead>
      <tr>
        <th>Type</th>
        <th>Description</th>
      </tr>
    </thead>
    <tbody>
      <tr>
        <td><span class="xref">System.String</span></td>
        <td></td>
      </tr>
    </tbody>
  </table>
  <span class="small pull-right mobile-hide">
    <span class="divider">|</span>
    <a href="https://github.com/FherStk/AutoCheck/new/master/apiSpec/new?filename=AutoCheck_Core_Script_CurrentHost.md&amp;value=---%0Auid%3A%20AutoCheck.Core.Script.CurrentHost%0Asummary%3A%20'*You%20can%20override%20summary%20for%20the%20API%20here%20using%20*MARKDOWN*%20syntax'%0A---%0A%0A*Please%20type%20below%20more%20information%20about%20this%20API%3A*%0A%0A">Improve this Doc</a>
  </span>
  <span class="small pull-right mobile-hide">
<<<<<<< HEAD
    <a href="https://github.com/FherStk/AutoCheck/blob/v2.10.0/core/main/Script.cs/#L391">View Source</a>
=======
    <a href="https://github.com/FherStk/AutoCheck/blob/v2.12.2/core/main/Script.cs/#L393">View Source</a>
>>>>>>> 3b594e91
  </span>
  <a id="AutoCheck_Core_Script_CurrentHost_" data-uid="AutoCheck.Core.Script.CurrentHost*"></a>
  <h4 id="AutoCheck_Core_Script_CurrentHost" data-uid="AutoCheck.Core.Script.CurrentHost">CurrentHost</h4>
  <div class="markdown level1 summary"><p>The host name or IP address for the current execution.</p>
</div>
  <div class="markdown level1 conceptual"></div>
  <h5 class="decalaration">Declaration</h5>
  <div class="codewrapper">
    <pre><code class="lang-csharp hljs">protected string CurrentHost { get; }</code></pre>
  </div>
  <h5 class="propertyValue">Property Value</h5>
  <table class="table table-bordered table-striped table-condensed">
    <thead>
      <tr>
        <th>Type</th>
        <th>Description</th>
      </tr>
    </thead>
    <tbody>
      <tr>
        <td><span class="xref">System.String</span></td>
        <td></td>
      </tr>
    </tbody>
  </table>
  <span class="small pull-right mobile-hide">
    <span class="divider">|</span>
    <a href="https://github.com/FherStk/AutoCheck/new/master/apiSpec/new?filename=AutoCheck_Core_Script_CurrentOS.md&amp;value=---%0Auid%3A%20AutoCheck.Core.Script.CurrentOS%0Asummary%3A%20'*You%20can%20override%20summary%20for%20the%20API%20here%20using%20*MARKDOWN*%20syntax'%0A---%0A%0A*Please%20type%20below%20more%20information%20about%20this%20API%3A*%0A%0A">Improve this Doc</a>
  </span>
  <span class="small pull-right mobile-hide">
<<<<<<< HEAD
    <a href="https://github.com/FherStk/AutoCheck/blob/v2.10.0/core/main/Script.cs/#L378">View Source</a>
=======
    <a href="https://github.com/FherStk/AutoCheck/blob/v2.12.2/core/main/Script.cs/#L380">View Source</a>
>>>>>>> 3b594e91
  </span>
  <a id="AutoCheck_Core_Script_CurrentOS_" data-uid="AutoCheck.Core.Script.CurrentOS*"></a>
  <h4 id="AutoCheck_Core_Script_CurrentOS" data-uid="AutoCheck.Core.Script.CurrentOS">CurrentOS</h4>
  <div class="markdown level1 summary"><p>The current OS family.</p>
</div>
  <div class="markdown level1 conceptual"></div>
  <h5 class="decalaration">Declaration</h5>
  <div class="codewrapper">
    <pre><code class="lang-csharp hljs">protected Utils.OS CurrentOS { get; }</code></pre>
  </div>
  <h5 class="propertyValue">Property Value</h5>
  <table class="table table-bordered table-striped table-condensed">
    <thead>
      <tr>
        <th>Type</th>
        <th>Description</th>
      </tr>
    </thead>
    <tbody>
      <tr>
        <td><a class="xref" href="AutoCheck.Core.Utils.OS.html">Utils.OS</a></td>
        <td></td>
      </tr>
    </tbody>
  </table>
  <span class="small pull-right mobile-hide">
    <span class="divider">|</span>
    <a href="https://github.com/FherStk/AutoCheck/new/master/apiSpec/new?filename=AutoCheck_Core_Script_CurrentPassword.md&amp;value=---%0Auid%3A%20AutoCheck.Core.Script.CurrentPassword%0Asummary%3A%20'*You%20can%20override%20summary%20for%20the%20API%20here%20using%20*MARKDOWN*%20syntax'%0A---%0A%0A*Please%20type%20below%20more%20information%20about%20this%20API%3A*%0A%0A">Improve this Doc</a>
  </span>
  <span class="small pull-right mobile-hide">
<<<<<<< HEAD
    <a href="https://github.com/FherStk/AutoCheck/blob/v2.10.0/core/main/Script.cs/#L417">View Source</a>
=======
    <a href="https://github.com/FherStk/AutoCheck/blob/v2.12.2/core/main/Script.cs/#L419">View Source</a>
>>>>>>> 3b594e91
  </span>
  <a id="AutoCheck_Core_Script_CurrentPassword_" data-uid="AutoCheck.Core.Script.CurrentPassword*"></a>
  <h4 id="AutoCheck_Core_Script_CurrentPassword" data-uid="AutoCheck.Core.Script.CurrentPassword">CurrentPassword</h4>
  <div class="markdown level1 summary"><p>The password for the current execution.</p>
</div>
  <div class="markdown level1 conceptual"></div>
  <h5 class="decalaration">Declaration</h5>
  <div class="codewrapper">
    <pre><code class="lang-csharp hljs">protected string CurrentPassword { get; }</code></pre>
  </div>
  <h5 class="propertyValue">Property Value</h5>
  <table class="table table-bordered table-striped table-condensed">
    <thead>
      <tr>
        <th>Type</th>
        <th>Description</th>
      </tr>
    </thead>
    <tbody>
      <tr>
        <td><span class="xref">System.String</span></td>
        <td></td>
      </tr>
    </tbody>
  </table>
  <span class="small pull-right mobile-hide">
    <span class="divider">|</span>
    <a href="https://github.com/FherStk/AutoCheck/new/master/apiSpec/new?filename=AutoCheck_Core_Script_CurrentPort.md&amp;value=---%0Auid%3A%20AutoCheck.Core.Script.CurrentPort%0Asummary%3A%20'*You%20can%20override%20summary%20for%20the%20API%20here%20using%20*MARKDOWN*%20syntax'%0A---%0A%0A*Please%20type%20below%20more%20information%20about%20this%20API%3A*%0A%0A">Improve this Doc</a>
  </span>
  <span class="small pull-right mobile-hide">
<<<<<<< HEAD
    <a href="https://github.com/FherStk/AutoCheck/blob/v2.10.0/core/main/Script.cs/#L430">View Source</a>
=======
    <a href="https://github.com/FherStk/AutoCheck/blob/v2.12.2/core/main/Script.cs/#L432">View Source</a>
>>>>>>> 3b594e91
  </span>
  <a id="AutoCheck_Core_Script_CurrentPort_" data-uid="AutoCheck.Core.Script.CurrentPort*"></a>
  <h4 id="AutoCheck_Core_Script_CurrentPort" data-uid="AutoCheck.Core.Script.CurrentPort">CurrentPort</h4>
  <div class="markdown level1 summary"><p>The port for the current execution.</p>
</div>
  <div class="markdown level1 conceptual"></div>
  <h5 class="decalaration">Declaration</h5>
  <div class="codewrapper">
    <pre><code class="lang-csharp hljs">protected int CurrentPort { get; }</code></pre>
  </div>
  <h5 class="propertyValue">Property Value</h5>
  <table class="table table-bordered table-striped table-condensed">
    <thead>
      <tr>
        <th>Type</th>
        <th>Description</th>
      </tr>
    </thead>
    <tbody>
      <tr>
        <td><span class="xref">System.Int32</span></td>
        <td></td>
      </tr>
    </tbody>
  </table>
  <span class="small pull-right mobile-hide">
    <span class="divider">|</span>
    <a href="https://github.com/FherStk/AutoCheck/new/master/apiSpec/new?filename=AutoCheck_Core_Script_CurrentQuestion.md&amp;value=---%0Auid%3A%20AutoCheck.Core.Script.CurrentQuestion%0Asummary%3A%20'*You%20can%20override%20summary%20for%20the%20API%20here%20using%20*MARKDOWN*%20syntax'%0A---%0A%0A*Please%20type%20below%20more%20information%20about%20this%20API%3A*%0A%0A">Improve this Doc</a>
  </span>
  <span class="small pull-right mobile-hide">
<<<<<<< HEAD
    <a href="https://github.com/FherStk/AutoCheck/blob/v2.10.0/core/main/Script.cs/#L443">View Source</a>
=======
    <a href="https://github.com/FherStk/AutoCheck/blob/v2.12.2/core/main/Script.cs/#L445">View Source</a>
>>>>>>> 3b594e91
  </span>
  <a id="AutoCheck_Core_Script_CurrentQuestion_" data-uid="AutoCheck.Core.Script.CurrentQuestion*"></a>
  <h4 id="AutoCheck_Core_Script_CurrentQuestion" data-uid="AutoCheck.Core.Script.CurrentQuestion">CurrentQuestion</h4>
  <div class="markdown level1 summary"><p>The current question (and subquestion) number (1, 2, 2.1, etc.)</p>
</div>
  <div class="markdown level1 conceptual"></div>
  <h5 class="decalaration">Declaration</h5>
  <div class="codewrapper">
    <pre><code class="lang-csharp hljs">protected string CurrentQuestion { get; }</code></pre>
  </div>
  <h5 class="propertyValue">Property Value</h5>
  <table class="table table-bordered table-striped table-condensed">
    <thead>
      <tr>
        <th>Type</th>
        <th>Description</th>
      </tr>
    </thead>
    <tbody>
      <tr>
        <td><span class="xref">System.String</span></td>
        <td></td>
      </tr>
    </tbody>
  </table>
  <span class="small pull-right mobile-hide">
    <span class="divider">|</span>
    <a href="https://github.com/FherStk/AutoCheck/new/master/apiSpec/new?filename=AutoCheck_Core_Script_CurrentScore.md&amp;value=---%0Auid%3A%20AutoCheck.Core.Script.CurrentScore%0Asummary%3A%20'*You%20can%20override%20summary%20for%20the%20API%20here%20using%20*MARKDOWN*%20syntax'%0A---%0A%0A*Please%20type%20below%20more%20information%20about%20this%20API%3A*%0A%0A">Improve this Doc</a>
  </span>
  <span class="small pull-right mobile-hide">
<<<<<<< HEAD
    <a href="https://github.com/FherStk/AutoCheck/blob/v2.10.0/core/main/Script.cs/#L487">View Source</a>
=======
    <a href="https://github.com/FherStk/AutoCheck/blob/v2.12.2/core/main/Script.cs/#L489">View Source</a>
>>>>>>> 3b594e91
  </span>
  <a id="AutoCheck_Core_Script_CurrentScore_" data-uid="AutoCheck.Core.Script.CurrentScore*"></a>
  <h4 id="AutoCheck_Core_Script_CurrentScore" data-uid="AutoCheck.Core.Script.CurrentScore">CurrentScore</h4>
  <div class="markdown level1 summary"><p>The current question (and subquestion) score</p>
</div>
  <div class="markdown level1 conceptual"></div>
  <h5 class="decalaration">Declaration</h5>
  <div class="codewrapper">
    <pre><code class="lang-csharp hljs">protected float CurrentScore { get; }</code></pre>
  </div>
  <h5 class="propertyValue">Property Value</h5>
  <table class="table table-bordered table-striped table-condensed">
    <thead>
      <tr>
        <th>Type</th>
        <th>Description</th>
      </tr>
    </thead>
    <tbody>
      <tr>
        <td><span class="xref">System.Single</span></td>
        <td></td>
      </tr>
    </tbody>
  </table>
  <span class="small pull-right mobile-hide">
    <span class="divider">|</span>
    <a href="https://github.com/FherStk/AutoCheck/new/master/apiSpec/new?filename=AutoCheck_Core_Script_CurrentTarget.md&amp;value=---%0Auid%3A%20AutoCheck.Core.Script.CurrentTarget%0Asummary%3A%20'*You%20can%20override%20summary%20for%20the%20API%20here%20using%20*MARKDOWN*%20syntax'%0A---%0A%0A*Please%20type%20below%20more%20information%20about%20this%20API%3A*%0A%0A">Improve this Doc</a>
  </span>
  <span class="small pull-right mobile-hide">
<<<<<<< HEAD
    <a href="https://github.com/FherStk/AutoCheck/blob/v2.10.0/core/main/Script.cs/#L365">View Source</a>
=======
    <a href="https://github.com/FherStk/AutoCheck/blob/v2.12.2/core/main/Script.cs/#L367">View Source</a>
>>>>>>> 3b594e91
  </span>
  <a id="AutoCheck_Core_Script_CurrentTarget_" data-uid="AutoCheck.Core.Script.CurrentTarget*"></a>
  <h4 id="AutoCheck_Core_Script_CurrentTarget" data-uid="AutoCheck.Core.Script.CurrentTarget">CurrentTarget</h4>
  <div class="markdown level1 summary"><p>Only for batch mode: returns the kind of the current batch execution: <code>none</code>, <code>local</code> or <code>remote</code>.</p>
</div>
  <div class="markdown level1 conceptual"></div>
  <h5 class="decalaration">Declaration</h5>
  <div class="codewrapper">
    <pre><code class="lang-csharp hljs">protected string CurrentTarget { get; }</code></pre>
  </div>
  <h5 class="propertyValue">Property Value</h5>
  <table class="table table-bordered table-striped table-condensed">
    <thead>
      <tr>
        <th>Type</th>
        <th>Description</th>
      </tr>
    </thead>
    <tbody>
      <tr>
        <td><span class="xref">System.String</span></td>
        <td></td>
      </tr>
    </tbody>
  </table>
  <span class="small pull-right mobile-hide">
    <span class="divider">|</span>
    <a href="https://github.com/FherStk/AutoCheck/new/master/apiSpec/new?filename=AutoCheck_Core_Script_CurrentUser.md&amp;value=---%0Auid%3A%20AutoCheck.Core.Script.CurrentUser%0Asummary%3A%20'*You%20can%20override%20summary%20for%20the%20API%20here%20using%20*MARKDOWN*%20syntax'%0A---%0A%0A*Please%20type%20below%20more%20information%20about%20this%20API%3A*%0A%0A">Improve this Doc</a>
  </span>
  <span class="small pull-right mobile-hide">
<<<<<<< HEAD
    <a href="https://github.com/FherStk/AutoCheck/blob/v2.10.0/core/main/Script.cs/#L404">View Source</a>
=======
    <a href="https://github.com/FherStk/AutoCheck/blob/v2.12.2/core/main/Script.cs/#L406">View Source</a>
>>>>>>> 3b594e91
  </span>
  <a id="AutoCheck_Core_Script_CurrentUser_" data-uid="AutoCheck.Core.Script.CurrentUser*"></a>
  <h4 id="AutoCheck_Core_Script_CurrentUser" data-uid="AutoCheck.Core.Script.CurrentUser">CurrentUser</h4>
  <div class="markdown level1 summary"><p>The username for the current execution.</p>
</div>
  <div class="markdown level1 conceptual"></div>
  <h5 class="decalaration">Declaration</h5>
  <div class="codewrapper">
    <pre><code class="lang-csharp hljs">protected string CurrentUser { get; }</code></pre>
  </div>
  <h5 class="propertyValue">Property Value</h5>
  <table class="table table-bordered table-striped table-condensed">
    <thead>
      <tr>
        <th>Type</th>
        <th>Description</th>
      </tr>
    </thead>
    <tbody>
      <tr>
        <td><span class="xref">System.String</span></td>
        <td></td>
      </tr>
    </tbody>
  </table>
  <span class="small pull-right mobile-hide">
    <span class="divider">|</span>
    <a href="https://github.com/FherStk/AutoCheck/new/master/apiSpec/new?filename=AutoCheck_Core_Script_ExecutionFolderName.md&amp;value=---%0Auid%3A%20AutoCheck.Core.Script.ExecutionFolderName%0Asummary%3A%20'*You%20can%20override%20summary%20for%20the%20API%20here%20using%20*MARKDOWN*%20syntax'%0A---%0A%0A*Please%20type%20below%20more%20information%20about%20this%20API%3A*%0A%0A">Improve this Doc</a>
  </span>
  <span class="small pull-right mobile-hide">
<<<<<<< HEAD
    <a href="https://github.com/FherStk/AutoCheck/blob/v2.10.0/core/main/Script.cs/#L187">View Source</a>
=======
    <a href="https://github.com/FherStk/AutoCheck/blob/v2.12.2/core/main/Script.cs/#L189">View Source</a>
>>>>>>> 3b594e91
  </span>
  <a id="AutoCheck_Core_Script_ExecutionFolderName_" data-uid="AutoCheck.Core.Script.ExecutionFolderName*"></a>
  <h4 id="AutoCheck_Core_Script_ExecutionFolderName" data-uid="AutoCheck.Core.Script.ExecutionFolderName">ExecutionFolderName</h4>
  <div class="markdown level1 summary"><p>The current script execution folder name defined within the YAML file, otherwise the YAML file's folder.</p>
</div>
  <div class="markdown level1 conceptual"></div>
  <h5 class="decalaration">Declaration</h5>
  <div class="codewrapper">
    <pre><code class="lang-csharp hljs">protected string ExecutionFolderName { get; }</code></pre>
  </div>
  <h5 class="propertyValue">Property Value</h5>
  <table class="table table-bordered table-striped table-condensed">
    <thead>
      <tr>
        <th>Type</th>
        <th>Description</th>
      </tr>
    </thead>
    <tbody>
      <tr>
        <td><span class="xref">System.String</span></td>
        <td></td>
      </tr>
    </tbody>
  </table>
  <span class="small pull-right mobile-hide">
    <span class="divider">|</span>
    <a href="https://github.com/FherStk/AutoCheck/new/master/apiSpec/new?filename=AutoCheck_Core_Script_ExecutionFolderPath.md&amp;value=---%0Auid%3A%20AutoCheck.Core.Script.ExecutionFolderPath%0Asummary%3A%20'*You%20can%20override%20summary%20for%20the%20API%20here%20using%20*MARKDOWN*%20syntax'%0A---%0A%0A*Please%20type%20below%20more%20information%20about%20this%20API%3A*%0A%0A">Improve this Doc</a>
  </span>
  <span class="small pull-right mobile-hide">
<<<<<<< HEAD
    <a href="https://github.com/FherStk/AutoCheck/blob/v2.10.0/core/main/Script.cs/#L173">View Source</a>
=======
    <a href="https://github.com/FherStk/AutoCheck/blob/v2.12.2/core/main/Script.cs/#L175">View Source</a>
>>>>>>> 3b594e91
  </span>
  <a id="AutoCheck_Core_Script_ExecutionFolderPath_" data-uid="AutoCheck.Core.Script.ExecutionFolderPath*"></a>
  <h4 id="AutoCheck_Core_Script_ExecutionFolderPath" data-uid="AutoCheck.Core.Script.ExecutionFolderPath">ExecutionFolderPath</h4>
  <div class="markdown level1 summary"><p>The current script execution folder path defined within the YAML file, otherwise the YAML file's folder.</p>
</div>
  <div class="markdown level1 conceptual"></div>
  <h5 class="decalaration">Declaration</h5>
  <div class="codewrapper">
    <pre><code class="lang-csharp hljs">protected string ExecutionFolderPath { get; }</code></pre>
  </div>
  <h5 class="propertyValue">Property Value</h5>
  <table class="table table-bordered table-striped table-condensed">
    <thead>
      <tr>
        <th>Type</th>
        <th>Description</th>
      </tr>
    </thead>
    <tbody>
      <tr>
        <td><span class="xref">System.String</span></td>
        <td></td>
      </tr>
    </tbody>
  </table>
  <span class="small pull-right mobile-hide">
    <span class="divider">|</span>
    <a href="https://github.com/FherStk/AutoCheck/new/master/apiSpec/new?filename=AutoCheck_Core_Script_LogFileName.md&amp;value=---%0Auid%3A%20AutoCheck.Core.Script.LogFileName%0Asummary%3A%20'*You%20can%20override%20summary%20for%20the%20API%20here%20using%20*MARKDOWN*%20syntax'%0A---%0A%0A*Please%20type%20below%20more%20information%20about%20this%20API%3A*%0A%0A">Improve this Doc</a>
  </span>
  <span class="small pull-right mobile-hide">
<<<<<<< HEAD
    <a href="https://github.com/FherStk/AutoCheck/blob/v2.10.0/core/main/Script.cs/#L355">View Source</a>
=======
    <a href="https://github.com/FherStk/AutoCheck/blob/v2.12.2/core/main/Script.cs/#L357">View Source</a>
>>>>>>> 3b594e91
  </span>
  <a id="AutoCheck_Core_Script_LogFileName_" data-uid="AutoCheck.Core.Script.LogFileName*"></a>
  <h4 id="AutoCheck_Core_Script_LogFileName" data-uid="AutoCheck.Core.Script.LogFileName">LogFileName</h4>
  <div class="markdown level1 summary"><p>The current log file (the file name)</p>
</div>
  <div class="markdown level1 conceptual"></div>
  <h5 class="decalaration">Declaration</h5>
  <div class="codewrapper">
    <pre><code class="lang-csharp hljs">protected string LogFileName { get; }</code></pre>
  </div>
  <h5 class="propertyValue">Property Value</h5>
  <table class="table table-bordered table-striped table-condensed">
    <thead>
      <tr>
        <th>Type</th>
        <th>Description</th>
      </tr>
    </thead>
    <tbody>
      <tr>
        <td><span class="xref">System.String</span></td>
        <td></td>
      </tr>
    </tbody>
  </table>
  <span class="small pull-right mobile-hide">
    <span class="divider">|</span>
    <a href="https://github.com/FherStk/AutoCheck/new/master/apiSpec/new?filename=AutoCheck_Core_Script_LogFilePath.md&amp;value=---%0Auid%3A%20AutoCheck.Core.Script.LogFilePath%0Asummary%3A%20'*You%20can%20override%20summary%20for%20the%20API%20here%20using%20*MARKDOWN*%20syntax'%0A---%0A%0A*Please%20type%20below%20more%20information%20about%20this%20API%3A*%0A%0A">Improve this Doc</a>
  </span>
  <span class="small pull-right mobile-hide">
<<<<<<< HEAD
    <a href="https://github.com/FherStk/AutoCheck/blob/v2.10.0/core/main/Script.cs/#L336">View Source</a>
=======
    <a href="https://github.com/FherStk/AutoCheck/blob/v2.12.2/core/main/Script.cs/#L338">View Source</a>
>>>>>>> 3b594e91
  </span>
  <a id="AutoCheck_Core_Script_LogFilePath_" data-uid="AutoCheck.Core.Script.LogFilePath*"></a>
  <h4 id="AutoCheck_Core_Script_LogFilePath" data-uid="AutoCheck.Core.Script.LogFilePath">LogFilePath</h4>
  <div class="markdown level1 summary"><p>The current log file (the entire path)</p>
</div>
  <div class="markdown level1 conceptual"></div>
  <h5 class="decalaration">Declaration</h5>
  <div class="codewrapper">
    <pre><code class="lang-csharp hljs">protected string LogFilePath { get; }</code></pre>
  </div>
  <h5 class="propertyValue">Property Value</h5>
  <table class="table table-bordered table-striped table-condensed">
    <thead>
      <tr>
        <th>Type</th>
        <th>Description</th>
      </tr>
    </thead>
    <tbody>
      <tr>
        <td><span class="xref">System.String</span></td>
        <td></td>
      </tr>
    </tbody>
  </table>
  <span class="small pull-right mobile-hide">
    <span class="divider">|</span>
    <a href="https://github.com/FherStk/AutoCheck/new/master/apiSpec/new?filename=AutoCheck_Core_Script_LogFiles.md&amp;value=---%0Auid%3A%20AutoCheck.Core.Script.LogFiles%0Asummary%3A%20'*You%20can%20override%20summary%20for%20the%20API%20here%20using%20*MARKDOWN*%20syntax'%0A---%0A%0A*Please%20type%20below%20more%20information%20about%20this%20API%3A*%0A%0A">Improve this Doc</a>
  </span>
  <span class="small pull-right mobile-hide">
<<<<<<< HEAD
    <a href="https://github.com/FherStk/AutoCheck/blob/v2.10.0/core/main/Script.cs/#L532">View Source</a>
=======
    <a href="https://github.com/FherStk/AutoCheck/blob/v2.12.2/core/main/Script.cs/#L547">View Source</a>
>>>>>>> 3b594e91
  </span>
  <a id="AutoCheck_Core_Script_LogFiles_" data-uid="AutoCheck.Core.Script.LogFiles*"></a>
  <h4 id="AutoCheck_Core_Script_LogFiles" data-uid="AutoCheck.Core.Script.LogFiles">LogFiles</h4>
  <div class="markdown level1 summary"><p>Output instance used to display messages.</p>
</div>
  <div class="markdown level1 conceptual"></div>
  <h5 class="decalaration">Declaration</h5>
  <div class="codewrapper">
    <pre><code class="lang-csharp hljs">public List&lt;string&gt; LogFiles { get; }</code></pre>
  </div>
  <h5 class="propertyValue">Property Value</h5>
  <table class="table table-bordered table-striped table-condensed">
    <thead>
      <tr>
        <th>Type</th>
        <th>Description</th>
      </tr>
    </thead>
    <tbody>
      <tr>
<<<<<<< HEAD
        <td><span class="xref">System.Collections.Generic.List</span>&lt;<span class="xref">System.String</span>&gt;</td>
=======
        <td><span class="xref">List</span>&lt;<span class="xref">System.String</span>&gt;</td>
>>>>>>> 3b594e91
        <td></td>
      </tr>
    </tbody>
  </table>
  <span class="small pull-right mobile-hide">
    <span class="divider">|</span>
    <a href="https://github.com/FherStk/AutoCheck/new/master/apiSpec/new?filename=AutoCheck_Core_Script_LogFolderName.md&amp;value=---%0Auid%3A%20AutoCheck.Core.Script.LogFolderName%0Asummary%3A%20'*You%20can%20override%20summary%20for%20the%20API%20here%20using%20*MARKDOWN*%20syntax'%0A---%0A%0A*Please%20type%20below%20more%20information%20about%20this%20API%3A*%0A%0A">Improve this Doc</a>
  </span>
  <span class="small pull-right mobile-hide">
<<<<<<< HEAD
    <a href="https://github.com/FherStk/AutoCheck/blob/v2.10.0/core/main/Script.cs/#L326">View Source</a>
=======
    <a href="https://github.com/FherStk/AutoCheck/blob/v2.12.2/core/main/Script.cs/#L328">View Source</a>
>>>>>>> 3b594e91
  </span>
  <a id="AutoCheck_Core_Script_LogFolderName_" data-uid="AutoCheck.Core.Script.LogFolderName*"></a>
  <h4 id="AutoCheck_Core_Script_LogFolderName" data-uid="AutoCheck.Core.Script.LogFolderName">LogFolderName</h4>
  <div class="markdown level1 summary"><p>The current log folder (the folder name)</p>
</div>
  <div class="markdown level1 conceptual"></div>
  <h5 class="decalaration">Declaration</h5>
  <div class="codewrapper">
    <pre><code class="lang-csharp hljs">protected string LogFolderName { get; }</code></pre>
  </div>
  <h5 class="propertyValue">Property Value</h5>
  <table class="table table-bordered table-striped table-condensed">
    <thead>
      <tr>
        <th>Type</th>
        <th>Description</th>
      </tr>
    </thead>
    <tbody>
      <tr>
        <td><span class="xref">System.String</span></td>
        <td></td>
      </tr>
    </tbody>
  </table>
  <span class="small pull-right mobile-hide">
    <span class="divider">|</span>
    <a href="https://github.com/FherStk/AutoCheck/new/master/apiSpec/new?filename=AutoCheck_Core_Script_LogFolderPath.md&amp;value=---%0Auid%3A%20AutoCheck.Core.Script.LogFolderPath%0Asummary%3A%20'*You%20can%20override%20summary%20for%20the%20API%20here%20using%20*MARKDOWN*%20syntax'%0A---%0A%0A*Please%20type%20below%20more%20information%20about%20this%20API%3A*%0A%0A">Improve this Doc</a>
  </span>
  <span class="small pull-right mobile-hide">
<<<<<<< HEAD
    <a href="https://github.com/FherStk/AutoCheck/blob/v2.10.0/core/main/Script.cs/#L306">View Source</a>
=======
    <a href="https://github.com/FherStk/AutoCheck/blob/v2.12.2/core/main/Script.cs/#L308">View Source</a>
>>>>>>> 3b594e91
  </span>
  <a id="AutoCheck_Core_Script_LogFolderPath_" data-uid="AutoCheck.Core.Script.LogFolderPath*"></a>
  <h4 id="AutoCheck_Core_Script_LogFolderPath" data-uid="AutoCheck.Core.Script.LogFolderPath">LogFolderPath</h4>
  <div class="markdown level1 summary"><p>The current log folder (the entire path)</p>
</div>
  <div class="markdown level1 conceptual"></div>
  <h5 class="decalaration">Declaration</h5>
  <div class="codewrapper">
    <pre><code class="lang-csharp hljs">protected string LogFolderPath { get; }</code></pre>
  </div>
  <h5 class="propertyValue">Property Value</h5>
  <table class="table table-bordered table-striped table-condensed">
    <thead>
      <tr>
        <th>Type</th>
        <th>Description</th>
      </tr>
    </thead>
    <tbody>
      <tr>
        <td><span class="xref">System.String</span></td>
        <td></td>
      </tr>
    </tbody>
  </table>
  <span class="small pull-right mobile-hide">
    <span class="divider">|</span>
    <a href="https://github.com/FherStk/AutoCheck/new/master/apiSpec/new?filename=AutoCheck_Core_Script_MaxScore.md&amp;value=---%0Auid%3A%20AutoCheck.Core.Script.MaxScore%0Asummary%3A%20'*You%20can%20override%20summary%20for%20the%20API%20here%20using%20*MARKDOWN*%20syntax'%0A---%0A%0A*Please%20type%20below%20more%20information%20about%20this%20API%3A*%0A%0A">Improve this Doc</a>
  </span>
  <span class="small pull-right mobile-hide">
<<<<<<< HEAD
    <a href="https://github.com/FherStk/AutoCheck/blob/v2.10.0/core/main/Script.cs/#L500">View Source</a>
=======
    <a href="https://github.com/FherStk/AutoCheck/blob/v2.12.2/core/main/Script.cs/#L502">View Source</a>
>>>>>>> 3b594e91
  </span>
  <a id="AutoCheck_Core_Script_MaxScore_" data-uid="AutoCheck.Core.Script.MaxScore*"></a>
  <h4 id="AutoCheck_Core_Script_MaxScore" data-uid="AutoCheck.Core.Script.MaxScore">MaxScore</h4>
  <div class="markdown level1 summary"><p>Maximum score possible</p>
</div>
  <div class="markdown level1 conceptual"></div>
  <h5 class="decalaration">Declaration</h5>
  <div class="codewrapper">
    <pre><code class="lang-csharp hljs">protected float MaxScore { get; }</code></pre>
  </div>
  <h5 class="propertyValue">Property Value</h5>
  <table class="table table-bordered table-striped table-condensed">
    <thead>
      <tr>
        <th>Type</th>
        <th>Description</th>
      </tr>
    </thead>
    <tbody>
      <tr>
        <td><span class="xref">System.Single</span></td>
        <td></td>
      </tr>
    </tbody>
  </table>
  <span class="small pull-right mobile-hide">
    <span class="divider">|</span>
    <a href="https://github.com/FherStk/AutoCheck/new/master/apiSpec/new?filename=AutoCheck_Core_Script_Now.md&amp;value=---%0Auid%3A%20AutoCheck.Core.Script.Now%0Asummary%3A%20'*You%20can%20override%20summary%20for%20the%20API%20here%20using%20*MARKDOWN*%20syntax'%0A---%0A%0A*Please%20type%20below%20more%20information%20about%20this%20API%3A*%0A%0A">Improve this Doc</a>
  </span>
  <span class="small pull-right mobile-hide">
<<<<<<< HEAD
    <a href="https://github.com/FherStk/AutoCheck/blob/v2.10.0/core/main/Script.cs/#L478">View Source</a>
=======
    <a href="https://github.com/FherStk/AutoCheck/blob/v2.12.2/core/main/Script.cs/#L480">View Source</a>
>>>>>>> 3b594e91
  </span>
  <a id="AutoCheck_Core_Script_Now_" data-uid="AutoCheck.Core.Script.Now*"></a>
  <h4 id="AutoCheck_Core_Script_Now" data-uid="AutoCheck.Core.Script.Now">Now</h4>
  <div class="markdown level1 summary"><p>The current datetime.</p>
</div>
  <div class="markdown level1 conceptual"></div>
  <h5 class="decalaration">Declaration</h5>
  <div class="codewrapper">
    <pre><code class="lang-csharp hljs">protected string Now { get; }</code></pre>
  </div>
  <h5 class="propertyValue">Property Value</h5>
  <table class="table table-bordered table-striped table-condensed">
    <thead>
      <tr>
        <th>Type</th>
        <th>Description</th>
      </tr>
    </thead>
    <tbody>
      <tr>
        <td><span class="xref">System.String</span></td>
        <td></td>
      </tr>
    </tbody>
  </table>
  <span class="small pull-right mobile-hide">
    <span class="divider">|</span>
    <a href="https://github.com/FherStk/AutoCheck/new/master/apiSpec/new?filename=AutoCheck_Core_Script_Output.md&amp;value=---%0Auid%3A%20AutoCheck.Core.Script.Output%0Asummary%3A%20'*You%20can%20override%20summary%20for%20the%20API%20here%20using%20*MARKDOWN*%20syntax'%0A---%0A%0A*Please%20type%20below%20more%20information%20about%20this%20API%3A*%0A%0A">Improve this Doc</a>
  </span>
  <span class="small pull-right mobile-hide">
<<<<<<< HEAD
    <a href="https://github.com/FherStk/AutoCheck/blob/v2.10.0/core/main/Script.cs/#L527">View Source</a>
=======
    <a href="https://github.com/FherStk/AutoCheck/blob/v2.12.2/core/main/Script.cs/#L542">View Source</a>
>>>>>>> 3b594e91
  </span>
  <a id="AutoCheck_Core_Script_Output_" data-uid="AutoCheck.Core.Script.Output*"></a>
  <h4 id="AutoCheck_Core_Script_Output" data-uid="AutoCheck.Core.Script.Output">Output</h4>
  <div class="markdown level1 summary"><p>Output instance used to display messages.</p>
</div>
  <div class="markdown level1 conceptual"></div>
  <h5 class="decalaration">Declaration</h5>
  <div class="codewrapper">
    <pre><code class="lang-csharp hljs">public Output Output { get; }</code></pre>
  </div>
  <h5 class="propertyValue">Property Value</h5>
  <table class="table table-bordered table-striped table-condensed">
    <thead>
      <tr>
        <th>Type</th>
        <th>Description</th>
      </tr>
    </thead>
    <tbody>
      <tr>
        <td><a class="xref" href="AutoCheck.Core.Output.html">Output</a></td>
        <td></td>
      </tr>
    </tbody>
  </table>
  <span class="small pull-right mobile-hide">
    <span class="divider">|</span>
    <a href="https://github.com/FherStk/AutoCheck/new/master/apiSpec/new?filename=AutoCheck_Core_Script_Result.md&amp;value=---%0Auid%3A%20AutoCheck.Core.Script.Result%0Asummary%3A%20'*You%20can%20override%20summary%20for%20the%20API%20here%20using%20*MARKDOWN*%20syntax'%0A---%0A%0A*Please%20type%20below%20more%20information%20about%20this%20API%3A*%0A%0A">Improve this Doc</a>
  </span>
  <span class="small pull-right mobile-hide">
<<<<<<< HEAD
    <a href="https://github.com/FherStk/AutoCheck/blob/v2.10.0/core/main/Script.cs/#L457">View Source</a>
=======
    <a href="https://github.com/FherStk/AutoCheck/blob/v2.12.2/core/main/Script.cs/#L459">View Source</a>
>>>>>>> 3b594e91
  </span>
  <a id="AutoCheck_Core_Script_Result_" data-uid="AutoCheck.Core.Script.Result*"></a>
  <h4 id="AutoCheck_Core_Script_Result" data-uid="AutoCheck.Core.Script.Result">Result</h4>
  <div class="markdown level1 summary"><p>Last executed command's result.</p>
</div>
  <div class="markdown level1 conceptual"></div>
  <h5 class="decalaration">Declaration</h5>
  <div class="codewrapper">
    <pre><code class="lang-csharp hljs">protected string Result { get; }</code></pre>
  </div>
  <h5 class="propertyValue">Property Value</h5>
  <table class="table table-bordered table-striped table-condensed">
    <thead>
      <tr>
        <th>Type</th>
        <th>Description</th>
      </tr>
    </thead>
    <tbody>
      <tr>
        <td><span class="xref">System.String</span></td>
        <td></td>
      </tr>
    </tbody>
  </table>
  <span class="small pull-right mobile-hide">
    <span class="divider">|</span>
    <a href="https://github.com/FherStk/AutoCheck/new/master/apiSpec/new?filename=AutoCheck_Core_Script_ScriptCaption.md&amp;value=---%0Auid%3A%20AutoCheck.Core.Script.ScriptCaption%0Asummary%3A%20'*You%20can%20override%20summary%20for%20the%20API%20here%20using%20*MARKDOWN*%20syntax'%0A---%0A%0A*Please%20type%20below%20more%20information%20about%20this%20API%3A*%0A%0A">Improve this Doc</a>
  </span>
  <span class="small pull-right mobile-hide">
<<<<<<< HEAD
    <a href="https://github.com/FherStk/AutoCheck/blob/v2.10.0/core/main/Script.cs/#L104">View Source</a>
=======
    <a href="https://github.com/FherStk/AutoCheck/blob/v2.12.2/core/main/Script.cs/#L106">View Source</a>
>>>>>>> 3b594e91
  </span>
  <a id="AutoCheck_Core_Script_ScriptCaption_" data-uid="AutoCheck.Core.Script.ScriptCaption*"></a>
  <h4 id="AutoCheck_Core_Script_ScriptCaption" data-uid="AutoCheck.Core.Script.ScriptCaption">ScriptCaption</h4>
  <div class="markdown level1 summary"><p>The current script caption defined within the YAML file.</p>
</div>
  <div class="markdown level1 conceptual"></div>
  <h5 class="decalaration">Declaration</h5>
  <div class="codewrapper">
    <pre><code class="lang-csharp hljs">protected string ScriptCaption { get; }</code></pre>
  </div>
  <h5 class="propertyValue">Property Value</h5>
  <table class="table table-bordered table-striped table-condensed">
    <thead>
      <tr>
        <th>Type</th>
        <th>Description</th>
      </tr>
    </thead>
    <tbody>
      <tr>
        <td><span class="xref">System.String</span></td>
        <td></td>
      </tr>
    </tbody>
  </table>
  <span class="small pull-right mobile-hide">
    <span class="divider">|</span>
    <a href="https://github.com/FherStk/AutoCheck/new/master/apiSpec/new?filename=AutoCheck_Core_Script_ScriptFileName.md&amp;value=---%0Auid%3A%20AutoCheck.Core.Script.ScriptFileName%0Asummary%3A%20'*You%20can%20override%20summary%20for%20the%20API%20here%20using%20*MARKDOWN*%20syntax'%0A---%0A%0A*Please%20type%20below%20more%20information%20about%20this%20API%3A*%0A%0A">Improve this Doc</a>
  </span>
  <span class="small pull-right mobile-hide">
<<<<<<< HEAD
    <a href="https://github.com/FherStk/AutoCheck/blob/v2.10.0/core/main/Script.cs/#L242">View Source</a>
=======
    <a href="https://github.com/FherStk/AutoCheck/blob/v2.12.2/core/main/Script.cs/#L244">View Source</a>
>>>>>>> 3b594e91
  </span>
  <a id="AutoCheck_Core_Script_ScriptFileName_" data-uid="AutoCheck.Core.Script.ScriptFileName*"></a>
  <h4 id="AutoCheck_Core_Script_ScriptFileName" data-uid="AutoCheck.Core.Script.ScriptFileName">ScriptFileName</h4>
  <div class="markdown level1 summary"><p>The script file name.</p>
</div>
  <div class="markdown level1 conceptual"></div>
  <h5 class="decalaration">Declaration</h5>
  <div class="codewrapper">
    <pre><code class="lang-csharp hljs">protected string ScriptFileName { get; }</code></pre>
  </div>
  <h5 class="propertyValue">Property Value</h5>
  <table class="table table-bordered table-striped table-condensed">
    <thead>
      <tr>
        <th>Type</th>
        <th>Description</th>
      </tr>
    </thead>
    <tbody>
      <tr>
        <td><span class="xref">System.String</span></td>
        <td></td>
      </tr>
    </tbody>
  </table>
  <span class="small pull-right mobile-hide">
    <span class="divider">|</span>
    <a href="https://github.com/FherStk/AutoCheck/new/master/apiSpec/new?filename=AutoCheck_Core_Script_ScriptFilePath.md&amp;value=---%0Auid%3A%20AutoCheck.Core.Script.ScriptFilePath%0Asummary%3A%20'*You%20can%20override%20summary%20for%20the%20API%20here%20using%20*MARKDOWN*%20syntax'%0A---%0A%0A*Please%20type%20below%20more%20information%20about%20this%20API%3A*%0A%0A">Improve this Doc</a>
  </span>
  <span class="small pull-right mobile-hide">
<<<<<<< HEAD
    <a href="https://github.com/FherStk/AutoCheck/blob/v2.10.0/core/main/Script.cs/#L224">View Source</a>
=======
    <a href="https://github.com/FherStk/AutoCheck/blob/v2.12.2/core/main/Script.cs/#L226">View Source</a>
>>>>>>> 3b594e91
  </span>
  <a id="AutoCheck_Core_Script_ScriptFilePath_" data-uid="AutoCheck.Core.Script.ScriptFilePath*"></a>
  <h4 id="AutoCheck_Core_Script_ScriptFilePath" data-uid="AutoCheck.Core.Script.ScriptFilePath">ScriptFilePath</h4>
  <div class="markdown level1 summary"><p>The script file path.</p>
</div>
  <div class="markdown level1 conceptual"></div>
  <h5 class="decalaration">Declaration</h5>
  <div class="codewrapper">
    <pre><code class="lang-csharp hljs">protected string ScriptFilePath { get; }</code></pre>
  </div>
  <h5 class="propertyValue">Property Value</h5>
  <table class="table table-bordered table-striped table-condensed">
    <thead>
      <tr>
        <th>Type</th>
        <th>Description</th>
      </tr>
    </thead>
    <tbody>
      <tr>
        <td><span class="xref">System.String</span></td>
        <td></td>
      </tr>
    </tbody>
  </table>
  <span class="small pull-right mobile-hide">
    <span class="divider">|</span>
    <a href="https://github.com/FherStk/AutoCheck/new/master/apiSpec/new?filename=AutoCheck_Core_Script_ScriptFolderName.md&amp;value=---%0Auid%3A%20AutoCheck.Core.Script.ScriptFolderName%0Asummary%3A%20'*You%20can%20override%20summary%20for%20the%20API%20here%20using%20*MARKDOWN*%20syntax'%0A---%0A%0A*Please%20type%20below%20more%20information%20about%20this%20API%3A*%0A%0A">Improve this Doc</a>
  </span>
  <span class="small pull-right mobile-hide">
<<<<<<< HEAD
    <a href="https://github.com/FherStk/AutoCheck/blob/v2.10.0/core/main/Script.cs/#L215">View Source</a>
=======
    <a href="https://github.com/FherStk/AutoCheck/blob/v2.12.2/core/main/Script.cs/#L217">View Source</a>
>>>>>>> 3b594e91
  </span>
  <a id="AutoCheck_Core_Script_ScriptFolderName_" data-uid="AutoCheck.Core.Script.ScriptFolderName*"></a>
  <h4 id="AutoCheck_Core_Script_ScriptFolderName" data-uid="AutoCheck.Core.Script.ScriptFolderName">ScriptFolderName</h4>
  <div class="markdown level1 summary"><p>The script folder name.</p>
</div>
  <div class="markdown level1 conceptual"></div>
  <h5 class="decalaration">Declaration</h5>
  <div class="codewrapper">
    <pre><code class="lang-csharp hljs">protected string ScriptFolderName { get; }</code></pre>
  </div>
  <h5 class="propertyValue">Property Value</h5>
  <table class="table table-bordered table-striped table-condensed">
    <thead>
      <tr>
        <th>Type</th>
        <th>Description</th>
      </tr>
    </thead>
    <tbody>
      <tr>
        <td><span class="xref">System.String</span></td>
        <td></td>
      </tr>
    </tbody>
  </table>
  <span class="small pull-right mobile-hide">
    <span class="divider">|</span>
    <a href="https://github.com/FherStk/AutoCheck/new/master/apiSpec/new?filename=AutoCheck_Core_Script_ScriptFolderPath.md&amp;value=---%0Auid%3A%20AutoCheck.Core.Script.ScriptFolderPath%0Asummary%3A%20'*You%20can%20override%20summary%20for%20the%20API%20here%20using%20*MARKDOWN*%20syntax'%0A---%0A%0A*Please%20type%20below%20more%20information%20about%20this%20API%3A*%0A%0A">Improve this Doc</a>
  </span>
  <span class="small pull-right mobile-hide">
<<<<<<< HEAD
    <a href="https://github.com/FherStk/AutoCheck/blob/v2.10.0/core/main/Script.cs/#L196">View Source</a>
=======
    <a href="https://github.com/FherStk/AutoCheck/blob/v2.12.2/core/main/Script.cs/#L198">View Source</a>
>>>>>>> 3b594e91
  </span>
  <a id="AutoCheck_Core_Script_ScriptFolderPath_" data-uid="AutoCheck.Core.Script.ScriptFolderPath*"></a>
  <h4 id="AutoCheck_Core_Script_ScriptFolderPath" data-uid="AutoCheck.Core.Script.ScriptFolderPath">ScriptFolderPath</h4>
  <div class="markdown level1 summary"><p>The script folder path.</p>
</div>
  <div class="markdown level1 conceptual"></div>
  <h5 class="decalaration">Declaration</h5>
  <div class="codewrapper">
    <pre><code class="lang-csharp hljs">protected string ScriptFolderPath { get; }</code></pre>
  </div>
  <h5 class="propertyValue">Property Value</h5>
  <table class="table table-bordered table-striped table-condensed">
    <thead>
      <tr>
        <th>Type</th>
        <th>Description</th>
      </tr>
    </thead>
    <tbody>
      <tr>
        <td><span class="xref">System.String</span></td>
        <td></td>
      </tr>
    </tbody>
  </table>
  <span class="small pull-right mobile-hide">
    <span class="divider">|</span>
    <a href="https://github.com/FherStk/AutoCheck/new/master/apiSpec/new?filename=AutoCheck_Core_Script_ScriptName.md&amp;value=---%0Auid%3A%20AutoCheck.Core.Script.ScriptName%0Asummary%3A%20'*You%20can%20override%20summary%20for%20the%20API%20here%20using%20*MARKDOWN*%20syntax'%0A---%0A%0A*Please%20type%20below%20more%20information%20about%20this%20API%3A*%0A%0A">Improve this Doc</a>
  </span>
  <span class="small pull-right mobile-hide">
<<<<<<< HEAD
    <a href="https://github.com/FherStk/AutoCheck/blob/v2.10.0/core/main/Script.cs/#L78">View Source</a>
=======
    <a href="https://github.com/FherStk/AutoCheck/blob/v2.12.2/core/main/Script.cs/#L80">View Source</a>
>>>>>>> 3b594e91
  </span>
  <a id="AutoCheck_Core_Script_ScriptName_" data-uid="AutoCheck.Core.Script.ScriptName*"></a>
  <h4 id="AutoCheck_Core_Script_ScriptName" data-uid="AutoCheck.Core.Script.ScriptName">ScriptName</h4>
  <div class="markdown level1 summary"><p>The current script name defined within the YAML file, otherwise the YAML file name.</p>
</div>
  <div class="markdown level1 conceptual"></div>
  <h5 class="decalaration">Declaration</h5>
  <div class="codewrapper">
    <pre><code class="lang-csharp hljs">protected string ScriptName { get; }</code></pre>
  </div>
  <h5 class="propertyValue">Property Value</h5>
  <table class="table table-bordered table-striped table-condensed">
    <thead>
      <tr>
        <th>Type</th>
        <th>Description</th>
      </tr>
    </thead>
    <tbody>
      <tr>
        <td><span class="xref">System.String</span></td>
        <td></td>
      </tr>
    </tbody>
  </table>
  <span class="small pull-right mobile-hide">
    <span class="divider">|</span>
    <a href="https://github.com/FherStk/AutoCheck/new/master/apiSpec/new?filename=AutoCheck_Core_Script_ScriptVersion.md&amp;value=---%0Auid%3A%20AutoCheck.Core.Script.ScriptVersion%0Asummary%3A%20'*You%20can%20override%20summary%20for%20the%20API%20here%20using%20*MARKDOWN*%20syntax'%0A---%0A%0A*Please%20type%20below%20more%20information%20about%20this%20API%3A*%0A%0A">Improve this Doc</a>
  </span>
  <span class="small pull-right mobile-hide">
<<<<<<< HEAD
    <a href="https://github.com/FherStk/AutoCheck/blob/v2.10.0/core/main/Script.cs/#L91">View Source</a>
=======
    <a href="https://github.com/FherStk/AutoCheck/blob/v2.12.2/core/main/Script.cs/#L93">View Source</a>
>>>>>>> 3b594e91
  </span>
  <a id="AutoCheck_Core_Script_ScriptVersion_" data-uid="AutoCheck.Core.Script.ScriptVersion*"></a>
  <h4 id="AutoCheck_Core_Script_ScriptVersion" data-uid="AutoCheck.Core.Script.ScriptVersion">ScriptVersion</h4>
  <div class="markdown level1 summary"><p>The current script version defined within the YAML file, otherwise the YAML file name.</p>
</div>
  <div class="markdown level1 conceptual"></div>
  <h5 class="decalaration">Declaration</h5>
  <div class="codewrapper">
    <pre><code class="lang-csharp hljs">protected string ScriptVersion { get; }</code></pre>
  </div>
  <h5 class="propertyValue">Property Value</h5>
  <table class="table table-bordered table-striped table-condensed">
    <thead>
      <tr>
        <th>Type</th>
        <th>Description</th>
      </tr>
    </thead>
    <tbody>
      <tr>
        <td><span class="xref">System.String</span></td>
        <td></td>
      </tr>
    </tbody>
  </table>
  <span class="small pull-right mobile-hide">
    <span class="divider">|</span>
    <a href="https://github.com/FherStk/AutoCheck/new/master/apiSpec/new?filename=AutoCheck_Core_Script_SingleCaption.md&amp;value=---%0Auid%3A%20AutoCheck.Core.Script.SingleCaption%0Asummary%3A%20'*You%20can%20override%20summary%20for%20the%20API%20here%20using%20*MARKDOWN*%20syntax'%0A---%0A%0A*Please%20type%20below%20more%20information%20about%20this%20API%3A*%0A%0A">Improve this Doc</a>
  </span>
  <span class="small pull-right mobile-hide">
<<<<<<< HEAD
    <a href="https://github.com/FherStk/AutoCheck/blob/v2.10.0/core/main/Script.cs/#L117">View Source</a>
=======
    <a href="https://github.com/FherStk/AutoCheck/blob/v2.12.2/core/main/Script.cs/#L119">View Source</a>
>>>>>>> 3b594e91
  </span>
  <a id="AutoCheck_Core_Script_SingleCaption_" data-uid="AutoCheck.Core.Script.SingleCaption*"></a>
  <h4 id="AutoCheck_Core_Script_SingleCaption" data-uid="AutoCheck.Core.Script.SingleCaption">SingleCaption</h4>
  <div class="markdown level1 summary"><p>The current script caption defined within the YAML file.</p>
</div>
  <div class="markdown level1 conceptual"></div>
  <h5 class="decalaration">Declaration</h5>
  <div class="codewrapper">
    <pre><code class="lang-csharp hljs">protected string SingleCaption { get; }</code></pre>
  </div>
  <h5 class="propertyValue">Property Value</h5>
  <table class="table table-bordered table-striped table-condensed">
    <thead>
      <tr>
        <th>Type</th>
        <th>Description</th>
      </tr>
    </thead>
    <tbody>
      <tr>
        <td><span class="xref">System.String</span></td>
        <td></td>
      </tr>
    </tbody>
  </table>
  <span class="small pull-right mobile-hide">
    <span class="divider">|</span>
    <a href="https://github.com/FherStk/AutoCheck/new/master/apiSpec/new?filename=AutoCheck_Core_Script_TotalScore.md&amp;value=---%0Auid%3A%20AutoCheck.Core.Script.TotalScore%0Asummary%3A%20'*You%20can%20override%20summary%20for%20the%20API%20here%20using%20*MARKDOWN*%20syntax'%0A---%0A%0A*Please%20type%20below%20more%20information%20about%20this%20API%3A*%0A%0A">Improve this Doc</a>
  </span>
  <span class="small pull-right mobile-hide">
<<<<<<< HEAD
    <a href="https://github.com/FherStk/AutoCheck/blob/v2.10.0/core/main/Script.cs/#L513">View Source</a>
=======
    <a href="https://github.com/FherStk/AutoCheck/blob/v2.12.2/core/main/Script.cs/#L515">View Source</a>
>>>>>>> 3b594e91
  </span>
  <a id="AutoCheck_Core_Script_TotalScore_" data-uid="AutoCheck.Core.Script.TotalScore*"></a>
  <h4 id="AutoCheck_Core_Script_TotalScore" data-uid="AutoCheck.Core.Script.TotalScore">TotalScore</h4>
  <div class="markdown level1 summary"><p>The accumulated score (over 10 points), which will be updated on each CloseQuestion() call.</p>
</div>
  <div class="markdown level1 conceptual"></div>
  <h5 class="decalaration">Declaration</h5>
  <div class="codewrapper">
    <pre><code class="lang-csharp hljs">protected float TotalScore { get; }</code></pre>
  </div>
  <h5 class="propertyValue">Property Value</h5>
  <table class="table table-bordered table-striped table-condensed">
    <thead>
      <tr>
        <th>Type</th>
        <th>Description</th>
      </tr>
    </thead>
    <tbody>
      <tr>
        <td><span class="xref">System.Single</span></td>
        <td></td>
      </tr>
    </tbody>
  </table>
<<<<<<< HEAD
=======
  <h3 id="extensionmethods">Extension Methods</h3>
  <div>
      <span class="xref">ObjectExtensions.DeepClone&lt;T&gt;(T)</span>
  </div>
>>>>>>> 3b594e91
</article>
          </div>
          
          <div class="hidden-sm col-md-2" role="complementary">
            <div class="sideaffix">
              <div class="contribution">
                <ul class="nav">
                  <li>
                    <a href="https://github.com/FherStk/AutoCheck/new/master/apiSpec/new?filename=AutoCheck_Core_Script.md&amp;value=---%0Auid%3A%20AutoCheck.Core.Script%0Asummary%3A%20'*You%20can%20override%20summary%20for%20the%20API%20here%20using%20*MARKDOWN*%20syntax'%0A---%0A%0A*Please%20type%20below%20more%20information%20about%20this%20API%3A*%0A%0A" class="contribution-link">Improve this Doc</a>
                  </li>
                  <li>
<<<<<<< HEAD
                    <a href="https://github.com/FherStk/AutoCheck/blob/v2.10.0/core/main/Script.cs/#L36" class="contribution-link">View Source</a>
=======
                    <a href="https://github.com/FherStk/AutoCheck/blob/v2.12.2/core/main/Script.cs/#L38" class="contribution-link">View Source</a>
>>>>>>> 3b594e91
                  </li>
                </ul>
              </div>
              <nav class="bs-docs-sidebar hidden-print hidden-xs hidden-sm affix" id="affix">
                <h5>In This Article</h5>
                <div></div>
              </nav>
            </div>
          </div>
        </div>
      </div>
      
      <footer>
        <div class="grad-bottom"></div>
        <div class="footer">
          <div class="container">
            <span class="pull-right">
              <a href="#top">Back to top</a>
            </span>
            
            <span>Generated by <strong>DocFX</strong></span>
          </div>
        </div>
      </footer>
    </div>
    
    <script type="text/javascript" src="../styles/docfx.vendor.js"></script>
    <script type="text/javascript" src="../styles/docfx.js"></script>
    <script type="text/javascript" src="../styles/main.js"></script>
  </body>
</html>
<|MERGE_RESOLUTION|>--- conflicted
+++ resolved
@@ -1,1885 +1,1582 @@
-﻿<!DOCTYPE html>
-<!--[if IE]><![endif]-->
-<html>
-  
-  <head>
-    <meta charset="utf-8">
-    <meta http-equiv="X-UA-Compatible" content="IE=edge,chrome=1">
-    <title>Class Script
-   </title>
-    <meta name="viewport" content="width=device-width">
-    <meta name="title" content="Class Script
-   ">
-<<<<<<< HEAD
-    <meta name="generator" content="docfx 2.56.6.0">
-=======
-    <meta name="generator" content="docfx 2.58.9.0">
->>>>>>> 3b594e91
-    
-    <link rel="shortcut icon" href="../images/favicon.ico">
-    <link rel="stylesheet" href="../styles/docfx.vendor.css">
-    <link rel="stylesheet" href="../styles/docfx.css">
-    <link rel="stylesheet" href="../styles/main.css">
-    <meta property="docfx:navrel" content="../toc">
-    <meta property="docfx:tocrel" content="toc">
-    
-    
-    
-  </head>
-  <body data-spy="scroll" data-target="#affix" data-offset="120">
-    <div id="wrapper">
-      <header>
-        
-        <nav id="autocollapse" class="navbar navbar-inverse ng-scope" role="navigation">
-          <div class="container">
-            <div class="navbar-header">
-              <button type="button" class="navbar-toggle" data-toggle="collapse" data-target="#navbar">
-                <span class="sr-only">Toggle navigation</span>
-                <span class="icon-bar"></span>
-                <span class="icon-bar"></span>
-                <span class="icon-bar"></span>
-              </button>
-              
-              <a class="navbar-brand" href="../index.html">
-                <img id="logo" class="svg" src="../images/logo.png" alt="">
-              </a>
-            </div>
-            <div class="collapse navbar-collapse" id="navbar">
-              <form class="navbar-form navbar-right" role="search" id="search">
-                <div class="form-group">
-                  <input type="text" class="form-control" id="search-query" placeholder="Search" autocomplete="off">
-                </div>
-              </form>
-                
-                <ul class="nav level1 navbar-nav">
-                      <li>
-                          <a href="../tutorials/student.html" title="Tutorials">Tutorials</a>
-                      </li>
-                      <li>
-                          <a href="../api/AutoCheck.Core.html" title="Api Documentation">Api Documentation</a>
-                      </li>
-                      <li>
-                          <a href="https://github.com/FherStk/AutoCheck" title="Download">Download</a>
-                      </li>
-                      <li>
-                          <a href="../credits/credits.html" title="Credits">Credits</a>
-                      </li>
-                </ul>    </div>
-          </div>
-        </nav>
-        
-        <div class="subnav navbar navbar-default">
-          <div class="container hide-when-search" id="breadcrumb">
-            <ul class="breadcrumb">
-              <li></li>
-            </ul>
-          </div>
-        </div>
-      </header>
-      <div role="main" class="container body-content hide-when-search">
-        <div class="sidenav hide-when-search">
-          <a class="btn toc-toggle collapse" data-toggle="collapse" href="#sidetoggle" aria-expanded="false" aria-controls="sidetoggle">Show / Hide Table of Contents</a>
-          <div class="sidetoggle collapse" id="sidetoggle">
-            <div>
-              <div class="sidefilter">
-                <form class="toc-filter">
-                  <span class="glyphicon glyphicon-filter filter-icon"></span>
-                  <input type="text" id="toc_filter_input" placeholder="Enter here to filter..." onkeypress="if(event.keyCode==13) {return false;}">
-                </form>
-              </div>
-              <div class="sidetoc">
-                <div class="toc" id="toc">
-                  
-                  <ul class="nav level1">
-                    <li class="">
-                      <span class="expand-stub"></span>
-                      <a href="AutoCheck.Core.html" title="AutoCheck.Core" class="">AutoCheck.Core</a>
-                        
-                        <ul class="nav level2">
-                          <li class="">
-                            <a href="AutoCheck.Core.Output.html" title="Output" class="">Output</a>
-                          </li>
-                          <li class="">
-<<<<<<< HEAD
-                            <a href="AutoCheck.Core.Output.Content.html" title="Output.Content" class="">Output.Content</a>
-                          </li>
-                          <li class="">
-                            <a href="AutoCheck.Core.Output.Log.html" title="Output.Log" class="">Output.Log</a>
-                          </li>
-                          <li class="">
-                            <a href="AutoCheck.Core.Output.Space.html" title="Output.Space" class="">Output.Space</a>
-                          </li>
-                          <li class="">
-=======
-                            <a href="AutoCheck.Core.Output.Log.html" title="Output.Log" class="">Output.Log</a>
-                          </li>
-                          <li class="">
->>>>>>> 3b594e91
-                            <a href="AutoCheck.Core.Output.Style.html" title="Output.Style" class="">Output.Style</a>
-                          </li>
-                          <li class="">
-                            <a href="AutoCheck.Core.Output.Type.html" title="Output.Type" class="">Output.Type</a>
-                          </li>
-                          <li class="active">
-                            <a href="AutoCheck.Core.Script.html" title="Script" class="active">Script</a>
-                          </li>
-                          <li class="">
-                            <a href="AutoCheck.Core.Script.ExecutionModeType.html" title="Script.ExecutionModeType" class="">Script.ExecutionModeType</a>
-                          </li>
-                          <li class="">
-                            <a href="AutoCheck.Core.Script.LogGeneratedEventArgs.html" title="Script.LogGeneratedEventArgs" class="">Script.LogGeneratedEventArgs</a>
-                          </li>
-                          <li class="">
-                            <a href="AutoCheck.Core.Utils.html" title="Utils" class="">Utils</a>
-                          </li>
-                          <li class="">
-                            <a href="AutoCheck.Core.Utils.OS.html" title="Utils.OS" class="">Utils.OS</a>
-                          </li>
-                        </ul>  </li>
-                    <li class="">
-                      <span class="expand-stub"></span>
-                      <a href="AutoCheck.Connectors.html" title="AutoCheck.Core.Connectors" class="">AutoCheck.Core.Connectors</a>
-                        
-                        <ul class="nav level2">
-                          <li class="">
-                            <a href="AutoCheck.Core.Connectors.Atom.html" title="Atom" class="">Atom</a>
-                          </li>
-                          <li class="">
-                            <a href="AutoCheck.Core.Connectors.Base.html" title="Base" class="">Base</a>
-                          </li>
-                          <li class="">
-                            <a href="AutoCheck.Connectors.Css.html" title="Css" class="">Css</a>
-                          </li>
-                          <li class="">
-                            <a href="AutoCheck.Connectors.Csv.html" title="Csv" class="">Csv</a>
-                          </li>
-                          <li class="">
-                            <a href="AutoCheck.Connectors.CsvDocument.html" title="CsvDocument" class="">CsvDocument</a>
-                          </li>
-                          <li class="">
-                            <a href="AutoCheck.Connectors.GDrive.html" title="GDrive" class="">GDrive</a>
-                          </li>
-                          <li class="">
-                            <a href="AutoCheck.Connectors.Html.html" title="Html" class="">Html</a>
-                          </li>
-                          <li class="">
-                            <a href="AutoCheck.Core.Connectors.Math.html" title="Math" class="">Math</a>
-                          </li>
-                          <li class="">
-                            <a href="AutoCheck.Connectors.Odoo.html" title="Odoo" class="">Odoo</a>
-                          </li>
-                          <li class="">
-                            <a href="AutoCheck.Core.Connectors.Operator.html" title="Operator" class="">Operator</a>
-                          </li>
-                          <li class="">
-                            <a href="AutoCheck.Core.Connectors.PlainText.html" title="PlainText" class="">PlainText</a>
-                          </li>
-                          <li class="">
-                            <a href="AutoCheck.Core.Connectors.PlainText.PlainTextDocument.html" title="PlainText.PlainTextDocument" class="">PlainText.PlainTextDocument</a>
-                          </li>
-                          <li class="">
-                            <a href="AutoCheck.Connectors.Postgres.html" title="Postgres" class="">Postgres</a>
-                          </li>
-                          <li class="">
-                            <a href="AutoCheck.Core.Connectors.Rss.html" title="Rss" class="">Rss</a>
-                          </li>
-                          <li class="">
-                            <a href="AutoCheck.Core.Connectors.Shell.html" title="Shell" class="">Shell</a>
-                          </li>
-                          <li class="">
-                            <a href="AutoCheck.Core.Connectors.Xml.html" title="Xml" class="">Xml</a>
-                          </li>
-                          <li class="">
-                            <a href="AutoCheck.Core.Connectors.Xml.XmlNodeType.html" title="Xml.XmlNodeType" class="">Xml.XmlNodeType</a>
-                          </li>
-                          <li class="">
-                            <a href="AutoCheck.Core.Connectors.Zip.html" title="Zip" class="">Zip</a>
-                          </li>
-                        </ul>  </li>
-                    <li class="">
-                      <span class="expand-stub"></span>
-                      <a href="AutoCheck.CopyDetectors.html" title="AutoCheck.Core.CopyDetectors" class="">AutoCheck.Core.CopyDetectors</a>
-                        
-                        <ul class="nav level2">
-                          <li class="">
-                            <a href="AutoCheck.Core.CopyDetectors.Base.html" title="Base" class="">Base</a>
-                          </li>
-                          <li class="">
-                            <a href="AutoCheck.CopyDetectors.Css.html" title="Css" class="">Css</a>
-                          </li>
-                          <li class="">
-                            <a href="AutoCheck.CopyDetectors.Html.html" title="Html" class="">Html</a>
-                          </li>
-                          <li class="">
-                            <a href="AutoCheck.CopyDetectors.PlainText.html" title="PlainText" class="">PlainText</a>
-                          </li>
-                          <li class="">
-                            <a href="AutoCheck.CopyDetectors.SqlLog.html" title="SqlLog" class="">SqlLog</a>
-                          </li>
-                          <li class="">
-                            <a href="AutoCheck.Core.CopyDetectors.Xml.html" title="Xml" class="">Xml</a>
-                          </li>
-                        </ul>  </li>
-                    <li class="">
-                      <span class="expand-stub"></span>
-                      <a href="AutoCheck.Core.Exceptions.html" title="AutoCheck.Core.Exceptions" class="">AutoCheck.Core.Exceptions</a>
-                        
-                        <ul class="nav level2">
-                          <li class="">
-                            <a href="AutoCheck.Core.Exceptions.ArgumentInvalidException.html" title="ArgumentInvalidException" class="">ArgumentInvalidException</a>
-                          </li>
-                          <li class="">
-                            <a href="AutoCheck.Core.Exceptions.ArgumentNotFoundException.html" title="ArgumentNotFoundException" class="">ArgumentNotFoundException</a>
-                          </li>
-                          <li class="">
-                            <a href="AutoCheck.Core.Exceptions.ConnectionInvalidException.html" title="ConnectionInvalidException" class="">ConnectionInvalidException</a>
-                          </li>
-                          <li class="">
-                            <a href="AutoCheck.Core.Exceptions.ConnectorInvalidException.html" title="ConnectorInvalidException" class="">ConnectorInvalidException</a>
-                          </li>
-                          <li class="">
-                            <a href="AutoCheck.Core.Exceptions.ConnectorNotFoundException.html" title="ConnectorNotFoundException" class="">ConnectorNotFoundException</a>
-                          </li>
-                          <li class="">
-                            <a href="AutoCheck.Core.Exceptions.DocumentInvalidException.html" title="DocumentInvalidException" class="">DocumentInvalidException</a>
-                          </li>
-                          <li class="">
-                            <a href="AutoCheck.Core.Exceptions.DownloadFailedException.html" title="DownloadFailedException" class="">DownloadFailedException</a>
-                          </li>
-                          <li class="">
-                            <a href="AutoCheck.Core.Exceptions.ItemNotFoundException.html" title="ItemNotFoundException" class="">ItemNotFoundException</a>
-                          </li>
-                          <li class="">
-                            <a href="AutoCheck.Core.Exceptions.PorpertyNotFoundException.html" title="PorpertyNotFoundException" class="">PorpertyNotFoundException</a>
-                          </li>
-                          <li class="">
-                            <a href="AutoCheck.Core.Exceptions.QueryInvalidException.html" title="QueryInvalidException" class="">QueryInvalidException</a>
-                          </li>
-                          <li class="">
-                            <a href="AutoCheck.Core.Exceptions.RegexInvalidException.html" title="RegexInvalidException" class="">RegexInvalidException</a>
-                          </li>
-                          <li class="">
-                            <a href="AutoCheck.Core.Exceptions.ResultMismatchException.html" title="ResultMismatchException" class="">ResultMismatchException</a>
-                          </li>
-                          <li class="">
-                            <a href="AutoCheck.Core.Exceptions.StyleInvalidException.html" title="StyleInvalidException" class="">StyleInvalidException</a>
-                          </li>
-                          <li class="">
-                            <a href="AutoCheck.Core.Exceptions.StyleNotAppliedException.html" title="StyleNotAppliedException" class="">StyleNotAppliedException</a>
-                          </li>
-                          <li class="">
-                            <a href="AutoCheck.Core.Exceptions.StyleNotFoundException.html" title="StyleNotFoundException" class="">StyleNotFoundException</a>
-                          </li>
-                          <li class="">
-                            <a href="AutoCheck.Core.Exceptions.TableInconsistencyException.html" title="TableInconsistencyException" class="">TableInconsistencyException</a>
-                          </li>
-                          <li class="">
-                            <a href="AutoCheck.Core.Exceptions.VariableInvalidException.html" title="VariableInvalidException" class="">VariableInvalidException</a>
-                          </li>
-                          <li class="">
-                            <a href="AutoCheck.Core.Exceptions.VariableNotFoundException.html" title="VariableNotFoundException" class="">VariableNotFoundException</a>
-                          </li>
-                        </ul>  </li>
-                  </ul>        </div>
-              </div>
-            </div>
-          </div>
-        </div>
-        <div class="article row grid-right">
-          <div class="col-md-10">
-            <article class="content wrap" id="_content" data-uid="AutoCheck.Core.Script">
-  
-  
-  <h1 id="AutoCheck_Core_Script" data-uid="AutoCheck.Core.Script" class="text-break">Class Script
-  </h1>
-  <div class="markdown level0 summary"></div>
-  <div class="markdown level0 conceptual"></div>
-  <div class="inheritance">
-    <h5>Inheritance</h5>
-    <div class="level0"><span class="xref">System.Object</span></div>
-    <div class="level1"><span class="xref">Script</span></div>
-  </div>
-<<<<<<< HEAD
-  <div class="inheritedMembers">
-    <h5>Inherited Members</h5>
-    <div>
-      <span class="xref">System.Object.Equals(System.Object)</span>
-    </div>
-    <div>
-      <span class="xref">System.Object.Equals(System.Object, System.Object)</span>
-    </div>
-    <div>
-      <span class="xref">System.Object.GetHashCode()</span>
-    </div>
-    <div>
-      <span class="xref">System.Object.GetType()</span>
-    </div>
-    <div>
-      <span class="xref">System.Object.MemberwiseClone()</span>
-    </div>
-    <div>
-      <span class="xref">System.Object.ReferenceEquals(System.Object, System.Object)</span>
-    </div>
-    <div>
-      <span class="xref">System.Object.ToString()</span>
-    </div>
-  </div>
-=======
->>>>>>> 3b594e91
-  <h6><strong>Namespace</strong>: <a class="xref" href="AutoCheck.Core.html">AutoCheck.Core</a></h6>
-  <h6><strong>Assembly</strong>: AutoCheck.Core.dll</h6>
-  <h5 id="AutoCheck_Core_Script_syntax">Syntax</h5>
-  <div class="codewrapper">
-<<<<<<< HEAD
-    <pre><code class="lang-csharp hljs">public class Script</code></pre>
-=======
-    <pre><code class="lang-csharp hljs">public class Script : object</code></pre>
->>>>>>> 3b594e91
-  </div>
-  <h3 id="constructors">Constructors
-  </h3>
-  <span class="small pull-right mobile-hide">
-    <span class="divider">|</span>
-    <a href="https://github.com/FherStk/AutoCheck/new/master/apiSpec/new?filename=AutoCheck_Core_Script__ctor_System_String_.md&amp;value=---%0Auid%3A%20AutoCheck.Core.Script.%23ctor(System.String)%0Asummary%3A%20'*You%20can%20override%20summary%20for%20the%20API%20here%20using%20*MARKDOWN*%20syntax'%0A---%0A%0A*Please%20type%20below%20more%20information%20about%20this%20API%3A*%0A%0A">Improve this Doc</a>
-  </span>
-  <span class="small pull-right mobile-hide">
-<<<<<<< HEAD
-    <a href="https://github.com/FherStk/AutoCheck/blob/v2.10.0/core/main/Script.cs/#L578">View Source</a>
-  </span>
-  <a id="AutoCheck_Core_Script__ctor_" data-uid="AutoCheck.Core.Script.#ctor*"></a>
-  <h4 id="AutoCheck_Core_Script__ctor_System_String_" data-uid="AutoCheck.Core.Script.#ctor(System.String)">Script(String)</h4>
-=======
-    <a href="https://github.com/FherStk/AutoCheck/blob/v2.12.2/core/main/Script.cs/#L636">View Source</a>
-  </span>
-  <a id="AutoCheck_Core_Script__ctor_" data-uid="AutoCheck.Core.Script.#ctor*"></a>
-  <h4 id="AutoCheck_Core_Script__ctor_System_String_" data-uid="AutoCheck.Core.Script.#ctor(System.String)">Script(String)</h4>
-  <div class="markdown level1 summary"></div>
-  <div class="markdown level1 conceptual"></div>
-  <h5 class="decalaration">Declaration</h5>
-  <div class="codewrapper">
-    <pre><code class="lang-csharp hljs">public Script(string path)</code></pre>
-  </div>
-  <h5 class="parameters">Parameters</h5>
-  <table class="table table-bordered table-striped table-condensed">
-    <thead>
-      <tr>
-        <th>Type</th>
-        <th>Name</th>
-        <th>Description</th>
-      </tr>
-    </thead>
-    <tbody>
-      <tr>
-        <td><span class="xref">System.String</span></td>
-        <td><span class="parametername">path</span></td>
-        <td></td>
-      </tr>
-    </tbody>
-  </table>
-  <span class="small pull-right mobile-hide">
-    <span class="divider">|</span>
-    <a href="https://github.com/FherStk/AutoCheck/new/master/apiSpec/new?filename=AutoCheck_Core_Script__ctor_System_String_EventHandler_AutoCheck_Core_Script_LogGeneratedEventArgs__.md&amp;value=---%0Auid%3A%20AutoCheck.Core.Script.%23ctor(System.String%2CEventHandler%7BAutoCheck.Core.Script.LogGeneratedEventArgs%7D)%0Asummary%3A%20'*You%20can%20override%20summary%20for%20the%20API%20here%20using%20*MARKDOWN*%20syntax'%0A---%0A%0A*Please%20type%20below%20more%20information%20about%20this%20API%3A*%0A%0A">Improve this Doc</a>
-  </span>
-  <span class="small pull-right mobile-hide">
-    <a href="https://github.com/FherStk/AutoCheck/blob/v2.12.2/core/main/Script.cs/#L643">View Source</a>
-  </span>
-  <a id="AutoCheck_Core_Script__ctor_" data-uid="AutoCheck.Core.Script.#ctor*"></a>
-  <h4 id="AutoCheck_Core_Script__ctor_System_String_EventHandler_AutoCheck_Core_Script_LogGeneratedEventArgs__" data-uid="AutoCheck.Core.Script.#ctor(System.String,EventHandler{AutoCheck.Core.Script.LogGeneratedEventArgs})">Script(String, EventHandler&lt;Script.LogGeneratedEventArgs&gt;)</h4>
-  <div class="markdown level1 summary"></div>
-  <div class="markdown level1 conceptual"></div>
-  <h5 class="decalaration">Declaration</h5>
-  <div class="codewrapper">
-    <pre><code class="lang-csharp hljs">public Script(string path, EventHandler&lt;Script.LogGeneratedEventArgs&gt; onLogGenerated)</code></pre>
-  </div>
-  <h5 class="parameters">Parameters</h5>
-  <table class="table table-bordered table-striped table-condensed">
-    <thead>
-      <tr>
-        <th>Type</th>
-        <th>Name</th>
-        <th>Description</th>
-      </tr>
-    </thead>
-    <tbody>
-      <tr>
-        <td><span class="xref">System.String</span></td>
-        <td><span class="parametername">path</span></td>
-        <td></td>
-      </tr>
-      <tr>
-        <td><span class="xref">EventHandler</span>&lt;<a class="xref" href="AutoCheck.Core.Script.LogGeneratedEventArgs.html">Script.LogGeneratedEventArgs</a>&gt;</td>
-        <td><span class="parametername">onLogGenerated</span></td>
-        <td></td>
-      </tr>
-    </tbody>
-  </table>
-  <span class="small pull-right mobile-hide">
-    <span class="divider">|</span>
-    <a href="https://github.com/FherStk/AutoCheck/new/master/apiSpec/new?filename=AutoCheck_Core_Script__ctor_System_String_EventHandler_AutoCheck_Core_Script_LogGeneratedEventArgs__EventHandler_AutoCheck_Core_Script_LogGeneratedEventArgs__EventHandler_AutoCheck_Core_Script_LogGeneratedEventArgs__EventHandler_AutoCheck_Core_Script_LogGeneratedEventArgs__.md&amp;value=---%0Auid%3A%20AutoCheck.Core.Script.%23ctor(System.String%2CEventHandler%7BAutoCheck.Core.Script.LogGeneratedEventArgs%7D%2CEventHandler%7BAutoCheck.Core.Script.LogGeneratedEventArgs%7D%2CEventHandler%7BAutoCheck.Core.Script.LogGeneratedEventArgs%7D%2CEventHandler%7BAutoCheck.Core.Script.LogGeneratedEventArgs%7D)%0Asummary%3A%20'*You%20can%20override%20summary%20for%20the%20API%20here%20using%20*MARKDOWN*%20syntax'%0A---%0A%0A*Please%20type%20below%20more%20information%20about%20this%20API%3A*%0A%0A">Improve this Doc</a>
-  </span>
-  <span class="small pull-right mobile-hide">
-    <a href="https://github.com/FherStk/AutoCheck/blob/v2.12.2/core/main/Script.cs/#L654">View Source</a>
-  </span>
-  <a id="AutoCheck_Core_Script__ctor_" data-uid="AutoCheck.Core.Script.#ctor*"></a>
-  <h4 id="AutoCheck_Core_Script__ctor_System_String_EventHandler_AutoCheck_Core_Script_LogGeneratedEventArgs__EventHandler_AutoCheck_Core_Script_LogGeneratedEventArgs__EventHandler_AutoCheck_Core_Script_LogGeneratedEventArgs__EventHandler_AutoCheck_Core_Script_LogGeneratedEventArgs__" data-uid="AutoCheck.Core.Script.#ctor(System.String,EventHandler{AutoCheck.Core.Script.LogGeneratedEventArgs},EventHandler{AutoCheck.Core.Script.LogGeneratedEventArgs},EventHandler{AutoCheck.Core.Script.LogGeneratedEventArgs},EventHandler{AutoCheck.Core.Script.LogGeneratedEventArgs})">Script(String, EventHandler&lt;Script.LogGeneratedEventArgs&gt;, EventHandler&lt;Script.LogGeneratedEventArgs&gt;, EventHandler&lt;Script.LogGeneratedEventArgs&gt;, EventHandler&lt;Script.LogGeneratedEventArgs&gt;)</h4>
->>>>>>> 3b594e91
-  <div class="markdown level1 summary"><p>Creates a new script instance using the given script file.</p>
-</div>
-  <div class="markdown level1 conceptual"></div>
-  <h5 class="decalaration">Declaration</h5>
-  <div class="codewrapper">
-<<<<<<< HEAD
-    <pre><code class="lang-csharp hljs">public Script(string path)</code></pre>
-=======
-    <pre><code class="lang-csharp hljs">public Script(string path, EventHandler&lt;Script.LogGeneratedEventArgs&gt; onHeaderCompleted, EventHandler&lt;Script.LogGeneratedEventArgs&gt; onSetupCompleted, EventHandler&lt;Script.LogGeneratedEventArgs&gt; onScriptCompleted, EventHandler&lt;Script.LogGeneratedEventArgs&gt; onTeardwonCompleted)</code></pre>
->>>>>>> 3b594e91
-  </div>
-  <h5 class="parameters">Parameters</h5>
-  <table class="table table-bordered table-striped table-condensed">
-    <thead>
-      <tr>
-        <th>Type</th>
-        <th>Name</th>
-        <th>Description</th>
-      </tr>
-    </thead>
-    <tbody>
-      <tr>
-        <td><span class="xref">System.String</span></td>
-        <td><span class="parametername">path</span></td>
-        <td><p>Path to the script file (yaml).</p>
-</td>
-      </tr>
-<<<<<<< HEAD
-    </tbody>
-  </table>
-  <span class="small pull-right mobile-hide">
-    <span class="divider">|</span>
-    <a href="https://github.com/FherStk/AutoCheck/new/master/apiSpec/new?filename=AutoCheck_Core_Script__ctor_System_String_System_EventHandler_AutoCheck_Core_Script_LogGeneratedEventArgs__.md&amp;value=---%0Auid%3A%20AutoCheck.Core.Script.%23ctor(System.String%2CSystem.EventHandler%7BAutoCheck.Core.Script.LogGeneratedEventArgs%7D)%0Asummary%3A%20'*You%20can%20override%20summary%20for%20the%20API%20here%20using%20*MARKDOWN*%20syntax'%0A---%0A%0A*Please%20type%20below%20more%20information%20about%20this%20API%3A*%0A%0A">Improve this Doc</a>
-  </span>
-  <span class="small pull-right mobile-hide">
-    <a href="https://github.com/FherStk/AutoCheck/blob/v2.10.0/core/main/Script.cs/#L585">View Source</a>
-  </span>
-  <a id="AutoCheck_Core_Script__ctor_" data-uid="AutoCheck.Core.Script.#ctor*"></a>
-  <h4 id="AutoCheck_Core_Script__ctor_System_String_System_EventHandler_AutoCheck_Core_Script_LogGeneratedEventArgs__" data-uid="AutoCheck.Core.Script.#ctor(System.String,System.EventHandler{AutoCheck.Core.Script.LogGeneratedEventArgs})">Script(String, EventHandler&lt;Script.LogGeneratedEventArgs&gt;)</h4>
-  <div class="markdown level1 summary"></div>
-  <div class="markdown level1 conceptual"></div>
-  <h5 class="decalaration">Declaration</h5>
-  <div class="codewrapper">
-    <pre><code class="lang-csharp hljs">public Script(string path, EventHandler&lt;Script.LogGeneratedEventArgs&gt; onLogGenerated)</code></pre>
-  </div>
-  <h5 class="parameters">Parameters</h5>
-  <table class="table table-bordered table-striped table-condensed">
-    <thead>
-      <tr>
-        <th>Type</th>
-        <th>Name</th>
-        <th>Description</th>
-      </tr>
-    </thead>
-    <tbody>
-      <tr>
-        <td><span class="xref">System.String</span></td>
-        <td><span class="parametername">path</span></td>
-        <td></td>
-      </tr>
-      <tr>
-        <td><span class="xref">System.EventHandler</span>&lt;<a class="xref" href="AutoCheck.Core.Script.LogGeneratedEventArgs.html">Script.LogGeneratedEventArgs</a>&gt;</td>
-        <td><span class="parametername">onLogGenerated</span></td>
-        <td></td>
-      </tr>
-    </tbody>
-  </table>
-  <span class="small pull-right mobile-hide">
-    <span class="divider">|</span>
-    <a href="https://github.com/FherStk/AutoCheck/new/master/apiSpec/new?filename=AutoCheck_Core_Script__ctor_System_String_System_EventHandler_AutoCheck_Core_Script_LogGeneratedEventArgs__System_EventHandler_AutoCheck_Core_Script_LogGeneratedEventArgs__System_EventHandler_AutoCheck_Core_Script_LogGeneratedEventArgs__System_EventHandler_AutoCheck_Core_Script_LogGeneratedEventArgs__.md&amp;value=---%0Auid%3A%20AutoCheck.Core.Script.%23ctor(System.String%2CSystem.EventHandler%7BAutoCheck.Core.Script.LogGeneratedEventArgs%7D%2CSystem.EventHandler%7BAutoCheck.Core.Script.LogGeneratedEventArgs%7D%2CSystem.EventHandler%7BAutoCheck.Core.Script.LogGeneratedEventArgs%7D%2CSystem.EventHandler%7BAutoCheck.Core.Script.LogGeneratedEventArgs%7D)%0Asummary%3A%20'*You%20can%20override%20summary%20for%20the%20API%20here%20using%20*MARKDOWN*%20syntax'%0A---%0A%0A*Please%20type%20below%20more%20information%20about%20this%20API%3A*%0A%0A">Improve this Doc</a>
-  </span>
-  <span class="small pull-right mobile-hide">
-    <a href="https://github.com/FherStk/AutoCheck/blob/v2.10.0/core/main/Script.cs/#L596">View Source</a>
-  </span>
-  <a id="AutoCheck_Core_Script__ctor_" data-uid="AutoCheck.Core.Script.#ctor*"></a>
-  <h4 id="AutoCheck_Core_Script__ctor_System_String_System_EventHandler_AutoCheck_Core_Script_LogGeneratedEventArgs__System_EventHandler_AutoCheck_Core_Script_LogGeneratedEventArgs__System_EventHandler_AutoCheck_Core_Script_LogGeneratedEventArgs__System_EventHandler_AutoCheck_Core_Script_LogGeneratedEventArgs__" data-uid="AutoCheck.Core.Script.#ctor(System.String,System.EventHandler{AutoCheck.Core.Script.LogGeneratedEventArgs},System.EventHandler{AutoCheck.Core.Script.LogGeneratedEventArgs},System.EventHandler{AutoCheck.Core.Script.LogGeneratedEventArgs},System.EventHandler{AutoCheck.Core.Script.LogGeneratedEventArgs})">Script(String, EventHandler&lt;Script.LogGeneratedEventArgs&gt;, EventHandler&lt;Script.LogGeneratedEventArgs&gt;, EventHandler&lt;Script.LogGeneratedEventArgs&gt;, EventHandler&lt;Script.LogGeneratedEventArgs&gt;)</h4>
-  <div class="markdown level1 summary"><p>Creates a new script instance using the given script file.</p>
-</div>
-  <div class="markdown level1 conceptual"></div>
-  <h5 class="decalaration">Declaration</h5>
-  <div class="codewrapper">
-    <pre><code class="lang-csharp hljs">public Script(string path, EventHandler&lt;Script.LogGeneratedEventArgs&gt; onHeaderCompleted, EventHandler&lt;Script.LogGeneratedEventArgs&gt; onSetupCompleted, EventHandler&lt;Script.LogGeneratedEventArgs&gt; onScriptCompleted, EventHandler&lt;Script.LogGeneratedEventArgs&gt; onTeardwonCompleted)</code></pre>
-  </div>
-  <h5 class="parameters">Parameters</h5>
-  <table class="table table-bordered table-striped table-condensed">
-    <thead>
-      <tr>
-        <th>Type</th>
-        <th>Name</th>
-        <th>Description</th>
-      </tr>
-    </thead>
-    <tbody>
-      <tr>
-        <td><span class="xref">System.String</span></td>
-        <td><span class="parametername">path</span></td>
-        <td><p>Path to the script file (yaml).</p>
-</td>
-      </tr>
-      <tr>
-        <td><span class="xref">System.EventHandler</span>&lt;<a class="xref" href="AutoCheck.Core.Script.LogGeneratedEventArgs.html">Script.LogGeneratedEventArgs</a>&gt;</td>
-=======
-      <tr>
-        <td><span class="xref">EventHandler</span>&lt;<a class="xref" href="AutoCheck.Core.Script.LogGeneratedEventArgs.html">Script.LogGeneratedEventArgs</a>&gt;</td>
->>>>>>> 3b594e91
-        <td><span class="parametername">onHeaderCompleted</span></td>
-        <td><p>This event will be raised once the script has been loaded (before the setup execution).</p>
-</td>
-      </tr>
-      <tr>
-<<<<<<< HEAD
-        <td><span class="xref">System.EventHandler</span>&lt;<a class="xref" href="AutoCheck.Core.Script.LogGeneratedEventArgs.html">Script.LogGeneratedEventArgs</a>&gt;</td>
-=======
-        <td><span class="xref">EventHandler</span>&lt;<a class="xref" href="AutoCheck.Core.Script.LogGeneratedEventArgs.html">Script.LogGeneratedEventArgs</a>&gt;</td>
->>>>>>> 3b594e91
-        <td><span class="parametername">onSetupCompleted</span></td>
-        <td><p>This event will be raised once the setup has been completed (before any script execution).</p>
-</td>
-      </tr>
-      <tr>
-<<<<<<< HEAD
-        <td><span class="xref">System.EventHandler</span>&lt;<a class="xref" href="AutoCheck.Core.Script.LogGeneratedEventArgs.html">Script.LogGeneratedEventArgs</a>&gt;</td>
-=======
-        <td><span class="xref">EventHandler</span>&lt;<a class="xref" href="AutoCheck.Core.Script.LogGeneratedEventArgs.html">Script.LogGeneratedEventArgs</a>&gt;</td>
->>>>>>> 3b594e91
-        <td><span class="parametername">onScriptCompleted</span></td>
-        <td><p>This event will be raised once the script has been completed (after the post execution).</p>
-</td>
-      </tr>
-      <tr>
-<<<<<<< HEAD
-        <td><span class="xref">System.EventHandler</span>&lt;<a class="xref" href="AutoCheck.Core.Script.LogGeneratedEventArgs.html">Script.LogGeneratedEventArgs</a>&gt;</td>
-=======
-        <td><span class="xref">EventHandler</span>&lt;<a class="xref" href="AutoCheck.Core.Script.LogGeneratedEventArgs.html">Script.LogGeneratedEventArgs</a>&gt;</td>
->>>>>>> 3b594e91
-        <td><span class="parametername">onTeardwonCompleted</span></td>
-        <td><p>This event will be raised once the teardown has been completed (after all scripts execution).</p>
-</td>
-      </tr>
-    </tbody>
-  </table>
-  <h3 id="properties">Properties
-  </h3>
-  <span class="small pull-right mobile-hide">
-    <span class="divider">|</span>
-    <a href="https://github.com/FherStk/AutoCheck/new/master/apiSpec/new?filename=AutoCheck_Core_Script_AppFolderName.md&amp;value=---%0Auid%3A%20AutoCheck.Core.Script.AppFolderName%0Asummary%3A%20'*You%20can%20override%20summary%20for%20the%20API%20here%20using%20*MARKDOWN*%20syntax'%0A---%0A%0A*Please%20type%20below%20more%20information%20about%20this%20API%3A*%0A%0A">Improve this Doc</a>
-  </span>
-  <span class="small pull-right mobile-hide">
-<<<<<<< HEAD
-    <a href="https://github.com/FherStk/AutoCheck/blob/v2.10.0/core/main/Script.cs/#L164">View Source</a>
-=======
-    <a href="https://github.com/FherStk/AutoCheck/blob/v2.12.2/core/main/Script.cs/#L166">View Source</a>
->>>>>>> 3b594e91
-  </span>
-  <a id="AutoCheck_Core_Script_AppFolderName_" data-uid="AutoCheck.Core.Script.AppFolderName*"></a>
-  <h4 id="AutoCheck_Core_Script_AppFolderName" data-uid="AutoCheck.Core.Script.AppFolderName">AppFolderName</h4>
-  <div class="markdown level1 summary"><p>The root app execution folder name.</p>
-</div>
-  <div class="markdown level1 conceptual"></div>
-  <h5 class="decalaration">Declaration</h5>
-  <div class="codewrapper">
-    <pre><code class="lang-csharp hljs">protected string AppFolderName { get; }</code></pre>
-  </div>
-  <h5 class="propertyValue">Property Value</h5>
-  <table class="table table-bordered table-striped table-condensed">
-    <thead>
-      <tr>
-        <th>Type</th>
-        <th>Description</th>
-      </tr>
-    </thead>
-    <tbody>
-      <tr>
-        <td><span class="xref">System.String</span></td>
-        <td></td>
-      </tr>
-    </tbody>
-  </table>
-  <span class="small pull-right mobile-hide">
-    <span class="divider">|</span>
-    <a href="https://github.com/FherStk/AutoCheck/new/master/apiSpec/new?filename=AutoCheck_Core_Script_AppFolderPath.md&amp;value=---%0Auid%3A%20AutoCheck.Core.Script.AppFolderPath%0Asummary%3A%20'*You%20can%20override%20summary%20for%20the%20API%20here%20using%20*MARKDOWN*%20syntax'%0A---%0A%0A*Please%20type%20below%20more%20information%20about%20this%20API%3A*%0A%0A">Improve this Doc</a>
-  </span>
-  <span class="small pull-right mobile-hide">
-<<<<<<< HEAD
-    <a href="https://github.com/FherStk/AutoCheck/blob/v2.10.0/core/main/Script.cs/#L143">View Source</a>
-=======
-    <a href="https://github.com/FherStk/AutoCheck/blob/v2.12.2/core/main/Script.cs/#L145">View Source</a>
->>>>>>> 3b594e91
-  </span>
-  <a id="AutoCheck_Core_Script_AppFolderPath_" data-uid="AutoCheck.Core.Script.AppFolderPath*"></a>
-  <h4 id="AutoCheck_Core_Script_AppFolderPath" data-uid="AutoCheck.Core.Script.AppFolderPath">AppFolderPath</h4>
-  <div class="markdown level1 summary"><p>The root app execution folder path.</p>
-</div>
-  <div class="markdown level1 conceptual"></div>
-  <h5 class="decalaration">Declaration</h5>
-  <div class="codewrapper">
-    <pre><code class="lang-csharp hljs">protected string AppFolderPath { get; }</code></pre>
-  </div>
-  <h5 class="propertyValue">Property Value</h5>
-  <table class="table table-bordered table-striped table-condensed">
-    <thead>
-      <tr>
-        <th>Type</th>
-        <th>Description</th>
-      </tr>
-    </thead>
-    <tbody>
-      <tr>
-        <td><span class="xref">System.String</span></td>
-        <td></td>
-      </tr>
-    </tbody>
-  </table>
-  <span class="small pull-right mobile-hide">
-    <span class="divider">|</span>
-    <a href="https://github.com/FherStk/AutoCheck/new/master/apiSpec/new?filename=AutoCheck_Core_Script_BatchCaption.md&amp;value=---%0Auid%3A%20AutoCheck.Core.Script.BatchCaption%0Asummary%3A%20'*You%20can%20override%20summary%20for%20the%20API%20here%20using%20*MARKDOWN*%20syntax'%0A---%0A%0A*Please%20type%20below%20more%20information%20about%20this%20API%3A*%0A%0A">Improve this Doc</a>
-  </span>
-  <span class="small pull-right mobile-hide">
-<<<<<<< HEAD
-    <a href="https://github.com/FherStk/AutoCheck/blob/v2.10.0/core/main/Script.cs/#L130">View Source</a>
-=======
-    <a href="https://github.com/FherStk/AutoCheck/blob/v2.12.2/core/main/Script.cs/#L132">View Source</a>
->>>>>>> 3b594e91
-  </span>
-  <a id="AutoCheck_Core_Script_BatchCaption_" data-uid="AutoCheck.Core.Script.BatchCaption*"></a>
-  <h4 id="AutoCheck_Core_Script_BatchCaption" data-uid="AutoCheck.Core.Script.BatchCaption">BatchCaption</h4>
-  <div class="markdown level1 summary"><p>The current script caption defined within the YAML file.</p>
-</div>
-  <div class="markdown level1 conceptual"></div>
-  <h5 class="decalaration">Declaration</h5>
-  <div class="codewrapper">
-    <pre><code class="lang-csharp hljs">protected string BatchCaption { get; }</code></pre>
-  </div>
-  <h5 class="propertyValue">Property Value</h5>
-  <table class="table table-bordered table-striped table-condensed">
-    <thead>
-      <tr>
-        <th>Type</th>
-        <th>Description</th>
-      </tr>
-    </thead>
-    <tbody>
-      <tr>
-        <td><span class="xref">System.String</span></td>
-        <td></td>
-      </tr>
-    </tbody>
-  </table>
-  <span class="small pull-right mobile-hide">
-    <span class="divider">|</span>
-<<<<<<< HEAD
-    <a href="https://github.com/FherStk/AutoCheck/new/master/apiSpec/new?filename=AutoCheck_Core_Script_CurrentFileName.md&amp;value=---%0Auid%3A%20AutoCheck.Core.Script.CurrentFileName%0Asummary%3A%20'*You%20can%20override%20summary%20for%20the%20API%20here%20using%20*MARKDOWN*%20syntax'%0A---%0A%0A*Please%20type%20below%20more%20information%20about%20this%20API%3A*%0A%0A">Improve this Doc</a>
-  </span>
-  <span class="small pull-right mobile-hide">
-    <a href="https://github.com/FherStk/AutoCheck/blob/v2.10.0/core/main/Script.cs/#L297">View Source</a>
-=======
-    <a href="https://github.com/FherStk/AutoCheck/new/master/apiSpec/new?filename=AutoCheck_Core_Script_Concurrent.md&amp;value=---%0Auid%3A%20AutoCheck.Core.Script.Concurrent%0Asummary%3A%20'*You%20can%20override%20summary%20for%20the%20API%20here%20using%20*MARKDOWN*%20syntax'%0A---%0A%0A*Please%20type%20below%20more%20information%20about%20this%20API%3A*%0A%0A">Improve this Doc</a>
-  </span>
-  <span class="small pull-right mobile-hide">
-    <a href="https://github.com/FherStk/AutoCheck/blob/v2.12.2/core/main/Script.cs/#L528">View Source</a>
-  </span>
-  <a id="AutoCheck_Core_Script_Concurrent_" data-uid="AutoCheck.Core.Script.Concurrent*"></a>
-  <h4 id="AutoCheck_Core_Script_Concurrent" data-uid="AutoCheck.Core.Script.Concurrent">Concurrent</h4>
-  <div class="markdown level1 summary"><p>Batch mode only: maximum concurrent script execution (0 = MAX).</p>
-</div>
-  <div class="markdown level1 conceptual"></div>
-  <h5 class="decalaration">Declaration</h5>
-  <div class="codewrapper">
-    <pre><code class="lang-csharp hljs">protected int Concurrent { get; }</code></pre>
-  </div>
-  <h5 class="propertyValue">Property Value</h5>
-  <table class="table table-bordered table-striped table-condensed">
-    <thead>
-      <tr>
-        <th>Type</th>
-        <th>Description</th>
-      </tr>
-    </thead>
-    <tbody>
-      <tr>
-        <td><span class="xref">System.Int32</span></td>
-        <td></td>
-      </tr>
-    </tbody>
-  </table>
-  <span class="small pull-right mobile-hide">
-    <span class="divider">|</span>
-    <a href="https://github.com/FherStk/AutoCheck/new/master/apiSpec/new?filename=AutoCheck_Core_Script_CurrentFileName.md&amp;value=---%0Auid%3A%20AutoCheck.Core.Script.CurrentFileName%0Asummary%3A%20'*You%20can%20override%20summary%20for%20the%20API%20here%20using%20*MARKDOWN*%20syntax'%0A---%0A%0A*Please%20type%20below%20more%20information%20about%20this%20API%3A*%0A%0A">Improve this Doc</a>
-  </span>
-  <span class="small pull-right mobile-hide">
-    <a href="https://github.com/FherStk/AutoCheck/blob/v2.12.2/core/main/Script.cs/#L299">View Source</a>
->>>>>>> 3b594e91
-  </span>
-  <a id="AutoCheck_Core_Script_CurrentFileName_" data-uid="AutoCheck.Core.Script.CurrentFileName*"></a>
-  <h4 id="AutoCheck_Core_Script_CurrentFileName" data-uid="AutoCheck.Core.Script.CurrentFileName">CurrentFileName</h4>
-  <div class="markdown level1 summary"><p>The current file name where the script is targeting right now (local or remote); can change during the execution for batch-typed.</p>
-</div>
-  <div class="markdown level1 conceptual"></div>
-  <h5 class="decalaration">Declaration</h5>
-  <div class="codewrapper">
-    <pre><code class="lang-csharp hljs">protected string CurrentFileName { get; }</code></pre>
-  </div>
-  <h5 class="propertyValue">Property Value</h5>
-  <table class="table table-bordered table-striped table-condensed">
-    <thead>
-      <tr>
-        <th>Type</th>
-        <th>Description</th>
-      </tr>
-    </thead>
-    <tbody>
-      <tr>
-        <td><span class="xref">System.String</span></td>
-        <td></td>
-      </tr>
-    </tbody>
-  </table>
-  <span class="small pull-right mobile-hide">
-    <span class="divider">|</span>
-    <a href="https://github.com/FherStk/AutoCheck/new/master/apiSpec/new?filename=AutoCheck_Core_Script_CurrentFilePath.md&amp;value=---%0Auid%3A%20AutoCheck.Core.Script.CurrentFilePath%0Asummary%3A%20'*You%20can%20override%20summary%20for%20the%20API%20here%20using%20*MARKDOWN*%20syntax'%0A---%0A%0A*Please%20type%20below%20more%20information%20about%20this%20API%3A*%0A%0A">Improve this Doc</a>
-  </span>
-  <span class="small pull-right mobile-hide">
-<<<<<<< HEAD
-    <a href="https://github.com/FherStk/AutoCheck/blob/v2.10.0/core/main/Script.cs/#L279">View Source</a>
-=======
-    <a href="https://github.com/FherStk/AutoCheck/blob/v2.12.2/core/main/Script.cs/#L281">View Source</a>
->>>>>>> 3b594e91
-  </span>
-  <a id="AutoCheck_Core_Script_CurrentFilePath_" data-uid="AutoCheck.Core.Script.CurrentFilePath*"></a>
-  <h4 id="AutoCheck_Core_Script_CurrentFilePath" data-uid="AutoCheck.Core.Script.CurrentFilePath">CurrentFilePath</h4>
-  <div class="markdown level1 summary"><p>The current file path where the script is targeting right now (local or remote); can change during the execution for batch-typed.</p>
-</div>
-  <div class="markdown level1 conceptual"></div>
-  <h5 class="decalaration">Declaration</h5>
-  <div class="codewrapper">
-    <pre><code class="lang-csharp hljs">protected string CurrentFilePath { get; }</code></pre>
-  </div>
-  <h5 class="propertyValue">Property Value</h5>
-  <table class="table table-bordered table-striped table-condensed">
-    <thead>
-      <tr>
-        <th>Type</th>
-        <th>Description</th>
-      </tr>
-    </thead>
-    <tbody>
-      <tr>
-        <td><span class="xref">System.String</span></td>
-        <td></td>
-      </tr>
-    </tbody>
-  </table>
-  <span class="small pull-right mobile-hide">
-    <span class="divider">|</span>
-    <a href="https://github.com/FherStk/AutoCheck/new/master/apiSpec/new?filename=AutoCheck_Core_Script_CurrentFolderName.md&amp;value=---%0Auid%3A%20AutoCheck.Core.Script.CurrentFolderName%0Asummary%3A%20'*You%20can%20override%20summary%20for%20the%20API%20here%20using%20*MARKDOWN*%20syntax'%0A---%0A%0A*Please%20type%20below%20more%20information%20about%20this%20API%3A*%0A%0A">Improve this Doc</a>
-  </span>
-  <span class="small pull-right mobile-hide">
-<<<<<<< HEAD
-    <a href="https://github.com/FherStk/AutoCheck/blob/v2.10.0/core/main/Script.cs/#L270">View Source</a>
-=======
-    <a href="https://github.com/FherStk/AutoCheck/blob/v2.12.2/core/main/Script.cs/#L272">View Source</a>
->>>>>>> 3b594e91
-  </span>
-  <a id="AutoCheck_Core_Script_CurrentFolderName_" data-uid="AutoCheck.Core.Script.CurrentFolderName*"></a>
-  <h4 id="AutoCheck_Core_Script_CurrentFolderName" data-uid="AutoCheck.Core.Script.CurrentFolderName">CurrentFolderName</h4>
-  <div class="markdown level1 summary"><p>The current folder name where the script is targeting right now (local or remote); can change during the execution for batch-typed.</p>
-</div>
-  <div class="markdown level1 conceptual"></div>
-  <h5 class="decalaration">Declaration</h5>
-  <div class="codewrapper">
-    <pre><code class="lang-csharp hljs">protected string CurrentFolderName { get; }</code></pre>
-  </div>
-  <h5 class="propertyValue">Property Value</h5>
-  <table class="table table-bordered table-striped table-condensed">
-    <thead>
-      <tr>
-        <th>Type</th>
-        <th>Description</th>
-      </tr>
-    </thead>
-    <tbody>
-      <tr>
-        <td><span class="xref">System.String</span></td>
-        <td></td>
-      </tr>
-    </tbody>
-  </table>
-  <span class="small pull-right mobile-hide">
-    <span class="divider">|</span>
-    <a href="https://github.com/FherStk/AutoCheck/new/master/apiSpec/new?filename=AutoCheck_Core_Script_CurrentFolderPath.md&amp;value=---%0Auid%3A%20AutoCheck.Core.Script.CurrentFolderPath%0Asummary%3A%20'*You%20can%20override%20summary%20for%20the%20API%20here%20using%20*MARKDOWN*%20syntax'%0A---%0A%0A*Please%20type%20below%20more%20information%20about%20this%20API%3A*%0A%0A">Improve this Doc</a>
-  </span>
-  <span class="small pull-right mobile-hide">
-<<<<<<< HEAD
-    <a href="https://github.com/FherStk/AutoCheck/blob/v2.10.0/core/main/Script.cs/#L251">View Source</a>
-=======
-    <a href="https://github.com/FherStk/AutoCheck/blob/v2.12.2/core/main/Script.cs/#L253">View Source</a>
->>>>>>> 3b594e91
-  </span>
-  <a id="AutoCheck_Core_Script_CurrentFolderPath_" data-uid="AutoCheck.Core.Script.CurrentFolderPath*"></a>
-  <h4 id="AutoCheck_Core_Script_CurrentFolderPath" data-uid="AutoCheck.Core.Script.CurrentFolderPath">CurrentFolderPath</h4>
-  <div class="markdown level1 summary"><p>The current folder path where the script is targeting right now (local or remote); can change during the execution for batch-typed.</p>
-</div>
-  <div class="markdown level1 conceptual"></div>
-  <h5 class="decalaration">Declaration</h5>
-  <div class="codewrapper">
-    <pre><code class="lang-csharp hljs">protected string CurrentFolderPath { get; }</code></pre>
-  </div>
-  <h5 class="propertyValue">Property Value</h5>
-  <table class="table table-bordered table-striped table-condensed">
-    <thead>
-      <tr>
-        <th>Type</th>
-        <th>Description</th>
-      </tr>
-    </thead>
-    <tbody>
-      <tr>
-        <td><span class="xref">System.String</span></td>
-        <td></td>
-      </tr>
-    </tbody>
-  </table>
-  <span class="small pull-right mobile-hide">
-    <span class="divider">|</span>
-    <a href="https://github.com/FherStk/AutoCheck/new/master/apiSpec/new?filename=AutoCheck_Core_Script_CurrentHost.md&amp;value=---%0Auid%3A%20AutoCheck.Core.Script.CurrentHost%0Asummary%3A%20'*You%20can%20override%20summary%20for%20the%20API%20here%20using%20*MARKDOWN*%20syntax'%0A---%0A%0A*Please%20type%20below%20more%20information%20about%20this%20API%3A*%0A%0A">Improve this Doc</a>
-  </span>
-  <span class="small pull-right mobile-hide">
-<<<<<<< HEAD
-    <a href="https://github.com/FherStk/AutoCheck/blob/v2.10.0/core/main/Script.cs/#L391">View Source</a>
-=======
-    <a href="https://github.com/FherStk/AutoCheck/blob/v2.12.2/core/main/Script.cs/#L393">View Source</a>
->>>>>>> 3b594e91
-  </span>
-  <a id="AutoCheck_Core_Script_CurrentHost_" data-uid="AutoCheck.Core.Script.CurrentHost*"></a>
-  <h4 id="AutoCheck_Core_Script_CurrentHost" data-uid="AutoCheck.Core.Script.CurrentHost">CurrentHost</h4>
-  <div class="markdown level1 summary"><p>The host name or IP address for the current execution.</p>
-</div>
-  <div class="markdown level1 conceptual"></div>
-  <h5 class="decalaration">Declaration</h5>
-  <div class="codewrapper">
-    <pre><code class="lang-csharp hljs">protected string CurrentHost { get; }</code></pre>
-  </div>
-  <h5 class="propertyValue">Property Value</h5>
-  <table class="table table-bordered table-striped table-condensed">
-    <thead>
-      <tr>
-        <th>Type</th>
-        <th>Description</th>
-      </tr>
-    </thead>
-    <tbody>
-      <tr>
-        <td><span class="xref">System.String</span></td>
-        <td></td>
-      </tr>
-    </tbody>
-  </table>
-  <span class="small pull-right mobile-hide">
-    <span class="divider">|</span>
-    <a href="https://github.com/FherStk/AutoCheck/new/master/apiSpec/new?filename=AutoCheck_Core_Script_CurrentOS.md&amp;value=---%0Auid%3A%20AutoCheck.Core.Script.CurrentOS%0Asummary%3A%20'*You%20can%20override%20summary%20for%20the%20API%20here%20using%20*MARKDOWN*%20syntax'%0A---%0A%0A*Please%20type%20below%20more%20information%20about%20this%20API%3A*%0A%0A">Improve this Doc</a>
-  </span>
-  <span class="small pull-right mobile-hide">
-<<<<<<< HEAD
-    <a href="https://github.com/FherStk/AutoCheck/blob/v2.10.0/core/main/Script.cs/#L378">View Source</a>
-=======
-    <a href="https://github.com/FherStk/AutoCheck/blob/v2.12.2/core/main/Script.cs/#L380">View Source</a>
->>>>>>> 3b594e91
-  </span>
-  <a id="AutoCheck_Core_Script_CurrentOS_" data-uid="AutoCheck.Core.Script.CurrentOS*"></a>
-  <h4 id="AutoCheck_Core_Script_CurrentOS" data-uid="AutoCheck.Core.Script.CurrentOS">CurrentOS</h4>
-  <div class="markdown level1 summary"><p>The current OS family.</p>
-</div>
-  <div class="markdown level1 conceptual"></div>
-  <h5 class="decalaration">Declaration</h5>
-  <div class="codewrapper">
-    <pre><code class="lang-csharp hljs">protected Utils.OS CurrentOS { get; }</code></pre>
-  </div>
-  <h5 class="propertyValue">Property Value</h5>
-  <table class="table table-bordered table-striped table-condensed">
-    <thead>
-      <tr>
-        <th>Type</th>
-        <th>Description</th>
-      </tr>
-    </thead>
-    <tbody>
-      <tr>
-        <td><a class="xref" href="AutoCheck.Core.Utils.OS.html">Utils.OS</a></td>
-        <td></td>
-      </tr>
-    </tbody>
-  </table>
-  <span class="small pull-right mobile-hide">
-    <span class="divider">|</span>
-    <a href="https://github.com/FherStk/AutoCheck/new/master/apiSpec/new?filename=AutoCheck_Core_Script_CurrentPassword.md&amp;value=---%0Auid%3A%20AutoCheck.Core.Script.CurrentPassword%0Asummary%3A%20'*You%20can%20override%20summary%20for%20the%20API%20here%20using%20*MARKDOWN*%20syntax'%0A---%0A%0A*Please%20type%20below%20more%20information%20about%20this%20API%3A*%0A%0A">Improve this Doc</a>
-  </span>
-  <span class="small pull-right mobile-hide">
-<<<<<<< HEAD
-    <a href="https://github.com/FherStk/AutoCheck/blob/v2.10.0/core/main/Script.cs/#L417">View Source</a>
-=======
-    <a href="https://github.com/FherStk/AutoCheck/blob/v2.12.2/core/main/Script.cs/#L419">View Source</a>
->>>>>>> 3b594e91
-  </span>
-  <a id="AutoCheck_Core_Script_CurrentPassword_" data-uid="AutoCheck.Core.Script.CurrentPassword*"></a>
-  <h4 id="AutoCheck_Core_Script_CurrentPassword" data-uid="AutoCheck.Core.Script.CurrentPassword">CurrentPassword</h4>
-  <div class="markdown level1 summary"><p>The password for the current execution.</p>
-</div>
-  <div class="markdown level1 conceptual"></div>
-  <h5 class="decalaration">Declaration</h5>
-  <div class="codewrapper">
-    <pre><code class="lang-csharp hljs">protected string CurrentPassword { get; }</code></pre>
-  </div>
-  <h5 class="propertyValue">Property Value</h5>
-  <table class="table table-bordered table-striped table-condensed">
-    <thead>
-      <tr>
-        <th>Type</th>
-        <th>Description</th>
-      </tr>
-    </thead>
-    <tbody>
-      <tr>
-        <td><span class="xref">System.String</span></td>
-        <td></td>
-      </tr>
-    </tbody>
-  </table>
-  <span class="small pull-right mobile-hide">
-    <span class="divider">|</span>
-    <a href="https://github.com/FherStk/AutoCheck/new/master/apiSpec/new?filename=AutoCheck_Core_Script_CurrentPort.md&amp;value=---%0Auid%3A%20AutoCheck.Core.Script.CurrentPort%0Asummary%3A%20'*You%20can%20override%20summary%20for%20the%20API%20here%20using%20*MARKDOWN*%20syntax'%0A---%0A%0A*Please%20type%20below%20more%20information%20about%20this%20API%3A*%0A%0A">Improve this Doc</a>
-  </span>
-  <span class="small pull-right mobile-hide">
-<<<<<<< HEAD
-    <a href="https://github.com/FherStk/AutoCheck/blob/v2.10.0/core/main/Script.cs/#L430">View Source</a>
-=======
-    <a href="https://github.com/FherStk/AutoCheck/blob/v2.12.2/core/main/Script.cs/#L432">View Source</a>
->>>>>>> 3b594e91
-  </span>
-  <a id="AutoCheck_Core_Script_CurrentPort_" data-uid="AutoCheck.Core.Script.CurrentPort*"></a>
-  <h4 id="AutoCheck_Core_Script_CurrentPort" data-uid="AutoCheck.Core.Script.CurrentPort">CurrentPort</h4>
-  <div class="markdown level1 summary"><p>The port for the current execution.</p>
-</div>
-  <div class="markdown level1 conceptual"></div>
-  <h5 class="decalaration">Declaration</h5>
-  <div class="codewrapper">
-    <pre><code class="lang-csharp hljs">protected int CurrentPort { get; }</code></pre>
-  </div>
-  <h5 class="propertyValue">Property Value</h5>
-  <table class="table table-bordered table-striped table-condensed">
-    <thead>
-      <tr>
-        <th>Type</th>
-        <th>Description</th>
-      </tr>
-    </thead>
-    <tbody>
-      <tr>
-        <td><span class="xref">System.Int32</span></td>
-        <td></td>
-      </tr>
-    </tbody>
-  </table>
-  <span class="small pull-right mobile-hide">
-    <span class="divider">|</span>
-    <a href="https://github.com/FherStk/AutoCheck/new/master/apiSpec/new?filename=AutoCheck_Core_Script_CurrentQuestion.md&amp;value=---%0Auid%3A%20AutoCheck.Core.Script.CurrentQuestion%0Asummary%3A%20'*You%20can%20override%20summary%20for%20the%20API%20here%20using%20*MARKDOWN*%20syntax'%0A---%0A%0A*Please%20type%20below%20more%20information%20about%20this%20API%3A*%0A%0A">Improve this Doc</a>
-  </span>
-  <span class="small pull-right mobile-hide">
-<<<<<<< HEAD
-    <a href="https://github.com/FherStk/AutoCheck/blob/v2.10.0/core/main/Script.cs/#L443">View Source</a>
-=======
-    <a href="https://github.com/FherStk/AutoCheck/blob/v2.12.2/core/main/Script.cs/#L445">View Source</a>
->>>>>>> 3b594e91
-  </span>
-  <a id="AutoCheck_Core_Script_CurrentQuestion_" data-uid="AutoCheck.Core.Script.CurrentQuestion*"></a>
-  <h4 id="AutoCheck_Core_Script_CurrentQuestion" data-uid="AutoCheck.Core.Script.CurrentQuestion">CurrentQuestion</h4>
-  <div class="markdown level1 summary"><p>The current question (and subquestion) number (1, 2, 2.1, etc.)</p>
-</div>
-  <div class="markdown level1 conceptual"></div>
-  <h5 class="decalaration">Declaration</h5>
-  <div class="codewrapper">
-    <pre><code class="lang-csharp hljs">protected string CurrentQuestion { get; }</code></pre>
-  </div>
-  <h5 class="propertyValue">Property Value</h5>
-  <table class="table table-bordered table-striped table-condensed">
-    <thead>
-      <tr>
-        <th>Type</th>
-        <th>Description</th>
-      </tr>
-    </thead>
-    <tbody>
-      <tr>
-        <td><span class="xref">System.String</span></td>
-        <td></td>
-      </tr>
-    </tbody>
-  </table>
-  <span class="small pull-right mobile-hide">
-    <span class="divider">|</span>
-    <a href="https://github.com/FherStk/AutoCheck/new/master/apiSpec/new?filename=AutoCheck_Core_Script_CurrentScore.md&amp;value=---%0Auid%3A%20AutoCheck.Core.Script.CurrentScore%0Asummary%3A%20'*You%20can%20override%20summary%20for%20the%20API%20here%20using%20*MARKDOWN*%20syntax'%0A---%0A%0A*Please%20type%20below%20more%20information%20about%20this%20API%3A*%0A%0A">Improve this Doc</a>
-  </span>
-  <span class="small pull-right mobile-hide">
-<<<<<<< HEAD
-    <a href="https://github.com/FherStk/AutoCheck/blob/v2.10.0/core/main/Script.cs/#L487">View Source</a>
-=======
-    <a href="https://github.com/FherStk/AutoCheck/blob/v2.12.2/core/main/Script.cs/#L489">View Source</a>
->>>>>>> 3b594e91
-  </span>
-  <a id="AutoCheck_Core_Script_CurrentScore_" data-uid="AutoCheck.Core.Script.CurrentScore*"></a>
-  <h4 id="AutoCheck_Core_Script_CurrentScore" data-uid="AutoCheck.Core.Script.CurrentScore">CurrentScore</h4>
-  <div class="markdown level1 summary"><p>The current question (and subquestion) score</p>
-</div>
-  <div class="markdown level1 conceptual"></div>
-  <h5 class="decalaration">Declaration</h5>
-  <div class="codewrapper">
-    <pre><code class="lang-csharp hljs">protected float CurrentScore { get; }</code></pre>
-  </div>
-  <h5 class="propertyValue">Property Value</h5>
-  <table class="table table-bordered table-striped table-condensed">
-    <thead>
-      <tr>
-        <th>Type</th>
-        <th>Description</th>
-      </tr>
-    </thead>
-    <tbody>
-      <tr>
-        <td><span class="xref">System.Single</span></td>
-        <td></td>
-      </tr>
-    </tbody>
-  </table>
-  <span class="small pull-right mobile-hide">
-    <span class="divider">|</span>
-    <a href="https://github.com/FherStk/AutoCheck/new/master/apiSpec/new?filename=AutoCheck_Core_Script_CurrentTarget.md&amp;value=---%0Auid%3A%20AutoCheck.Core.Script.CurrentTarget%0Asummary%3A%20'*You%20can%20override%20summary%20for%20the%20API%20here%20using%20*MARKDOWN*%20syntax'%0A---%0A%0A*Please%20type%20below%20more%20information%20about%20this%20API%3A*%0A%0A">Improve this Doc</a>
-  </span>
-  <span class="small pull-right mobile-hide">
-<<<<<<< HEAD
-    <a href="https://github.com/FherStk/AutoCheck/blob/v2.10.0/core/main/Script.cs/#L365">View Source</a>
-=======
-    <a href="https://github.com/FherStk/AutoCheck/blob/v2.12.2/core/main/Script.cs/#L367">View Source</a>
->>>>>>> 3b594e91
-  </span>
-  <a id="AutoCheck_Core_Script_CurrentTarget_" data-uid="AutoCheck.Core.Script.CurrentTarget*"></a>
-  <h4 id="AutoCheck_Core_Script_CurrentTarget" data-uid="AutoCheck.Core.Script.CurrentTarget">CurrentTarget</h4>
-  <div class="markdown level1 summary"><p>Only for batch mode: returns the kind of the current batch execution: <code>none</code>, <code>local</code> or <code>remote</code>.</p>
-</div>
-  <div class="markdown level1 conceptual"></div>
-  <h5 class="decalaration">Declaration</h5>
-  <div class="codewrapper">
-    <pre><code class="lang-csharp hljs">protected string CurrentTarget { get; }</code></pre>
-  </div>
-  <h5 class="propertyValue">Property Value</h5>
-  <table class="table table-bordered table-striped table-condensed">
-    <thead>
-      <tr>
-        <th>Type</th>
-        <th>Description</th>
-      </tr>
-    </thead>
-    <tbody>
-      <tr>
-        <td><span class="xref">System.String</span></td>
-        <td></td>
-      </tr>
-    </tbody>
-  </table>
-  <span class="small pull-right mobile-hide">
-    <span class="divider">|</span>
-    <a href="https://github.com/FherStk/AutoCheck/new/master/apiSpec/new?filename=AutoCheck_Core_Script_CurrentUser.md&amp;value=---%0Auid%3A%20AutoCheck.Core.Script.CurrentUser%0Asummary%3A%20'*You%20can%20override%20summary%20for%20the%20API%20here%20using%20*MARKDOWN*%20syntax'%0A---%0A%0A*Please%20type%20below%20more%20information%20about%20this%20API%3A*%0A%0A">Improve this Doc</a>
-  </span>
-  <span class="small pull-right mobile-hide">
-<<<<<<< HEAD
-    <a href="https://github.com/FherStk/AutoCheck/blob/v2.10.0/core/main/Script.cs/#L404">View Source</a>
-=======
-    <a href="https://github.com/FherStk/AutoCheck/blob/v2.12.2/core/main/Script.cs/#L406">View Source</a>
->>>>>>> 3b594e91
-  </span>
-  <a id="AutoCheck_Core_Script_CurrentUser_" data-uid="AutoCheck.Core.Script.CurrentUser*"></a>
-  <h4 id="AutoCheck_Core_Script_CurrentUser" data-uid="AutoCheck.Core.Script.CurrentUser">CurrentUser</h4>
-  <div class="markdown level1 summary"><p>The username for the current execution.</p>
-</div>
-  <div class="markdown level1 conceptual"></div>
-  <h5 class="decalaration">Declaration</h5>
-  <div class="codewrapper">
-    <pre><code class="lang-csharp hljs">protected string CurrentUser { get; }</code></pre>
-  </div>
-  <h5 class="propertyValue">Property Value</h5>
-  <table class="table table-bordered table-striped table-condensed">
-    <thead>
-      <tr>
-        <th>Type</th>
-        <th>Description</th>
-      </tr>
-    </thead>
-    <tbody>
-      <tr>
-        <td><span class="xref">System.String</span></td>
-        <td></td>
-      </tr>
-    </tbody>
-  </table>
-  <span class="small pull-right mobile-hide">
-    <span class="divider">|</span>
-    <a href="https://github.com/FherStk/AutoCheck/new/master/apiSpec/new?filename=AutoCheck_Core_Script_ExecutionFolderName.md&amp;value=---%0Auid%3A%20AutoCheck.Core.Script.ExecutionFolderName%0Asummary%3A%20'*You%20can%20override%20summary%20for%20the%20API%20here%20using%20*MARKDOWN*%20syntax'%0A---%0A%0A*Please%20type%20below%20more%20information%20about%20this%20API%3A*%0A%0A">Improve this Doc</a>
-  </span>
-  <span class="small pull-right mobile-hide">
-<<<<<<< HEAD
-    <a href="https://github.com/FherStk/AutoCheck/blob/v2.10.0/core/main/Script.cs/#L187">View Source</a>
-=======
-    <a href="https://github.com/FherStk/AutoCheck/blob/v2.12.2/core/main/Script.cs/#L189">View Source</a>
->>>>>>> 3b594e91
-  </span>
-  <a id="AutoCheck_Core_Script_ExecutionFolderName_" data-uid="AutoCheck.Core.Script.ExecutionFolderName*"></a>
-  <h4 id="AutoCheck_Core_Script_ExecutionFolderName" data-uid="AutoCheck.Core.Script.ExecutionFolderName">ExecutionFolderName</h4>
-  <div class="markdown level1 summary"><p>The current script execution folder name defined within the YAML file, otherwise the YAML file's folder.</p>
-</div>
-  <div class="markdown level1 conceptual"></div>
-  <h5 class="decalaration">Declaration</h5>
-  <div class="codewrapper">
-    <pre><code class="lang-csharp hljs">protected string ExecutionFolderName { get; }</code></pre>
-  </div>
-  <h5 class="propertyValue">Property Value</h5>
-  <table class="table table-bordered table-striped table-condensed">
-    <thead>
-      <tr>
-        <th>Type</th>
-        <th>Description</th>
-      </tr>
-    </thead>
-    <tbody>
-      <tr>
-        <td><span class="xref">System.String</span></td>
-        <td></td>
-      </tr>
-    </tbody>
-  </table>
-  <span class="small pull-right mobile-hide">
-    <span class="divider">|</span>
-    <a href="https://github.com/FherStk/AutoCheck/new/master/apiSpec/new?filename=AutoCheck_Core_Script_ExecutionFolderPath.md&amp;value=---%0Auid%3A%20AutoCheck.Core.Script.ExecutionFolderPath%0Asummary%3A%20'*You%20can%20override%20summary%20for%20the%20API%20here%20using%20*MARKDOWN*%20syntax'%0A---%0A%0A*Please%20type%20below%20more%20information%20about%20this%20API%3A*%0A%0A">Improve this Doc</a>
-  </span>
-  <span class="small pull-right mobile-hide">
-<<<<<<< HEAD
-    <a href="https://github.com/FherStk/AutoCheck/blob/v2.10.0/core/main/Script.cs/#L173">View Source</a>
-=======
-    <a href="https://github.com/FherStk/AutoCheck/blob/v2.12.2/core/main/Script.cs/#L175">View Source</a>
->>>>>>> 3b594e91
-  </span>
-  <a id="AutoCheck_Core_Script_ExecutionFolderPath_" data-uid="AutoCheck.Core.Script.ExecutionFolderPath*"></a>
-  <h4 id="AutoCheck_Core_Script_ExecutionFolderPath" data-uid="AutoCheck.Core.Script.ExecutionFolderPath">ExecutionFolderPath</h4>
-  <div class="markdown level1 summary"><p>The current script execution folder path defined within the YAML file, otherwise the YAML file's folder.</p>
-</div>
-  <div class="markdown level1 conceptual"></div>
-  <h5 class="decalaration">Declaration</h5>
-  <div class="codewrapper">
-    <pre><code class="lang-csharp hljs">protected string ExecutionFolderPath { get; }</code></pre>
-  </div>
-  <h5 class="propertyValue">Property Value</h5>
-  <table class="table table-bordered table-striped table-condensed">
-    <thead>
-      <tr>
-        <th>Type</th>
-        <th>Description</th>
-      </tr>
-    </thead>
-    <tbody>
-      <tr>
-        <td><span class="xref">System.String</span></td>
-        <td></td>
-      </tr>
-    </tbody>
-  </table>
-  <span class="small pull-right mobile-hide">
-    <span class="divider">|</span>
-    <a href="https://github.com/FherStk/AutoCheck/new/master/apiSpec/new?filename=AutoCheck_Core_Script_LogFileName.md&amp;value=---%0Auid%3A%20AutoCheck.Core.Script.LogFileName%0Asummary%3A%20'*You%20can%20override%20summary%20for%20the%20API%20here%20using%20*MARKDOWN*%20syntax'%0A---%0A%0A*Please%20type%20below%20more%20information%20about%20this%20API%3A*%0A%0A">Improve this Doc</a>
-  </span>
-  <span class="small pull-right mobile-hide">
-<<<<<<< HEAD
-    <a href="https://github.com/FherStk/AutoCheck/blob/v2.10.0/core/main/Script.cs/#L355">View Source</a>
-=======
-    <a href="https://github.com/FherStk/AutoCheck/blob/v2.12.2/core/main/Script.cs/#L357">View Source</a>
->>>>>>> 3b594e91
-  </span>
-  <a id="AutoCheck_Core_Script_LogFileName_" data-uid="AutoCheck.Core.Script.LogFileName*"></a>
-  <h4 id="AutoCheck_Core_Script_LogFileName" data-uid="AutoCheck.Core.Script.LogFileName">LogFileName</h4>
-  <div class="markdown level1 summary"><p>The current log file (the file name)</p>
-</div>
-  <div class="markdown level1 conceptual"></div>
-  <h5 class="decalaration">Declaration</h5>
-  <div class="codewrapper">
-    <pre><code class="lang-csharp hljs">protected string LogFileName { get; }</code></pre>
-  </div>
-  <h5 class="propertyValue">Property Value</h5>
-  <table class="table table-bordered table-striped table-condensed">
-    <thead>
-      <tr>
-        <th>Type</th>
-        <th>Description</th>
-      </tr>
-    </thead>
-    <tbody>
-      <tr>
-        <td><span class="xref">System.String</span></td>
-        <td></td>
-      </tr>
-    </tbody>
-  </table>
-  <span class="small pull-right mobile-hide">
-    <span class="divider">|</span>
-    <a href="https://github.com/FherStk/AutoCheck/new/master/apiSpec/new?filename=AutoCheck_Core_Script_LogFilePath.md&amp;value=---%0Auid%3A%20AutoCheck.Core.Script.LogFilePath%0Asummary%3A%20'*You%20can%20override%20summary%20for%20the%20API%20here%20using%20*MARKDOWN*%20syntax'%0A---%0A%0A*Please%20type%20below%20more%20information%20about%20this%20API%3A*%0A%0A">Improve this Doc</a>
-  </span>
-  <span class="small pull-right mobile-hide">
-<<<<<<< HEAD
-    <a href="https://github.com/FherStk/AutoCheck/blob/v2.10.0/core/main/Script.cs/#L336">View Source</a>
-=======
-    <a href="https://github.com/FherStk/AutoCheck/blob/v2.12.2/core/main/Script.cs/#L338">View Source</a>
->>>>>>> 3b594e91
-  </span>
-  <a id="AutoCheck_Core_Script_LogFilePath_" data-uid="AutoCheck.Core.Script.LogFilePath*"></a>
-  <h4 id="AutoCheck_Core_Script_LogFilePath" data-uid="AutoCheck.Core.Script.LogFilePath">LogFilePath</h4>
-  <div class="markdown level1 summary"><p>The current log file (the entire path)</p>
-</div>
-  <div class="markdown level1 conceptual"></div>
-  <h5 class="decalaration">Declaration</h5>
-  <div class="codewrapper">
-    <pre><code class="lang-csharp hljs">protected string LogFilePath { get; }</code></pre>
-  </div>
-  <h5 class="propertyValue">Property Value</h5>
-  <table class="table table-bordered table-striped table-condensed">
-    <thead>
-      <tr>
-        <th>Type</th>
-        <th>Description</th>
-      </tr>
-    </thead>
-    <tbody>
-      <tr>
-        <td><span class="xref">System.String</span></td>
-        <td></td>
-      </tr>
-    </tbody>
-  </table>
-  <span class="small pull-right mobile-hide">
-    <span class="divider">|</span>
-    <a href="https://github.com/FherStk/AutoCheck/new/master/apiSpec/new?filename=AutoCheck_Core_Script_LogFiles.md&amp;value=---%0Auid%3A%20AutoCheck.Core.Script.LogFiles%0Asummary%3A%20'*You%20can%20override%20summary%20for%20the%20API%20here%20using%20*MARKDOWN*%20syntax'%0A---%0A%0A*Please%20type%20below%20more%20information%20about%20this%20API%3A*%0A%0A">Improve this Doc</a>
-  </span>
-  <span class="small pull-right mobile-hide">
-<<<<<<< HEAD
-    <a href="https://github.com/FherStk/AutoCheck/blob/v2.10.0/core/main/Script.cs/#L532">View Source</a>
-=======
-    <a href="https://github.com/FherStk/AutoCheck/blob/v2.12.2/core/main/Script.cs/#L547">View Source</a>
->>>>>>> 3b594e91
-  </span>
-  <a id="AutoCheck_Core_Script_LogFiles_" data-uid="AutoCheck.Core.Script.LogFiles*"></a>
-  <h4 id="AutoCheck_Core_Script_LogFiles" data-uid="AutoCheck.Core.Script.LogFiles">LogFiles</h4>
-  <div class="markdown level1 summary"><p>Output instance used to display messages.</p>
-</div>
-  <div class="markdown level1 conceptual"></div>
-  <h5 class="decalaration">Declaration</h5>
-  <div class="codewrapper">
-    <pre><code class="lang-csharp hljs">public List&lt;string&gt; LogFiles { get; }</code></pre>
-  </div>
-  <h5 class="propertyValue">Property Value</h5>
-  <table class="table table-bordered table-striped table-condensed">
-    <thead>
-      <tr>
-        <th>Type</th>
-        <th>Description</th>
-      </tr>
-    </thead>
-    <tbody>
-      <tr>
-<<<<<<< HEAD
-        <td><span class="xref">System.Collections.Generic.List</span>&lt;<span class="xref">System.String</span>&gt;</td>
-=======
-        <td><span class="xref">List</span>&lt;<span class="xref">System.String</span>&gt;</td>
->>>>>>> 3b594e91
-        <td></td>
-      </tr>
-    </tbody>
-  </table>
-  <span class="small pull-right mobile-hide">
-    <span class="divider">|</span>
-    <a href="https://github.com/FherStk/AutoCheck/new/master/apiSpec/new?filename=AutoCheck_Core_Script_LogFolderName.md&amp;value=---%0Auid%3A%20AutoCheck.Core.Script.LogFolderName%0Asummary%3A%20'*You%20can%20override%20summary%20for%20the%20API%20here%20using%20*MARKDOWN*%20syntax'%0A---%0A%0A*Please%20type%20below%20more%20information%20about%20this%20API%3A*%0A%0A">Improve this Doc</a>
-  </span>
-  <span class="small pull-right mobile-hide">
-<<<<<<< HEAD
-    <a href="https://github.com/FherStk/AutoCheck/blob/v2.10.0/core/main/Script.cs/#L326">View Source</a>
-=======
-    <a href="https://github.com/FherStk/AutoCheck/blob/v2.12.2/core/main/Script.cs/#L328">View Source</a>
->>>>>>> 3b594e91
-  </span>
-  <a id="AutoCheck_Core_Script_LogFolderName_" data-uid="AutoCheck.Core.Script.LogFolderName*"></a>
-  <h4 id="AutoCheck_Core_Script_LogFolderName" data-uid="AutoCheck.Core.Script.LogFolderName">LogFolderName</h4>
-  <div class="markdown level1 summary"><p>The current log folder (the folder name)</p>
-</div>
-  <div class="markdown level1 conceptual"></div>
-  <h5 class="decalaration">Declaration</h5>
-  <div class="codewrapper">
-    <pre><code class="lang-csharp hljs">protected string LogFolderName { get; }</code></pre>
-  </div>
-  <h5 class="propertyValue">Property Value</h5>
-  <table class="table table-bordered table-striped table-condensed">
-    <thead>
-      <tr>
-        <th>Type</th>
-        <th>Description</th>
-      </tr>
-    </thead>
-    <tbody>
-      <tr>
-        <td><span class="xref">System.String</span></td>
-        <td></td>
-      </tr>
-    </tbody>
-  </table>
-  <span class="small pull-right mobile-hide">
-    <span class="divider">|</span>
-    <a href="https://github.com/FherStk/AutoCheck/new/master/apiSpec/new?filename=AutoCheck_Core_Script_LogFolderPath.md&amp;value=---%0Auid%3A%20AutoCheck.Core.Script.LogFolderPath%0Asummary%3A%20'*You%20can%20override%20summary%20for%20the%20API%20here%20using%20*MARKDOWN*%20syntax'%0A---%0A%0A*Please%20type%20below%20more%20information%20about%20this%20API%3A*%0A%0A">Improve this Doc</a>
-  </span>
-  <span class="small pull-right mobile-hide">
-<<<<<<< HEAD
-    <a href="https://github.com/FherStk/AutoCheck/blob/v2.10.0/core/main/Script.cs/#L306">View Source</a>
-=======
-    <a href="https://github.com/FherStk/AutoCheck/blob/v2.12.2/core/main/Script.cs/#L308">View Source</a>
->>>>>>> 3b594e91
-  </span>
-  <a id="AutoCheck_Core_Script_LogFolderPath_" data-uid="AutoCheck.Core.Script.LogFolderPath*"></a>
-  <h4 id="AutoCheck_Core_Script_LogFolderPath" data-uid="AutoCheck.Core.Script.LogFolderPath">LogFolderPath</h4>
-  <div class="markdown level1 summary"><p>The current log folder (the entire path)</p>
-</div>
-  <div class="markdown level1 conceptual"></div>
-  <h5 class="decalaration">Declaration</h5>
-  <div class="codewrapper">
-    <pre><code class="lang-csharp hljs">protected string LogFolderPath { get; }</code></pre>
-  </div>
-  <h5 class="propertyValue">Property Value</h5>
-  <table class="table table-bordered table-striped table-condensed">
-    <thead>
-      <tr>
-        <th>Type</th>
-        <th>Description</th>
-      </tr>
-    </thead>
-    <tbody>
-      <tr>
-        <td><span class="xref">System.String</span></td>
-        <td></td>
-      </tr>
-    </tbody>
-  </table>
-  <span class="small pull-right mobile-hide">
-    <span class="divider">|</span>
-    <a href="https://github.com/FherStk/AutoCheck/new/master/apiSpec/new?filename=AutoCheck_Core_Script_MaxScore.md&amp;value=---%0Auid%3A%20AutoCheck.Core.Script.MaxScore%0Asummary%3A%20'*You%20can%20override%20summary%20for%20the%20API%20here%20using%20*MARKDOWN*%20syntax'%0A---%0A%0A*Please%20type%20below%20more%20information%20about%20this%20API%3A*%0A%0A">Improve this Doc</a>
-  </span>
-  <span class="small pull-right mobile-hide">
-<<<<<<< HEAD
-    <a href="https://github.com/FherStk/AutoCheck/blob/v2.10.0/core/main/Script.cs/#L500">View Source</a>
-=======
-    <a href="https://github.com/FherStk/AutoCheck/blob/v2.12.2/core/main/Script.cs/#L502">View Source</a>
->>>>>>> 3b594e91
-  </span>
-  <a id="AutoCheck_Core_Script_MaxScore_" data-uid="AutoCheck.Core.Script.MaxScore*"></a>
-  <h4 id="AutoCheck_Core_Script_MaxScore" data-uid="AutoCheck.Core.Script.MaxScore">MaxScore</h4>
-  <div class="markdown level1 summary"><p>Maximum score possible</p>
-</div>
-  <div class="markdown level1 conceptual"></div>
-  <h5 class="decalaration">Declaration</h5>
-  <div class="codewrapper">
-    <pre><code class="lang-csharp hljs">protected float MaxScore { get; }</code></pre>
-  </div>
-  <h5 class="propertyValue">Property Value</h5>
-  <table class="table table-bordered table-striped table-condensed">
-    <thead>
-      <tr>
-        <th>Type</th>
-        <th>Description</th>
-      </tr>
-    </thead>
-    <tbody>
-      <tr>
-        <td><span class="xref">System.Single</span></td>
-        <td></td>
-      </tr>
-    </tbody>
-  </table>
-  <span class="small pull-right mobile-hide">
-    <span class="divider">|</span>
-    <a href="https://github.com/FherStk/AutoCheck/new/master/apiSpec/new?filename=AutoCheck_Core_Script_Now.md&amp;value=---%0Auid%3A%20AutoCheck.Core.Script.Now%0Asummary%3A%20'*You%20can%20override%20summary%20for%20the%20API%20here%20using%20*MARKDOWN*%20syntax'%0A---%0A%0A*Please%20type%20below%20more%20information%20about%20this%20API%3A*%0A%0A">Improve this Doc</a>
-  </span>
-  <span class="small pull-right mobile-hide">
-<<<<<<< HEAD
-    <a href="https://github.com/FherStk/AutoCheck/blob/v2.10.0/core/main/Script.cs/#L478">View Source</a>
-=======
-    <a href="https://github.com/FherStk/AutoCheck/blob/v2.12.2/core/main/Script.cs/#L480">View Source</a>
->>>>>>> 3b594e91
-  </span>
-  <a id="AutoCheck_Core_Script_Now_" data-uid="AutoCheck.Core.Script.Now*"></a>
-  <h4 id="AutoCheck_Core_Script_Now" data-uid="AutoCheck.Core.Script.Now">Now</h4>
-  <div class="markdown level1 summary"><p>The current datetime.</p>
-</div>
-  <div class="markdown level1 conceptual"></div>
-  <h5 class="decalaration">Declaration</h5>
-  <div class="codewrapper">
-    <pre><code class="lang-csharp hljs">protected string Now { get; }</code></pre>
-  </div>
-  <h5 class="propertyValue">Property Value</h5>
-  <table class="table table-bordered table-striped table-condensed">
-    <thead>
-      <tr>
-        <th>Type</th>
-        <th>Description</th>
-      </tr>
-    </thead>
-    <tbody>
-      <tr>
-        <td><span class="xref">System.String</span></td>
-        <td></td>
-      </tr>
-    </tbody>
-  </table>
-  <span class="small pull-right mobile-hide">
-    <span class="divider">|</span>
-    <a href="https://github.com/FherStk/AutoCheck/new/master/apiSpec/new?filename=AutoCheck_Core_Script_Output.md&amp;value=---%0Auid%3A%20AutoCheck.Core.Script.Output%0Asummary%3A%20'*You%20can%20override%20summary%20for%20the%20API%20here%20using%20*MARKDOWN*%20syntax'%0A---%0A%0A*Please%20type%20below%20more%20information%20about%20this%20API%3A*%0A%0A">Improve this Doc</a>
-  </span>
-  <span class="small pull-right mobile-hide">
-<<<<<<< HEAD
-    <a href="https://github.com/FherStk/AutoCheck/blob/v2.10.0/core/main/Script.cs/#L527">View Source</a>
-=======
-    <a href="https://github.com/FherStk/AutoCheck/blob/v2.12.2/core/main/Script.cs/#L542">View Source</a>
->>>>>>> 3b594e91
-  </span>
-  <a id="AutoCheck_Core_Script_Output_" data-uid="AutoCheck.Core.Script.Output*"></a>
-  <h4 id="AutoCheck_Core_Script_Output" data-uid="AutoCheck.Core.Script.Output">Output</h4>
-  <div class="markdown level1 summary"><p>Output instance used to display messages.</p>
-</div>
-  <div class="markdown level1 conceptual"></div>
-  <h5 class="decalaration">Declaration</h5>
-  <div class="codewrapper">
-    <pre><code class="lang-csharp hljs">public Output Output { get; }</code></pre>
-  </div>
-  <h5 class="propertyValue">Property Value</h5>
-  <table class="table table-bordered table-striped table-condensed">
-    <thead>
-      <tr>
-        <th>Type</th>
-        <th>Description</th>
-      </tr>
-    </thead>
-    <tbody>
-      <tr>
-        <td><a class="xref" href="AutoCheck.Core.Output.html">Output</a></td>
-        <td></td>
-      </tr>
-    </tbody>
-  </table>
-  <span class="small pull-right mobile-hide">
-    <span class="divider">|</span>
-    <a href="https://github.com/FherStk/AutoCheck/new/master/apiSpec/new?filename=AutoCheck_Core_Script_Result.md&amp;value=---%0Auid%3A%20AutoCheck.Core.Script.Result%0Asummary%3A%20'*You%20can%20override%20summary%20for%20the%20API%20here%20using%20*MARKDOWN*%20syntax'%0A---%0A%0A*Please%20type%20below%20more%20information%20about%20this%20API%3A*%0A%0A">Improve this Doc</a>
-  </span>
-  <span class="small pull-right mobile-hide">
-<<<<<<< HEAD
-    <a href="https://github.com/FherStk/AutoCheck/blob/v2.10.0/core/main/Script.cs/#L457">View Source</a>
-=======
-    <a href="https://github.com/FherStk/AutoCheck/blob/v2.12.2/core/main/Script.cs/#L459">View Source</a>
->>>>>>> 3b594e91
-  </span>
-  <a id="AutoCheck_Core_Script_Result_" data-uid="AutoCheck.Core.Script.Result*"></a>
-  <h4 id="AutoCheck_Core_Script_Result" data-uid="AutoCheck.Core.Script.Result">Result</h4>
-  <div class="markdown level1 summary"><p>Last executed command's result.</p>
-</div>
-  <div class="markdown level1 conceptual"></div>
-  <h5 class="decalaration">Declaration</h5>
-  <div class="codewrapper">
-    <pre><code class="lang-csharp hljs">protected string Result { get; }</code></pre>
-  </div>
-  <h5 class="propertyValue">Property Value</h5>
-  <table class="table table-bordered table-striped table-condensed">
-    <thead>
-      <tr>
-        <th>Type</th>
-        <th>Description</th>
-      </tr>
-    </thead>
-    <tbody>
-      <tr>
-        <td><span class="xref">System.String</span></td>
-        <td></td>
-      </tr>
-    </tbody>
-  </table>
-  <span class="small pull-right mobile-hide">
-    <span class="divider">|</span>
-    <a href="https://github.com/FherStk/AutoCheck/new/master/apiSpec/new?filename=AutoCheck_Core_Script_ScriptCaption.md&amp;value=---%0Auid%3A%20AutoCheck.Core.Script.ScriptCaption%0Asummary%3A%20'*You%20can%20override%20summary%20for%20the%20API%20here%20using%20*MARKDOWN*%20syntax'%0A---%0A%0A*Please%20type%20below%20more%20information%20about%20this%20API%3A*%0A%0A">Improve this Doc</a>
-  </span>
-  <span class="small pull-right mobile-hide">
-<<<<<<< HEAD
-    <a href="https://github.com/FherStk/AutoCheck/blob/v2.10.0/core/main/Script.cs/#L104">View Source</a>
-=======
-    <a href="https://github.com/FherStk/AutoCheck/blob/v2.12.2/core/main/Script.cs/#L106">View Source</a>
->>>>>>> 3b594e91
-  </span>
-  <a id="AutoCheck_Core_Script_ScriptCaption_" data-uid="AutoCheck.Core.Script.ScriptCaption*"></a>
-  <h4 id="AutoCheck_Core_Script_ScriptCaption" data-uid="AutoCheck.Core.Script.ScriptCaption">ScriptCaption</h4>
-  <div class="markdown level1 summary"><p>The current script caption defined within the YAML file.</p>
-</div>
-  <div class="markdown level1 conceptual"></div>
-  <h5 class="decalaration">Declaration</h5>
-  <div class="codewrapper">
-    <pre><code class="lang-csharp hljs">protected string ScriptCaption { get; }</code></pre>
-  </div>
-  <h5 class="propertyValue">Property Value</h5>
-  <table class="table table-bordered table-striped table-condensed">
-    <thead>
-      <tr>
-        <th>Type</th>
-        <th>Description</th>
-      </tr>
-    </thead>
-    <tbody>
-      <tr>
-        <td><span class="xref">System.String</span></td>
-        <td></td>
-      </tr>
-    </tbody>
-  </table>
-  <span class="small pull-right mobile-hide">
-    <span class="divider">|</span>
-    <a href="https://github.com/FherStk/AutoCheck/new/master/apiSpec/new?filename=AutoCheck_Core_Script_ScriptFileName.md&amp;value=---%0Auid%3A%20AutoCheck.Core.Script.ScriptFileName%0Asummary%3A%20'*You%20can%20override%20summary%20for%20the%20API%20here%20using%20*MARKDOWN*%20syntax'%0A---%0A%0A*Please%20type%20below%20more%20information%20about%20this%20API%3A*%0A%0A">Improve this Doc</a>
-  </span>
-  <span class="small pull-right mobile-hide">
-<<<<<<< HEAD
-    <a href="https://github.com/FherStk/AutoCheck/blob/v2.10.0/core/main/Script.cs/#L242">View Source</a>
-=======
-    <a href="https://github.com/FherStk/AutoCheck/blob/v2.12.2/core/main/Script.cs/#L244">View Source</a>
->>>>>>> 3b594e91
-  </span>
-  <a id="AutoCheck_Core_Script_ScriptFileName_" data-uid="AutoCheck.Core.Script.ScriptFileName*"></a>
-  <h4 id="AutoCheck_Core_Script_ScriptFileName" data-uid="AutoCheck.Core.Script.ScriptFileName">ScriptFileName</h4>
-  <div class="markdown level1 summary"><p>The script file name.</p>
-</div>
-  <div class="markdown level1 conceptual"></div>
-  <h5 class="decalaration">Declaration</h5>
-  <div class="codewrapper">
-    <pre><code class="lang-csharp hljs">protected string ScriptFileName { get; }</code></pre>
-  </div>
-  <h5 class="propertyValue">Property Value</h5>
-  <table class="table table-bordered table-striped table-condensed">
-    <thead>
-      <tr>
-        <th>Type</th>
-        <th>Description</th>
-      </tr>
-    </thead>
-    <tbody>
-      <tr>
-        <td><span class="xref">System.String</span></td>
-        <td></td>
-      </tr>
-    </tbody>
-  </table>
-  <span class="small pull-right mobile-hide">
-    <span class="divider">|</span>
-    <a href="https://github.com/FherStk/AutoCheck/new/master/apiSpec/new?filename=AutoCheck_Core_Script_ScriptFilePath.md&amp;value=---%0Auid%3A%20AutoCheck.Core.Script.ScriptFilePath%0Asummary%3A%20'*You%20can%20override%20summary%20for%20the%20API%20here%20using%20*MARKDOWN*%20syntax'%0A---%0A%0A*Please%20type%20below%20more%20information%20about%20this%20API%3A*%0A%0A">Improve this Doc</a>
-  </span>
-  <span class="small pull-right mobile-hide">
-<<<<<<< HEAD
-    <a href="https://github.com/FherStk/AutoCheck/blob/v2.10.0/core/main/Script.cs/#L224">View Source</a>
-=======
-    <a href="https://github.com/FherStk/AutoCheck/blob/v2.12.2/core/main/Script.cs/#L226">View Source</a>
->>>>>>> 3b594e91
-  </span>
-  <a id="AutoCheck_Core_Script_ScriptFilePath_" data-uid="AutoCheck.Core.Script.ScriptFilePath*"></a>
-  <h4 id="AutoCheck_Core_Script_ScriptFilePath" data-uid="AutoCheck.Core.Script.ScriptFilePath">ScriptFilePath</h4>
-  <div class="markdown level1 summary"><p>The script file path.</p>
-</div>
-  <div class="markdown level1 conceptual"></div>
-  <h5 class="decalaration">Declaration</h5>
-  <div class="codewrapper">
-    <pre><code class="lang-csharp hljs">protected string ScriptFilePath { get; }</code></pre>
-  </div>
-  <h5 class="propertyValue">Property Value</h5>
-  <table class="table table-bordered table-striped table-condensed">
-    <thead>
-      <tr>
-        <th>Type</th>
-        <th>Description</th>
-      </tr>
-    </thead>
-    <tbody>
-      <tr>
-        <td><span class="xref">System.String</span></td>
-        <td></td>
-      </tr>
-    </tbody>
-  </table>
-  <span class="small pull-right mobile-hide">
-    <span class="divider">|</span>
-    <a href="https://github.com/FherStk/AutoCheck/new/master/apiSpec/new?filename=AutoCheck_Core_Script_ScriptFolderName.md&amp;value=---%0Auid%3A%20AutoCheck.Core.Script.ScriptFolderName%0Asummary%3A%20'*You%20can%20override%20summary%20for%20the%20API%20here%20using%20*MARKDOWN*%20syntax'%0A---%0A%0A*Please%20type%20below%20more%20information%20about%20this%20API%3A*%0A%0A">Improve this Doc</a>
-  </span>
-  <span class="small pull-right mobile-hide">
-<<<<<<< HEAD
-    <a href="https://github.com/FherStk/AutoCheck/blob/v2.10.0/core/main/Script.cs/#L215">View Source</a>
-=======
-    <a href="https://github.com/FherStk/AutoCheck/blob/v2.12.2/core/main/Script.cs/#L217">View Source</a>
->>>>>>> 3b594e91
-  </span>
-  <a id="AutoCheck_Core_Script_ScriptFolderName_" data-uid="AutoCheck.Core.Script.ScriptFolderName*"></a>
-  <h4 id="AutoCheck_Core_Script_ScriptFolderName" data-uid="AutoCheck.Core.Script.ScriptFolderName">ScriptFolderName</h4>
-  <div class="markdown level1 summary"><p>The script folder name.</p>
-</div>
-  <div class="markdown level1 conceptual"></div>
-  <h5 class="decalaration">Declaration</h5>
-  <div class="codewrapper">
-    <pre><code class="lang-csharp hljs">protected string ScriptFolderName { get; }</code></pre>
-  </div>
-  <h5 class="propertyValue">Property Value</h5>
-  <table class="table table-bordered table-striped table-condensed">
-    <thead>
-      <tr>
-        <th>Type</th>
-        <th>Description</th>
-      </tr>
-    </thead>
-    <tbody>
-      <tr>
-        <td><span class="xref">System.String</span></td>
-        <td></td>
-      </tr>
-    </tbody>
-  </table>
-  <span class="small pull-right mobile-hide">
-    <span class="divider">|</span>
-    <a href="https://github.com/FherStk/AutoCheck/new/master/apiSpec/new?filename=AutoCheck_Core_Script_ScriptFolderPath.md&amp;value=---%0Auid%3A%20AutoCheck.Core.Script.ScriptFolderPath%0Asummary%3A%20'*You%20can%20override%20summary%20for%20the%20API%20here%20using%20*MARKDOWN*%20syntax'%0A---%0A%0A*Please%20type%20below%20more%20information%20about%20this%20API%3A*%0A%0A">Improve this Doc</a>
-  </span>
-  <span class="small pull-right mobile-hide">
-<<<<<<< HEAD
-    <a href="https://github.com/FherStk/AutoCheck/blob/v2.10.0/core/main/Script.cs/#L196">View Source</a>
-=======
-    <a href="https://github.com/FherStk/AutoCheck/blob/v2.12.2/core/main/Script.cs/#L198">View Source</a>
->>>>>>> 3b594e91
-  </span>
-  <a id="AutoCheck_Core_Script_ScriptFolderPath_" data-uid="AutoCheck.Core.Script.ScriptFolderPath*"></a>
-  <h4 id="AutoCheck_Core_Script_ScriptFolderPath" data-uid="AutoCheck.Core.Script.ScriptFolderPath">ScriptFolderPath</h4>
-  <div class="markdown level1 summary"><p>The script folder path.</p>
-</div>
-  <div class="markdown level1 conceptual"></div>
-  <h5 class="decalaration">Declaration</h5>
-  <div class="codewrapper">
-    <pre><code class="lang-csharp hljs">protected string ScriptFolderPath { get; }</code></pre>
-  </div>
-  <h5 class="propertyValue">Property Value</h5>
-  <table class="table table-bordered table-striped table-condensed">
-    <thead>
-      <tr>
-        <th>Type</th>
-        <th>Description</th>
-      </tr>
-    </thead>
-    <tbody>
-      <tr>
-        <td><span class="xref">System.String</span></td>
-        <td></td>
-      </tr>
-    </tbody>
-  </table>
-  <span class="small pull-right mobile-hide">
-    <span class="divider">|</span>
-    <a href="https://github.com/FherStk/AutoCheck/new/master/apiSpec/new?filename=AutoCheck_Core_Script_ScriptName.md&amp;value=---%0Auid%3A%20AutoCheck.Core.Script.ScriptName%0Asummary%3A%20'*You%20can%20override%20summary%20for%20the%20API%20here%20using%20*MARKDOWN*%20syntax'%0A---%0A%0A*Please%20type%20below%20more%20information%20about%20this%20API%3A*%0A%0A">Improve this Doc</a>
-  </span>
-  <span class="small pull-right mobile-hide">
-<<<<<<< HEAD
-    <a href="https://github.com/FherStk/AutoCheck/blob/v2.10.0/core/main/Script.cs/#L78">View Source</a>
-=======
-    <a href="https://github.com/FherStk/AutoCheck/blob/v2.12.2/core/main/Script.cs/#L80">View Source</a>
->>>>>>> 3b594e91
-  </span>
-  <a id="AutoCheck_Core_Script_ScriptName_" data-uid="AutoCheck.Core.Script.ScriptName*"></a>
-  <h4 id="AutoCheck_Core_Script_ScriptName" data-uid="AutoCheck.Core.Script.ScriptName">ScriptName</h4>
-  <div class="markdown level1 summary"><p>The current script name defined within the YAML file, otherwise the YAML file name.</p>
-</div>
-  <div class="markdown level1 conceptual"></div>
-  <h5 class="decalaration">Declaration</h5>
-  <div class="codewrapper">
-    <pre><code class="lang-csharp hljs">protected string ScriptName { get; }</code></pre>
-  </div>
-  <h5 class="propertyValue">Property Value</h5>
-  <table class="table table-bordered table-striped table-condensed">
-    <thead>
-      <tr>
-        <th>Type</th>
-        <th>Description</th>
-      </tr>
-    </thead>
-    <tbody>
-      <tr>
-        <td><span class="xref">System.String</span></td>
-        <td></td>
-      </tr>
-    </tbody>
-  </table>
-  <span class="small pull-right mobile-hide">
-    <span class="divider">|</span>
-    <a href="https://github.com/FherStk/AutoCheck/new/master/apiSpec/new?filename=AutoCheck_Core_Script_ScriptVersion.md&amp;value=---%0Auid%3A%20AutoCheck.Core.Script.ScriptVersion%0Asummary%3A%20'*You%20can%20override%20summary%20for%20the%20API%20here%20using%20*MARKDOWN*%20syntax'%0A---%0A%0A*Please%20type%20below%20more%20information%20about%20this%20API%3A*%0A%0A">Improve this Doc</a>
-  </span>
-  <span class="small pull-right mobile-hide">
-<<<<<<< HEAD
-    <a href="https://github.com/FherStk/AutoCheck/blob/v2.10.0/core/main/Script.cs/#L91">View Source</a>
-=======
-    <a href="https://github.com/FherStk/AutoCheck/blob/v2.12.2/core/main/Script.cs/#L93">View Source</a>
->>>>>>> 3b594e91
-  </span>
-  <a id="AutoCheck_Core_Script_ScriptVersion_" data-uid="AutoCheck.Core.Script.ScriptVersion*"></a>
-  <h4 id="AutoCheck_Core_Script_ScriptVersion" data-uid="AutoCheck.Core.Script.ScriptVersion">ScriptVersion</h4>
-  <div class="markdown level1 summary"><p>The current script version defined within the YAML file, otherwise the YAML file name.</p>
-</div>
-  <div class="markdown level1 conceptual"></div>
-  <h5 class="decalaration">Declaration</h5>
-  <div class="codewrapper">
-    <pre><code class="lang-csharp hljs">protected string ScriptVersion { get; }</code></pre>
-  </div>
-  <h5 class="propertyValue">Property Value</h5>
-  <table class="table table-bordered table-striped table-condensed">
-    <thead>
-      <tr>
-        <th>Type</th>
-        <th>Description</th>
-      </tr>
-    </thead>
-    <tbody>
-      <tr>
-        <td><span class="xref">System.String</span></td>
-        <td></td>
-      </tr>
-    </tbody>
-  </table>
-  <span class="small pull-right mobile-hide">
-    <span class="divider">|</span>
-    <a href="https://github.com/FherStk/AutoCheck/new/master/apiSpec/new?filename=AutoCheck_Core_Script_SingleCaption.md&amp;value=---%0Auid%3A%20AutoCheck.Core.Script.SingleCaption%0Asummary%3A%20'*You%20can%20override%20summary%20for%20the%20API%20here%20using%20*MARKDOWN*%20syntax'%0A---%0A%0A*Please%20type%20below%20more%20information%20about%20this%20API%3A*%0A%0A">Improve this Doc</a>
-  </span>
-  <span class="small pull-right mobile-hide">
-<<<<<<< HEAD
-    <a href="https://github.com/FherStk/AutoCheck/blob/v2.10.0/core/main/Script.cs/#L117">View Source</a>
-=======
-    <a href="https://github.com/FherStk/AutoCheck/blob/v2.12.2/core/main/Script.cs/#L119">View Source</a>
->>>>>>> 3b594e91
-  </span>
-  <a id="AutoCheck_Core_Script_SingleCaption_" data-uid="AutoCheck.Core.Script.SingleCaption*"></a>
-  <h4 id="AutoCheck_Core_Script_SingleCaption" data-uid="AutoCheck.Core.Script.SingleCaption">SingleCaption</h4>
-  <div class="markdown level1 summary"><p>The current script caption defined within the YAML file.</p>
-</div>
-  <div class="markdown level1 conceptual"></div>
-  <h5 class="decalaration">Declaration</h5>
-  <div class="codewrapper">
-    <pre><code class="lang-csharp hljs">protected string SingleCaption { get; }</code></pre>
-  </div>
-  <h5 class="propertyValue">Property Value</h5>
-  <table class="table table-bordered table-striped table-condensed">
-    <thead>
-      <tr>
-        <th>Type</th>
-        <th>Description</th>
-      </tr>
-    </thead>
-    <tbody>
-      <tr>
-        <td><span class="xref">System.String</span></td>
-        <td></td>
-      </tr>
-    </tbody>
-  </table>
-  <span class="small pull-right mobile-hide">
-    <span class="divider">|</span>
-    <a href="https://github.com/FherStk/AutoCheck/new/master/apiSpec/new?filename=AutoCheck_Core_Script_TotalScore.md&amp;value=---%0Auid%3A%20AutoCheck.Core.Script.TotalScore%0Asummary%3A%20'*You%20can%20override%20summary%20for%20the%20API%20here%20using%20*MARKDOWN*%20syntax'%0A---%0A%0A*Please%20type%20below%20more%20information%20about%20this%20API%3A*%0A%0A">Improve this Doc</a>
-  </span>
-  <span class="small pull-right mobile-hide">
-<<<<<<< HEAD
-    <a href="https://github.com/FherStk/AutoCheck/blob/v2.10.0/core/main/Script.cs/#L513">View Source</a>
-=======
-    <a href="https://github.com/FherStk/AutoCheck/blob/v2.12.2/core/main/Script.cs/#L515">View Source</a>
->>>>>>> 3b594e91
-  </span>
-  <a id="AutoCheck_Core_Script_TotalScore_" data-uid="AutoCheck.Core.Script.TotalScore*"></a>
-  <h4 id="AutoCheck_Core_Script_TotalScore" data-uid="AutoCheck.Core.Script.TotalScore">TotalScore</h4>
-  <div class="markdown level1 summary"><p>The accumulated score (over 10 points), which will be updated on each CloseQuestion() call.</p>
-</div>
-  <div class="markdown level1 conceptual"></div>
-  <h5 class="decalaration">Declaration</h5>
-  <div class="codewrapper">
-    <pre><code class="lang-csharp hljs">protected float TotalScore { get; }</code></pre>
-  </div>
-  <h5 class="propertyValue">Property Value</h5>
-  <table class="table table-bordered table-striped table-condensed">
-    <thead>
-      <tr>
-        <th>Type</th>
-        <th>Description</th>
-      </tr>
-    </thead>
-    <tbody>
-      <tr>
-        <td><span class="xref">System.Single</span></td>
-        <td></td>
-      </tr>
-    </tbody>
-  </table>
-<<<<<<< HEAD
-=======
-  <h3 id="extensionmethods">Extension Methods</h3>
-  <div>
-      <span class="xref">ObjectExtensions.DeepClone&lt;T&gt;(T)</span>
-  </div>
->>>>>>> 3b594e91
-</article>
-          </div>
-          
-          <div class="hidden-sm col-md-2" role="complementary">
-            <div class="sideaffix">
-              <div class="contribution">
-                <ul class="nav">
-                  <li>
-                    <a href="https://github.com/FherStk/AutoCheck/new/master/apiSpec/new?filename=AutoCheck_Core_Script.md&amp;value=---%0Auid%3A%20AutoCheck.Core.Script%0Asummary%3A%20'*You%20can%20override%20summary%20for%20the%20API%20here%20using%20*MARKDOWN*%20syntax'%0A---%0A%0A*Please%20type%20below%20more%20information%20about%20this%20API%3A*%0A%0A" class="contribution-link">Improve this Doc</a>
-                  </li>
-                  <li>
-<<<<<<< HEAD
-                    <a href="https://github.com/FherStk/AutoCheck/blob/v2.10.0/core/main/Script.cs/#L36" class="contribution-link">View Source</a>
-=======
-                    <a href="https://github.com/FherStk/AutoCheck/blob/v2.12.2/core/main/Script.cs/#L38" class="contribution-link">View Source</a>
->>>>>>> 3b594e91
-                  </li>
-                </ul>
-              </div>
-              <nav class="bs-docs-sidebar hidden-print hidden-xs hidden-sm affix" id="affix">
-                <h5>In This Article</h5>
-                <div></div>
-              </nav>
-            </div>
-          </div>
-        </div>
-      </div>
-      
-      <footer>
-        <div class="grad-bottom"></div>
-        <div class="footer">
-          <div class="container">
-            <span class="pull-right">
-              <a href="#top">Back to top</a>
-            </span>
-            
-            <span>Generated by <strong>DocFX</strong></span>
-          </div>
-        </div>
-      </footer>
-    </div>
-    
-    <script type="text/javascript" src="../styles/docfx.vendor.js"></script>
-    <script type="text/javascript" src="../styles/docfx.js"></script>
-    <script type="text/javascript" src="../styles/main.js"></script>
-  </body>
-</html>
+﻿<!DOCTYPE html>
+<!--[if IE]><![endif]-->
+<html>
+  
+  <head>
+    <meta charset="utf-8">
+    <meta http-equiv="X-UA-Compatible" content="IE=edge,chrome=1">
+    <title>Class Script
+   </title>
+    <meta name="viewport" content="width=device-width">
+    <meta name="title" content="Class Script
+   ">
+    <meta name="generator" content="docfx 2.56.6.0">
+    
+    <link rel="shortcut icon" href="../images/favicon.ico">
+    <link rel="stylesheet" href="../styles/docfx.vendor.css">
+    <link rel="stylesheet" href="../styles/docfx.css">
+    <link rel="stylesheet" href="../styles/main.css">
+    <meta property="docfx:navrel" content="../toc">
+    <meta property="docfx:tocrel" content="toc">
+    
+    
+    
+  </head>
+  <body data-spy="scroll" data-target="#affix" data-offset="120">
+    <div id="wrapper">
+      <header>
+        
+        <nav id="autocollapse" class="navbar navbar-inverse ng-scope" role="navigation">
+          <div class="container">
+            <div class="navbar-header">
+              <button type="button" class="navbar-toggle" data-toggle="collapse" data-target="#navbar">
+                <span class="sr-only">Toggle navigation</span>
+                <span class="icon-bar"></span>
+                <span class="icon-bar"></span>
+                <span class="icon-bar"></span>
+              </button>
+              
+              <a class="navbar-brand" href="../index.html">
+                <img id="logo" class="svg" src="../images/logo.png" alt="">
+              </a>
+            </div>
+            <div class="collapse navbar-collapse" id="navbar">
+              <form class="navbar-form navbar-right" role="search" id="search">
+                <div class="form-group">
+                  <input type="text" class="form-control" id="search-query" placeholder="Search" autocomplete="off">
+                </div>
+              </form>
+                
+                <ul class="nav level1 navbar-nav">
+                      <li>
+                          <a href="../tutorials/student.html" title="Tutorials">Tutorials</a>
+                      </li>
+                      <li>
+                          <a href="../api/AutoCheck.Core.html" title="Api Documentation">Api Documentation</a>
+                      </li>
+                      <li>
+                          <a href="https://github.com/FherStk/AutoCheck" title="Download">Download</a>
+                      </li>
+                      <li>
+                          <a href="../credits/credits.html" title="Credits">Credits</a>
+                      </li>
+                </ul>    </div>
+          </div>
+        </nav>
+        
+        <div class="subnav navbar navbar-default">
+          <div class="container hide-when-search" id="breadcrumb">
+            <ul class="breadcrumb">
+              <li></li>
+            </ul>
+          </div>
+        </div>
+      </header>
+      <div role="main" class="container body-content hide-when-search">
+        <div class="sidenav hide-when-search">
+          <a class="btn toc-toggle collapse" data-toggle="collapse" href="#sidetoggle" aria-expanded="false" aria-controls="sidetoggle">Show / Hide Table of Contents</a>
+          <div class="sidetoggle collapse" id="sidetoggle">
+            <div>
+              <div class="sidefilter">
+                <form class="toc-filter">
+                  <span class="glyphicon glyphicon-filter filter-icon"></span>
+                  <input type="text" id="toc_filter_input" placeholder="Enter here to filter..." onkeypress="if(event.keyCode==13) {return false;}">
+                </form>
+              </div>
+              <div class="sidetoc">
+                <div class="toc" id="toc">
+                  
+                  <ul class="nav level1">
+                    <li class="">
+                      <span class="expand-stub"></span>
+                      <a href="AutoCheck.Core.html" title="AutoCheck.Core" class="">AutoCheck.Core</a>
+                        
+                        <ul class="nav level2">
+                          <li class="">
+                            <a href="AutoCheck.Core.Output.html" title="Output" class="">Output</a>
+                          </li>
+                          <li class="">
+                            <a href="AutoCheck.Core.Output.Content.html" title="Output.Content" class="">Output.Content</a>
+                          </li>
+                          <li class="">
+                            <a href="AutoCheck.Core.Output.Log.html" title="Output.Log" class="">Output.Log</a>
+                          </li>
+                          <li class="">
+                            <a href="AutoCheck.Core.Output.Space.html" title="Output.Space" class="">Output.Space</a>
+                          </li>
+                          <li class="">
+                            <a href="AutoCheck.Core.Output.Style.html" title="Output.Style" class="">Output.Style</a>
+                          </li>
+                          <li class="">
+                            <a href="AutoCheck.Core.Output.Type.html" title="Output.Type" class="">Output.Type</a>
+                          </li>
+                          <li class="active">
+                            <a href="AutoCheck.Core.Script.html" title="Script" class="active">Script</a>
+                          </li>
+                          <li class="">
+                            <a href="AutoCheck.Core.Script.ExecutionModeType.html" title="Script.ExecutionModeType" class="">Script.ExecutionModeType</a>
+                          </li>
+                          <li class="">
+                            <a href="AutoCheck.Core.Script.LogGeneratedEventArgs.html" title="Script.LogGeneratedEventArgs" class="">Script.LogGeneratedEventArgs</a>
+                          </li>
+                          <li class="">
+                            <a href="AutoCheck.Core.Utils.html" title="Utils" class="">Utils</a>
+                          </li>
+                          <li class="">
+                            <a href="AutoCheck.Core.Utils.OS.html" title="Utils.OS" class="">Utils.OS</a>
+                          </li>
+                        </ul>  </li>
+                    <li class="">
+                      <span class="expand-stub"></span>
+                      <a href="AutoCheck.Connectors.html" title="AutoCheck.Core.Connectors" class="">AutoCheck.Core.Connectors</a>
+                        
+                        <ul class="nav level2">
+                          <li class="">
+                            <a href="AutoCheck.Core.Connectors.Atom.html" title="Atom" class="">Atom</a>
+                          </li>
+                          <li class="">
+                            <a href="AutoCheck.Core.Connectors.Base.html" title="Base" class="">Base</a>
+                          </li>
+                          <li class="">
+                            <a href="AutoCheck.Connectors.Css.html" title="Css" class="">Css</a>
+                          </li>
+                          <li class="">
+                            <a href="AutoCheck.Connectors.Csv.html" title="Csv" class="">Csv</a>
+                          </li>
+                          <li class="">
+                            <a href="AutoCheck.Connectors.CsvDocument.html" title="CsvDocument" class="">CsvDocument</a>
+                          </li>
+                          <li class="">
+                            <a href="AutoCheck.Connectors.GDrive.html" title="GDrive" class="">GDrive</a>
+                          </li>
+                          <li class="">
+                            <a href="AutoCheck.Connectors.Html.html" title="Html" class="">Html</a>
+                          </li>
+                          <li class="">
+                            <a href="AutoCheck.Core.Connectors.Math.html" title="Math" class="">Math</a>
+                          </li>
+                          <li class="">
+                            <a href="AutoCheck.Connectors.Odoo.html" title="Odoo" class="">Odoo</a>
+                          </li>
+                          <li class="">
+                            <a href="AutoCheck.Core.Connectors.Operator.html" title="Operator" class="">Operator</a>
+                          </li>
+                          <li class="">
+                            <a href="AutoCheck.Core.Connectors.PlainText.html" title="PlainText" class="">PlainText</a>
+                          </li>
+                          <li class="">
+                            <a href="AutoCheck.Core.Connectors.PlainText.PlainTextDocument.html" title="PlainText.PlainTextDocument" class="">PlainText.PlainTextDocument</a>
+                          </li>
+                          <li class="">
+                            <a href="AutoCheck.Connectors.Postgres.html" title="Postgres" class="">Postgres</a>
+                          </li>
+                          <li class="">
+                            <a href="AutoCheck.Core.Connectors.Rss.html" title="Rss" class="">Rss</a>
+                          </li>
+                          <li class="">
+                            <a href="AutoCheck.Core.Connectors.Shell.html" title="Shell" class="">Shell</a>
+                          </li>
+                          <li class="">
+                            <a href="AutoCheck.Core.Connectors.Xml.html" title="Xml" class="">Xml</a>
+                          </li>
+                          <li class="">
+                            <a href="AutoCheck.Core.Connectors.Xml.XmlNodeType.html" title="Xml.XmlNodeType" class="">Xml.XmlNodeType</a>
+                          </li>
+                          <li class="">
+                            <a href="AutoCheck.Core.Connectors.Zip.html" title="Zip" class="">Zip</a>
+                          </li>
+                        </ul>  </li>
+                    <li class="">
+                      <span class="expand-stub"></span>
+                      <a href="AutoCheck.CopyDetectors.html" title="AutoCheck.Core.CopyDetectors" class="">AutoCheck.Core.CopyDetectors</a>
+                        
+                        <ul class="nav level2">
+                          <li class="">
+                            <a href="AutoCheck.Core.CopyDetectors.Base.html" title="Base" class="">Base</a>
+                          </li>
+                          <li class="">
+                            <a href="AutoCheck.CopyDetectors.Css.html" title="Css" class="">Css</a>
+                          </li>
+                          <li class="">
+                            <a href="AutoCheck.CopyDetectors.Html.html" title="Html" class="">Html</a>
+                          </li>
+                          <li class="">
+                            <a href="AutoCheck.CopyDetectors.PlainText.html" title="PlainText" class="">PlainText</a>
+                          </li>
+                          <li class="">
+                            <a href="AutoCheck.CopyDetectors.SqlLog.html" title="SqlLog" class="">SqlLog</a>
+                          </li>
+                          <li class="">
+                            <a href="AutoCheck.Core.CopyDetectors.Xml.html" title="Xml" class="">Xml</a>
+                          </li>
+                        </ul>  </li>
+                    <li class="">
+                      <span class="expand-stub"></span>
+                      <a href="AutoCheck.Core.Exceptions.html" title="AutoCheck.Core.Exceptions" class="">AutoCheck.Core.Exceptions</a>
+                        
+                        <ul class="nav level2">
+                          <li class="">
+                            <a href="AutoCheck.Core.Exceptions.ArgumentInvalidException.html" title="ArgumentInvalidException" class="">ArgumentInvalidException</a>
+                          </li>
+                          <li class="">
+                            <a href="AutoCheck.Core.Exceptions.ArgumentNotFoundException.html" title="ArgumentNotFoundException" class="">ArgumentNotFoundException</a>
+                          </li>
+                          <li class="">
+                            <a href="AutoCheck.Core.Exceptions.ConnectionInvalidException.html" title="ConnectionInvalidException" class="">ConnectionInvalidException</a>
+                          </li>
+                          <li class="">
+                            <a href="AutoCheck.Core.Exceptions.ConnectorInvalidException.html" title="ConnectorInvalidException" class="">ConnectorInvalidException</a>
+                          </li>
+                          <li class="">
+                            <a href="AutoCheck.Core.Exceptions.ConnectorNotFoundException.html" title="ConnectorNotFoundException" class="">ConnectorNotFoundException</a>
+                          </li>
+                          <li class="">
+                            <a href="AutoCheck.Core.Exceptions.DocumentInvalidException.html" title="DocumentInvalidException" class="">DocumentInvalidException</a>
+                          </li>
+                          <li class="">
+                            <a href="AutoCheck.Core.Exceptions.DownloadFailedException.html" title="DownloadFailedException" class="">DownloadFailedException</a>
+                          </li>
+                          <li class="">
+                            <a href="AutoCheck.Core.Exceptions.ItemNotFoundException.html" title="ItemNotFoundException" class="">ItemNotFoundException</a>
+                          </li>
+                          <li class="">
+                            <a href="AutoCheck.Core.Exceptions.PorpertyNotFoundException.html" title="PorpertyNotFoundException" class="">PorpertyNotFoundException</a>
+                          </li>
+                          <li class="">
+                            <a href="AutoCheck.Core.Exceptions.QueryInvalidException.html" title="QueryInvalidException" class="">QueryInvalidException</a>
+                          </li>
+                          <li class="">
+                            <a href="AutoCheck.Core.Exceptions.RegexInvalidException.html" title="RegexInvalidException" class="">RegexInvalidException</a>
+                          </li>
+                          <li class="">
+                            <a href="AutoCheck.Core.Exceptions.ResultMismatchException.html" title="ResultMismatchException" class="">ResultMismatchException</a>
+                          </li>
+                          <li class="">
+                            <a href="AutoCheck.Core.Exceptions.StyleInvalidException.html" title="StyleInvalidException" class="">StyleInvalidException</a>
+                          </li>
+                          <li class="">
+                            <a href="AutoCheck.Core.Exceptions.StyleNotAppliedException.html" title="StyleNotAppliedException" class="">StyleNotAppliedException</a>
+                          </li>
+                          <li class="">
+                            <a href="AutoCheck.Core.Exceptions.StyleNotFoundException.html" title="StyleNotFoundException" class="">StyleNotFoundException</a>
+                          </li>
+                          <li class="">
+                            <a href="AutoCheck.Core.Exceptions.TableInconsistencyException.html" title="TableInconsistencyException" class="">TableInconsistencyException</a>
+                          </li>
+                          <li class="">
+                            <a href="AutoCheck.Core.Exceptions.VariableInvalidException.html" title="VariableInvalidException" class="">VariableInvalidException</a>
+                          </li>
+                          <li class="">
+                            <a href="AutoCheck.Core.Exceptions.VariableNotFoundException.html" title="VariableNotFoundException" class="">VariableNotFoundException</a>
+                          </li>
+                        </ul>  </li>
+                  </ul>        </div>
+              </div>
+            </div>
+          </div>
+        </div>
+        <div class="article row grid-right">
+          <div class="col-md-10">
+            <article class="content wrap" id="_content" data-uid="AutoCheck.Core.Script">
+  
+  
+  <h1 id="AutoCheck_Core_Script" data-uid="AutoCheck.Core.Script" class="text-break">Class Script
+  </h1>
+  <div class="markdown level0 summary"></div>
+  <div class="markdown level0 conceptual"></div>
+  <div class="inheritance">
+    <h5>Inheritance</h5>
+    <div class="level0"><span class="xref">System.Object</span></div>
+    <div class="level1"><span class="xref">Script</span></div>
+  </div>
+  <div class="inheritedMembers">
+    <h5>Inherited Members</h5>
+    <div>
+      <span class="xref">System.Object.Equals(System.Object)</span>
+    </div>
+    <div>
+      <span class="xref">System.Object.Equals(System.Object, System.Object)</span>
+    </div>
+    <div>
+      <span class="xref">System.Object.GetHashCode()</span>
+    </div>
+    <div>
+      <span class="xref">System.Object.GetType()</span>
+    </div>
+    <div>
+      <span class="xref">System.Object.MemberwiseClone()</span>
+    </div>
+    <div>
+      <span class="xref">System.Object.ReferenceEquals(System.Object, System.Object)</span>
+    </div>
+    <div>
+      <span class="xref">System.Object.ToString()</span>
+    </div>
+  </div>
+  <h6><strong>Namespace</strong>: <a class="xref" href="AutoCheck.Core.html">AutoCheck.Core</a></h6>
+  <h6><strong>Assembly</strong>: AutoCheck.Core.dll</h6>
+  <h5 id="AutoCheck_Core_Script_syntax">Syntax</h5>
+  <div class="codewrapper">
+    <pre><code class="lang-csharp hljs">public class Script</code></pre>
+  </div>
+  <h3 id="constructors">Constructors
+  </h3>
+  <span class="small pull-right mobile-hide">
+    <span class="divider">|</span>
+    <a href="https://github.com/FherStk/AutoCheck/new/master/apiSpec/new?filename=AutoCheck_Core_Script__ctor_System_String_.md&amp;value=---%0Auid%3A%20AutoCheck.Core.Script.%23ctor(System.String)%0Asummary%3A%20'*You%20can%20override%20summary%20for%20the%20API%20here%20using%20*MARKDOWN*%20syntax'%0A---%0A%0A*Please%20type%20below%20more%20information%20about%20this%20API%3A*%0A%0A">Improve this Doc</a>
+  </span>
+  <span class="small pull-right mobile-hide">
+    <a href="https://github.com/FherStk/AutoCheck/blob/v2.10.0/core/main/Script.cs/#L578">View Source</a>
+  </span>
+  <a id="AutoCheck_Core_Script__ctor_" data-uid="AutoCheck.Core.Script.#ctor*"></a>
+  <h4 id="AutoCheck_Core_Script__ctor_System_String_" data-uid="AutoCheck.Core.Script.#ctor(System.String)">Script(String)</h4>
+  <div class="markdown level1 summary"><p>Creates a new script instance using the given script file.</p>
+</div>
+  <div class="markdown level1 conceptual"></div>
+  <h5 class="decalaration">Declaration</h5>
+  <div class="codewrapper">
+    <pre><code class="lang-csharp hljs">public Script(string path)</code></pre>
+  </div>
+  <h5 class="parameters">Parameters</h5>
+  <table class="table table-bordered table-striped table-condensed">
+    <thead>
+      <tr>
+        <th>Type</th>
+        <th>Name</th>
+        <th>Description</th>
+      </tr>
+    </thead>
+    <tbody>
+      <tr>
+        <td><span class="xref">System.String</span></td>
+        <td><span class="parametername">path</span></td>
+        <td><p>Path to the script file (yaml).</p>
+</td>
+      </tr>
+    </tbody>
+  </table>
+  <span class="small pull-right mobile-hide">
+    <span class="divider">|</span>
+    <a href="https://github.com/FherStk/AutoCheck/new/master/apiSpec/new?filename=AutoCheck_Core_Script__ctor_System_String_System_EventHandler_AutoCheck_Core_Script_LogGeneratedEventArgs__.md&amp;value=---%0Auid%3A%20AutoCheck.Core.Script.%23ctor(System.String%2CSystem.EventHandler%7BAutoCheck.Core.Script.LogGeneratedEventArgs%7D)%0Asummary%3A%20'*You%20can%20override%20summary%20for%20the%20API%20here%20using%20*MARKDOWN*%20syntax'%0A---%0A%0A*Please%20type%20below%20more%20information%20about%20this%20API%3A*%0A%0A">Improve this Doc</a>
+  </span>
+  <span class="small pull-right mobile-hide">
+    <a href="https://github.com/FherStk/AutoCheck/blob/v2.10.0/core/main/Script.cs/#L585">View Source</a>
+  </span>
+  <a id="AutoCheck_Core_Script__ctor_" data-uid="AutoCheck.Core.Script.#ctor*"></a>
+  <h4 id="AutoCheck_Core_Script__ctor_System_String_System_EventHandler_AutoCheck_Core_Script_LogGeneratedEventArgs__" data-uid="AutoCheck.Core.Script.#ctor(System.String,System.EventHandler{AutoCheck.Core.Script.LogGeneratedEventArgs})">Script(String, EventHandler&lt;Script.LogGeneratedEventArgs&gt;)</h4>
+  <div class="markdown level1 summary"></div>
+  <div class="markdown level1 conceptual"></div>
+  <h5 class="decalaration">Declaration</h5>
+  <div class="codewrapper">
+    <pre><code class="lang-csharp hljs">public Script(string path, EventHandler&lt;Script.LogGeneratedEventArgs&gt; onLogGenerated)</code></pre>
+  </div>
+  <h5 class="parameters">Parameters</h5>
+  <table class="table table-bordered table-striped table-condensed">
+    <thead>
+      <tr>
+        <th>Type</th>
+        <th>Name</th>
+        <th>Description</th>
+      </tr>
+    </thead>
+    <tbody>
+      <tr>
+        <td><span class="xref">System.String</span></td>
+        <td><span class="parametername">path</span></td>
+        <td></td>
+      </tr>
+      <tr>
+        <td><span class="xref">System.EventHandler</span>&lt;<a class="xref" href="AutoCheck.Core.Script.LogGeneratedEventArgs.html">Script.LogGeneratedEventArgs</a>&gt;</td>
+        <td><span class="parametername">onLogGenerated</span></td>
+        <td></td>
+      </tr>
+    </tbody>
+  </table>
+  <span class="small pull-right mobile-hide">
+    <span class="divider">|</span>
+    <a href="https://github.com/FherStk/AutoCheck/new/master/apiSpec/new?filename=AutoCheck_Core_Script__ctor_System_String_System_EventHandler_AutoCheck_Core_Script_LogGeneratedEventArgs__System_EventHandler_AutoCheck_Core_Script_LogGeneratedEventArgs__System_EventHandler_AutoCheck_Core_Script_LogGeneratedEventArgs__System_EventHandler_AutoCheck_Core_Script_LogGeneratedEventArgs__.md&amp;value=---%0Auid%3A%20AutoCheck.Core.Script.%23ctor(System.String%2CSystem.EventHandler%7BAutoCheck.Core.Script.LogGeneratedEventArgs%7D%2CSystem.EventHandler%7BAutoCheck.Core.Script.LogGeneratedEventArgs%7D%2CSystem.EventHandler%7BAutoCheck.Core.Script.LogGeneratedEventArgs%7D%2CSystem.EventHandler%7BAutoCheck.Core.Script.LogGeneratedEventArgs%7D)%0Asummary%3A%20'*You%20can%20override%20summary%20for%20the%20API%20here%20using%20*MARKDOWN*%20syntax'%0A---%0A%0A*Please%20type%20below%20more%20information%20about%20this%20API%3A*%0A%0A">Improve this Doc</a>
+  </span>
+  <span class="small pull-right mobile-hide">
+    <a href="https://github.com/FherStk/AutoCheck/blob/v2.10.0/core/main/Script.cs/#L596">View Source</a>
+  </span>
+  <a id="AutoCheck_Core_Script__ctor_" data-uid="AutoCheck.Core.Script.#ctor*"></a>
+  <h4 id="AutoCheck_Core_Script__ctor_System_String_System_EventHandler_AutoCheck_Core_Script_LogGeneratedEventArgs__System_EventHandler_AutoCheck_Core_Script_LogGeneratedEventArgs__System_EventHandler_AutoCheck_Core_Script_LogGeneratedEventArgs__System_EventHandler_AutoCheck_Core_Script_LogGeneratedEventArgs__" data-uid="AutoCheck.Core.Script.#ctor(System.String,System.EventHandler{AutoCheck.Core.Script.LogGeneratedEventArgs},System.EventHandler{AutoCheck.Core.Script.LogGeneratedEventArgs},System.EventHandler{AutoCheck.Core.Script.LogGeneratedEventArgs},System.EventHandler{AutoCheck.Core.Script.LogGeneratedEventArgs})">Script(String, EventHandler&lt;Script.LogGeneratedEventArgs&gt;, EventHandler&lt;Script.LogGeneratedEventArgs&gt;, EventHandler&lt;Script.LogGeneratedEventArgs&gt;, EventHandler&lt;Script.LogGeneratedEventArgs&gt;)</h4>
+  <div class="markdown level1 summary"><p>Creates a new script instance using the given script file.</p>
+</div>
+  <div class="markdown level1 conceptual"></div>
+  <h5 class="decalaration">Declaration</h5>
+  <div class="codewrapper">
+    <pre><code class="lang-csharp hljs">public Script(string path, EventHandler&lt;Script.LogGeneratedEventArgs&gt; onHeaderCompleted, EventHandler&lt;Script.LogGeneratedEventArgs&gt; onSetupCompleted, EventHandler&lt;Script.LogGeneratedEventArgs&gt; onScriptCompleted, EventHandler&lt;Script.LogGeneratedEventArgs&gt; onTeardwonCompleted)</code></pre>
+  </div>
+  <h5 class="parameters">Parameters</h5>
+  <table class="table table-bordered table-striped table-condensed">
+    <thead>
+      <tr>
+        <th>Type</th>
+        <th>Name</th>
+        <th>Description</th>
+      </tr>
+    </thead>
+    <tbody>
+      <tr>
+        <td><span class="xref">System.String</span></td>
+        <td><span class="parametername">path</span></td>
+        <td><p>Path to the script file (yaml).</p>
+</td>
+      </tr>
+      <tr>
+        <td><span class="xref">System.EventHandler</span>&lt;<a class="xref" href="AutoCheck.Core.Script.LogGeneratedEventArgs.html">Script.LogGeneratedEventArgs</a>&gt;</td>
+        <td><span class="parametername">onHeaderCompleted</span></td>
+        <td><p>This event will be raised once the script has been loaded (before the setup execution).</p>
+</td>
+      </tr>
+      <tr>
+        <td><span class="xref">System.EventHandler</span>&lt;<a class="xref" href="AutoCheck.Core.Script.LogGeneratedEventArgs.html">Script.LogGeneratedEventArgs</a>&gt;</td>
+        <td><span class="parametername">onSetupCompleted</span></td>
+        <td><p>This event will be raised once the setup has been completed (before any script execution).</p>
+</td>
+      </tr>
+      <tr>
+        <td><span class="xref">System.EventHandler</span>&lt;<a class="xref" href="AutoCheck.Core.Script.LogGeneratedEventArgs.html">Script.LogGeneratedEventArgs</a>&gt;</td>
+        <td><span class="parametername">onScriptCompleted</span></td>
+        <td><p>This event will be raised once the script has been completed (after the post execution).</p>
+</td>
+      </tr>
+      <tr>
+        <td><span class="xref">System.EventHandler</span>&lt;<a class="xref" href="AutoCheck.Core.Script.LogGeneratedEventArgs.html">Script.LogGeneratedEventArgs</a>&gt;</td>
+        <td><span class="parametername">onTeardwonCompleted</span></td>
+        <td><p>This event will be raised once the teardown has been completed (after all scripts execution).</p>
+</td>
+      </tr>
+    </tbody>
+  </table>
+  <h3 id="properties">Properties
+  </h3>
+  <span class="small pull-right mobile-hide">
+    <span class="divider">|</span>
+    <a href="https://github.com/FherStk/AutoCheck/new/master/apiSpec/new?filename=AutoCheck_Core_Script_AppFolderName.md&amp;value=---%0Auid%3A%20AutoCheck.Core.Script.AppFolderName%0Asummary%3A%20'*You%20can%20override%20summary%20for%20the%20API%20here%20using%20*MARKDOWN*%20syntax'%0A---%0A%0A*Please%20type%20below%20more%20information%20about%20this%20API%3A*%0A%0A">Improve this Doc</a>
+  </span>
+  <span class="small pull-right mobile-hide">
+    <a href="https://github.com/FherStk/AutoCheck/blob/v2.10.0/core/main/Script.cs/#L164">View Source</a>
+  </span>
+  <a id="AutoCheck_Core_Script_AppFolderName_" data-uid="AutoCheck.Core.Script.AppFolderName*"></a>
+  <h4 id="AutoCheck_Core_Script_AppFolderName" data-uid="AutoCheck.Core.Script.AppFolderName">AppFolderName</h4>
+  <div class="markdown level1 summary"><p>The root app execution folder name.</p>
+</div>
+  <div class="markdown level1 conceptual"></div>
+  <h5 class="decalaration">Declaration</h5>
+  <div class="codewrapper">
+    <pre><code class="lang-csharp hljs">protected string AppFolderName { get; }</code></pre>
+  </div>
+  <h5 class="propertyValue">Property Value</h5>
+  <table class="table table-bordered table-striped table-condensed">
+    <thead>
+      <tr>
+        <th>Type</th>
+        <th>Description</th>
+      </tr>
+    </thead>
+    <tbody>
+      <tr>
+        <td><span class="xref">System.String</span></td>
+        <td></td>
+      </tr>
+    </tbody>
+  </table>
+  <span class="small pull-right mobile-hide">
+    <span class="divider">|</span>
+    <a href="https://github.com/FherStk/AutoCheck/new/master/apiSpec/new?filename=AutoCheck_Core_Script_AppFolderPath.md&amp;value=---%0Auid%3A%20AutoCheck.Core.Script.AppFolderPath%0Asummary%3A%20'*You%20can%20override%20summary%20for%20the%20API%20here%20using%20*MARKDOWN*%20syntax'%0A---%0A%0A*Please%20type%20below%20more%20information%20about%20this%20API%3A*%0A%0A">Improve this Doc</a>
+  </span>
+  <span class="small pull-right mobile-hide">
+    <a href="https://github.com/FherStk/AutoCheck/blob/v2.10.0/core/main/Script.cs/#L143">View Source</a>
+  </span>
+  <a id="AutoCheck_Core_Script_AppFolderPath_" data-uid="AutoCheck.Core.Script.AppFolderPath*"></a>
+  <h4 id="AutoCheck_Core_Script_AppFolderPath" data-uid="AutoCheck.Core.Script.AppFolderPath">AppFolderPath</h4>
+  <div class="markdown level1 summary"><p>The root app execution folder path.</p>
+</div>
+  <div class="markdown level1 conceptual"></div>
+  <h5 class="decalaration">Declaration</h5>
+  <div class="codewrapper">
+    <pre><code class="lang-csharp hljs">protected string AppFolderPath { get; }</code></pre>
+  </div>
+  <h5 class="propertyValue">Property Value</h5>
+  <table class="table table-bordered table-striped table-condensed">
+    <thead>
+      <tr>
+        <th>Type</th>
+        <th>Description</th>
+      </tr>
+    </thead>
+    <tbody>
+      <tr>
+        <td><span class="xref">System.String</span></td>
+        <td></td>
+      </tr>
+    </tbody>
+  </table>
+  <span class="small pull-right mobile-hide">
+    <span class="divider">|</span>
+    <a href="https://github.com/FherStk/AutoCheck/new/master/apiSpec/new?filename=AutoCheck_Core_Script_BatchCaption.md&amp;value=---%0Auid%3A%20AutoCheck.Core.Script.BatchCaption%0Asummary%3A%20'*You%20can%20override%20summary%20for%20the%20API%20here%20using%20*MARKDOWN*%20syntax'%0A---%0A%0A*Please%20type%20below%20more%20information%20about%20this%20API%3A*%0A%0A">Improve this Doc</a>
+  </span>
+  <span class="small pull-right mobile-hide">
+    <a href="https://github.com/FherStk/AutoCheck/blob/v2.10.0/core/main/Script.cs/#L130">View Source</a>
+  </span>
+  <a id="AutoCheck_Core_Script_BatchCaption_" data-uid="AutoCheck.Core.Script.BatchCaption*"></a>
+  <h4 id="AutoCheck_Core_Script_BatchCaption" data-uid="AutoCheck.Core.Script.BatchCaption">BatchCaption</h4>
+  <div class="markdown level1 summary"><p>The current script caption defined within the YAML file.</p>
+</div>
+  <div class="markdown level1 conceptual"></div>
+  <h5 class="decalaration">Declaration</h5>
+  <div class="codewrapper">
+    <pre><code class="lang-csharp hljs">protected string BatchCaption { get; }</code></pre>
+  </div>
+  <h5 class="propertyValue">Property Value</h5>
+  <table class="table table-bordered table-striped table-condensed">
+    <thead>
+      <tr>
+        <th>Type</th>
+        <th>Description</th>
+      </tr>
+    </thead>
+    <tbody>
+      <tr>
+        <td><span class="xref">System.String</span></td>
+        <td></td>
+      </tr>
+    </tbody>
+  </table>
+  <span class="small pull-right mobile-hide">
+    <span class="divider">|</span>
+    <a href="https://github.com/FherStk/AutoCheck/new/master/apiSpec/new?filename=AutoCheck_Core_Script_CurrentFileName.md&amp;value=---%0Auid%3A%20AutoCheck.Core.Script.CurrentFileName%0Asummary%3A%20'*You%20can%20override%20summary%20for%20the%20API%20here%20using%20*MARKDOWN*%20syntax'%0A---%0A%0A*Please%20type%20below%20more%20information%20about%20this%20API%3A*%0A%0A">Improve this Doc</a>
+  </span>
+  <span class="small pull-right mobile-hide">
+    <a href="https://github.com/FherStk/AutoCheck/blob/v2.10.0/core/main/Script.cs/#L297">View Source</a>
+  </span>
+  <a id="AutoCheck_Core_Script_CurrentFileName_" data-uid="AutoCheck.Core.Script.CurrentFileName*"></a>
+  <h4 id="AutoCheck_Core_Script_CurrentFileName" data-uid="AutoCheck.Core.Script.CurrentFileName">CurrentFileName</h4>
+  <div class="markdown level1 summary"><p>The current file name where the script is targeting right now (local or remote); can change during the execution for batch-typed.</p>
+</div>
+  <div class="markdown level1 conceptual"></div>
+  <h5 class="decalaration">Declaration</h5>
+  <div class="codewrapper">
+    <pre><code class="lang-csharp hljs">protected string CurrentFileName { get; }</code></pre>
+  </div>
+  <h5 class="propertyValue">Property Value</h5>
+  <table class="table table-bordered table-striped table-condensed">
+    <thead>
+      <tr>
+        <th>Type</th>
+        <th>Description</th>
+      </tr>
+    </thead>
+    <tbody>
+      <tr>
+        <td><span class="xref">System.String</span></td>
+        <td></td>
+      </tr>
+    </tbody>
+  </table>
+  <span class="small pull-right mobile-hide">
+    <span class="divider">|</span>
+    <a href="https://github.com/FherStk/AutoCheck/new/master/apiSpec/new?filename=AutoCheck_Core_Script_CurrentFilePath.md&amp;value=---%0Auid%3A%20AutoCheck.Core.Script.CurrentFilePath%0Asummary%3A%20'*You%20can%20override%20summary%20for%20the%20API%20here%20using%20*MARKDOWN*%20syntax'%0A---%0A%0A*Please%20type%20below%20more%20information%20about%20this%20API%3A*%0A%0A">Improve this Doc</a>
+  </span>
+  <span class="small pull-right mobile-hide">
+    <a href="https://github.com/FherStk/AutoCheck/blob/v2.10.0/core/main/Script.cs/#L279">View Source</a>
+  </span>
+  <a id="AutoCheck_Core_Script_CurrentFilePath_" data-uid="AutoCheck.Core.Script.CurrentFilePath*"></a>
+  <h4 id="AutoCheck_Core_Script_CurrentFilePath" data-uid="AutoCheck.Core.Script.CurrentFilePath">CurrentFilePath</h4>
+  <div class="markdown level1 summary"><p>The current file path where the script is targeting right now (local or remote); can change during the execution for batch-typed.</p>
+</div>
+  <div class="markdown level1 conceptual"></div>
+  <h5 class="decalaration">Declaration</h5>
+  <div class="codewrapper">
+    <pre><code class="lang-csharp hljs">protected string CurrentFilePath { get; }</code></pre>
+  </div>
+  <h5 class="propertyValue">Property Value</h5>
+  <table class="table table-bordered table-striped table-condensed">
+    <thead>
+      <tr>
+        <th>Type</th>
+        <th>Description</th>
+      </tr>
+    </thead>
+    <tbody>
+      <tr>
+        <td><span class="xref">System.String</span></td>
+        <td></td>
+      </tr>
+    </tbody>
+  </table>
+  <span class="small pull-right mobile-hide">
+    <span class="divider">|</span>
+    <a href="https://github.com/FherStk/AutoCheck/new/master/apiSpec/new?filename=AutoCheck_Core_Script_CurrentFolderName.md&amp;value=---%0Auid%3A%20AutoCheck.Core.Script.CurrentFolderName%0Asummary%3A%20'*You%20can%20override%20summary%20for%20the%20API%20here%20using%20*MARKDOWN*%20syntax'%0A---%0A%0A*Please%20type%20below%20more%20information%20about%20this%20API%3A*%0A%0A">Improve this Doc</a>
+  </span>
+  <span class="small pull-right mobile-hide">
+    <a href="https://github.com/FherStk/AutoCheck/blob/v2.10.0/core/main/Script.cs/#L270">View Source</a>
+  </span>
+  <a id="AutoCheck_Core_Script_CurrentFolderName_" data-uid="AutoCheck.Core.Script.CurrentFolderName*"></a>
+  <h4 id="AutoCheck_Core_Script_CurrentFolderName" data-uid="AutoCheck.Core.Script.CurrentFolderName">CurrentFolderName</h4>
+  <div class="markdown level1 summary"><p>The current folder name where the script is targeting right now (local or remote); can change during the execution for batch-typed.</p>
+</div>
+  <div class="markdown level1 conceptual"></div>
+  <h5 class="decalaration">Declaration</h5>
+  <div class="codewrapper">
+    <pre><code class="lang-csharp hljs">protected string CurrentFolderName { get; }</code></pre>
+  </div>
+  <h5 class="propertyValue">Property Value</h5>
+  <table class="table table-bordered table-striped table-condensed">
+    <thead>
+      <tr>
+        <th>Type</th>
+        <th>Description</th>
+      </tr>
+    </thead>
+    <tbody>
+      <tr>
+        <td><span class="xref">System.String</span></td>
+        <td></td>
+      </tr>
+    </tbody>
+  </table>
+  <span class="small pull-right mobile-hide">
+    <span class="divider">|</span>
+    <a href="https://github.com/FherStk/AutoCheck/new/master/apiSpec/new?filename=AutoCheck_Core_Script_CurrentFolderPath.md&amp;value=---%0Auid%3A%20AutoCheck.Core.Script.CurrentFolderPath%0Asummary%3A%20'*You%20can%20override%20summary%20for%20the%20API%20here%20using%20*MARKDOWN*%20syntax'%0A---%0A%0A*Please%20type%20below%20more%20information%20about%20this%20API%3A*%0A%0A">Improve this Doc</a>
+  </span>
+  <span class="small pull-right mobile-hide">
+    <a href="https://github.com/FherStk/AutoCheck/blob/v2.10.0/core/main/Script.cs/#L251">View Source</a>
+  </span>
+  <a id="AutoCheck_Core_Script_CurrentFolderPath_" data-uid="AutoCheck.Core.Script.CurrentFolderPath*"></a>
+  <h4 id="AutoCheck_Core_Script_CurrentFolderPath" data-uid="AutoCheck.Core.Script.CurrentFolderPath">CurrentFolderPath</h4>
+  <div class="markdown level1 summary"><p>The current folder path where the script is targeting right now (local or remote); can change during the execution for batch-typed.</p>
+</div>
+  <div class="markdown level1 conceptual"></div>
+  <h5 class="decalaration">Declaration</h5>
+  <div class="codewrapper">
+    <pre><code class="lang-csharp hljs">protected string CurrentFolderPath { get; }</code></pre>
+  </div>
+  <h5 class="propertyValue">Property Value</h5>
+  <table class="table table-bordered table-striped table-condensed">
+    <thead>
+      <tr>
+        <th>Type</th>
+        <th>Description</th>
+      </tr>
+    </thead>
+    <tbody>
+      <tr>
+        <td><span class="xref">System.String</span></td>
+        <td></td>
+      </tr>
+    </tbody>
+  </table>
+  <span class="small pull-right mobile-hide">
+    <span class="divider">|</span>
+    <a href="https://github.com/FherStk/AutoCheck/new/master/apiSpec/new?filename=AutoCheck_Core_Script_CurrentHost.md&amp;value=---%0Auid%3A%20AutoCheck.Core.Script.CurrentHost%0Asummary%3A%20'*You%20can%20override%20summary%20for%20the%20API%20here%20using%20*MARKDOWN*%20syntax'%0A---%0A%0A*Please%20type%20below%20more%20information%20about%20this%20API%3A*%0A%0A">Improve this Doc</a>
+  </span>
+  <span class="small pull-right mobile-hide">
+    <a href="https://github.com/FherStk/AutoCheck/blob/v2.10.0/core/main/Script.cs/#L391">View Source</a>
+  </span>
+  <a id="AutoCheck_Core_Script_CurrentHost_" data-uid="AutoCheck.Core.Script.CurrentHost*"></a>
+  <h4 id="AutoCheck_Core_Script_CurrentHost" data-uid="AutoCheck.Core.Script.CurrentHost">CurrentHost</h4>
+  <div class="markdown level1 summary"><p>The host name or IP address for the current execution.</p>
+</div>
+  <div class="markdown level1 conceptual"></div>
+  <h5 class="decalaration">Declaration</h5>
+  <div class="codewrapper">
+    <pre><code class="lang-csharp hljs">protected string CurrentHost { get; }</code></pre>
+  </div>
+  <h5 class="propertyValue">Property Value</h5>
+  <table class="table table-bordered table-striped table-condensed">
+    <thead>
+      <tr>
+        <th>Type</th>
+        <th>Description</th>
+      </tr>
+    </thead>
+    <tbody>
+      <tr>
+        <td><span class="xref">System.String</span></td>
+        <td></td>
+      </tr>
+    </tbody>
+  </table>
+  <span class="small pull-right mobile-hide">
+    <span class="divider">|</span>
+    <a href="https://github.com/FherStk/AutoCheck/new/master/apiSpec/new?filename=AutoCheck_Core_Script_CurrentOS.md&amp;value=---%0Auid%3A%20AutoCheck.Core.Script.CurrentOS%0Asummary%3A%20'*You%20can%20override%20summary%20for%20the%20API%20here%20using%20*MARKDOWN*%20syntax'%0A---%0A%0A*Please%20type%20below%20more%20information%20about%20this%20API%3A*%0A%0A">Improve this Doc</a>
+  </span>
+  <span class="small pull-right mobile-hide">
+    <a href="https://github.com/FherStk/AutoCheck/blob/v2.10.0/core/main/Script.cs/#L378">View Source</a>
+  </span>
+  <a id="AutoCheck_Core_Script_CurrentOS_" data-uid="AutoCheck.Core.Script.CurrentOS*"></a>
+  <h4 id="AutoCheck_Core_Script_CurrentOS" data-uid="AutoCheck.Core.Script.CurrentOS">CurrentOS</h4>
+  <div class="markdown level1 summary"><p>The current OS family.</p>
+</div>
+  <div class="markdown level1 conceptual"></div>
+  <h5 class="decalaration">Declaration</h5>
+  <div class="codewrapper">
+    <pre><code class="lang-csharp hljs">protected Utils.OS CurrentOS { get; }</code></pre>
+  </div>
+  <h5 class="propertyValue">Property Value</h5>
+  <table class="table table-bordered table-striped table-condensed">
+    <thead>
+      <tr>
+        <th>Type</th>
+        <th>Description</th>
+      </tr>
+    </thead>
+    <tbody>
+      <tr>
+        <td><a class="xref" href="AutoCheck.Core.Utils.OS.html">Utils.OS</a></td>
+        <td></td>
+      </tr>
+    </tbody>
+  </table>
+  <span class="small pull-right mobile-hide">
+    <span class="divider">|</span>
+    <a href="https://github.com/FherStk/AutoCheck/new/master/apiSpec/new?filename=AutoCheck_Core_Script_CurrentPassword.md&amp;value=---%0Auid%3A%20AutoCheck.Core.Script.CurrentPassword%0Asummary%3A%20'*You%20can%20override%20summary%20for%20the%20API%20here%20using%20*MARKDOWN*%20syntax'%0A---%0A%0A*Please%20type%20below%20more%20information%20about%20this%20API%3A*%0A%0A">Improve this Doc</a>
+  </span>
+  <span class="small pull-right mobile-hide">
+    <a href="https://github.com/FherStk/AutoCheck/blob/v2.10.0/core/main/Script.cs/#L417">View Source</a>
+  </span>
+  <a id="AutoCheck_Core_Script_CurrentPassword_" data-uid="AutoCheck.Core.Script.CurrentPassword*"></a>
+  <h4 id="AutoCheck_Core_Script_CurrentPassword" data-uid="AutoCheck.Core.Script.CurrentPassword">CurrentPassword</h4>
+  <div class="markdown level1 summary"><p>The password for the current execution.</p>
+</div>
+  <div class="markdown level1 conceptual"></div>
+  <h5 class="decalaration">Declaration</h5>
+  <div class="codewrapper">
+    <pre><code class="lang-csharp hljs">protected string CurrentPassword { get; }</code></pre>
+  </div>
+  <h5 class="propertyValue">Property Value</h5>
+  <table class="table table-bordered table-striped table-condensed">
+    <thead>
+      <tr>
+        <th>Type</th>
+        <th>Description</th>
+      </tr>
+    </thead>
+    <tbody>
+      <tr>
+        <td><span class="xref">System.String</span></td>
+        <td></td>
+      </tr>
+    </tbody>
+  </table>
+  <span class="small pull-right mobile-hide">
+    <span class="divider">|</span>
+    <a href="https://github.com/FherStk/AutoCheck/new/master/apiSpec/new?filename=AutoCheck_Core_Script_CurrentPort.md&amp;value=---%0Auid%3A%20AutoCheck.Core.Script.CurrentPort%0Asummary%3A%20'*You%20can%20override%20summary%20for%20the%20API%20here%20using%20*MARKDOWN*%20syntax'%0A---%0A%0A*Please%20type%20below%20more%20information%20about%20this%20API%3A*%0A%0A">Improve this Doc</a>
+  </span>
+  <span class="small pull-right mobile-hide">
+    <a href="https://github.com/FherStk/AutoCheck/blob/v2.10.0/core/main/Script.cs/#L430">View Source</a>
+  </span>
+  <a id="AutoCheck_Core_Script_CurrentPort_" data-uid="AutoCheck.Core.Script.CurrentPort*"></a>
+  <h4 id="AutoCheck_Core_Script_CurrentPort" data-uid="AutoCheck.Core.Script.CurrentPort">CurrentPort</h4>
+  <div class="markdown level1 summary"><p>The port for the current execution.</p>
+</div>
+  <div class="markdown level1 conceptual"></div>
+  <h5 class="decalaration">Declaration</h5>
+  <div class="codewrapper">
+    <pre><code class="lang-csharp hljs">protected int CurrentPort { get; }</code></pre>
+  </div>
+  <h5 class="propertyValue">Property Value</h5>
+  <table class="table table-bordered table-striped table-condensed">
+    <thead>
+      <tr>
+        <th>Type</th>
+        <th>Description</th>
+      </tr>
+    </thead>
+    <tbody>
+      <tr>
+        <td><span class="xref">System.Int32</span></td>
+        <td></td>
+      </tr>
+    </tbody>
+  </table>
+  <span class="small pull-right mobile-hide">
+    <span class="divider">|</span>
+    <a href="https://github.com/FherStk/AutoCheck/new/master/apiSpec/new?filename=AutoCheck_Core_Script_CurrentQuestion.md&amp;value=---%0Auid%3A%20AutoCheck.Core.Script.CurrentQuestion%0Asummary%3A%20'*You%20can%20override%20summary%20for%20the%20API%20here%20using%20*MARKDOWN*%20syntax'%0A---%0A%0A*Please%20type%20below%20more%20information%20about%20this%20API%3A*%0A%0A">Improve this Doc</a>
+  </span>
+  <span class="small pull-right mobile-hide">
+    <a href="https://github.com/FherStk/AutoCheck/blob/v2.10.0/core/main/Script.cs/#L443">View Source</a>
+  </span>
+  <a id="AutoCheck_Core_Script_CurrentQuestion_" data-uid="AutoCheck.Core.Script.CurrentQuestion*"></a>
+  <h4 id="AutoCheck_Core_Script_CurrentQuestion" data-uid="AutoCheck.Core.Script.CurrentQuestion">CurrentQuestion</h4>
+  <div class="markdown level1 summary"><p>The current question (and subquestion) number (1, 2, 2.1, etc.)</p>
+</div>
+  <div class="markdown level1 conceptual"></div>
+  <h5 class="decalaration">Declaration</h5>
+  <div class="codewrapper">
+    <pre><code class="lang-csharp hljs">protected string CurrentQuestion { get; }</code></pre>
+  </div>
+  <h5 class="propertyValue">Property Value</h5>
+  <table class="table table-bordered table-striped table-condensed">
+    <thead>
+      <tr>
+        <th>Type</th>
+        <th>Description</th>
+      </tr>
+    </thead>
+    <tbody>
+      <tr>
+        <td><span class="xref">System.String</span></td>
+        <td></td>
+      </tr>
+    </tbody>
+  </table>
+  <span class="small pull-right mobile-hide">
+    <span class="divider">|</span>
+    <a href="https://github.com/FherStk/AutoCheck/new/master/apiSpec/new?filename=AutoCheck_Core_Script_CurrentScore.md&amp;value=---%0Auid%3A%20AutoCheck.Core.Script.CurrentScore%0Asummary%3A%20'*You%20can%20override%20summary%20for%20the%20API%20here%20using%20*MARKDOWN*%20syntax'%0A---%0A%0A*Please%20type%20below%20more%20information%20about%20this%20API%3A*%0A%0A">Improve this Doc</a>
+  </span>
+  <span class="small pull-right mobile-hide">
+    <a href="https://github.com/FherStk/AutoCheck/blob/v2.10.0/core/main/Script.cs/#L487">View Source</a>
+  </span>
+  <a id="AutoCheck_Core_Script_CurrentScore_" data-uid="AutoCheck.Core.Script.CurrentScore*"></a>
+  <h4 id="AutoCheck_Core_Script_CurrentScore" data-uid="AutoCheck.Core.Script.CurrentScore">CurrentScore</h4>
+  <div class="markdown level1 summary"><p>The current question (and subquestion) score</p>
+</div>
+  <div class="markdown level1 conceptual"></div>
+  <h5 class="decalaration">Declaration</h5>
+  <div class="codewrapper">
+    <pre><code class="lang-csharp hljs">protected float CurrentScore { get; }</code></pre>
+  </div>
+  <h5 class="propertyValue">Property Value</h5>
+  <table class="table table-bordered table-striped table-condensed">
+    <thead>
+      <tr>
+        <th>Type</th>
+        <th>Description</th>
+      </tr>
+    </thead>
+    <tbody>
+      <tr>
+        <td><span class="xref">System.Single</span></td>
+        <td></td>
+      </tr>
+    </tbody>
+  </table>
+  <span class="small pull-right mobile-hide">
+    <span class="divider">|</span>
+    <a href="https://github.com/FherStk/AutoCheck/new/master/apiSpec/new?filename=AutoCheck_Core_Script_CurrentTarget.md&amp;value=---%0Auid%3A%20AutoCheck.Core.Script.CurrentTarget%0Asummary%3A%20'*You%20can%20override%20summary%20for%20the%20API%20here%20using%20*MARKDOWN*%20syntax'%0A---%0A%0A*Please%20type%20below%20more%20information%20about%20this%20API%3A*%0A%0A">Improve this Doc</a>
+  </span>
+  <span class="small pull-right mobile-hide">
+    <a href="https://github.com/FherStk/AutoCheck/blob/v2.10.0/core/main/Script.cs/#L365">View Source</a>
+  </span>
+  <a id="AutoCheck_Core_Script_CurrentTarget_" data-uid="AutoCheck.Core.Script.CurrentTarget*"></a>
+  <h4 id="AutoCheck_Core_Script_CurrentTarget" data-uid="AutoCheck.Core.Script.CurrentTarget">CurrentTarget</h4>
+  <div class="markdown level1 summary"><p>Only for batch mode: returns the kind of the current batch execution: <code>none</code>, <code>local</code> or <code>remote</code>.</p>
+</div>
+  <div class="markdown level1 conceptual"></div>
+  <h5 class="decalaration">Declaration</h5>
+  <div class="codewrapper">
+    <pre><code class="lang-csharp hljs">protected string CurrentTarget { get; }</code></pre>
+  </div>
+  <h5 class="propertyValue">Property Value</h5>
+  <table class="table table-bordered table-striped table-condensed">
+    <thead>
+      <tr>
+        <th>Type</th>
+        <th>Description</th>
+      </tr>
+    </thead>
+    <tbody>
+      <tr>
+        <td><span class="xref">System.String</span></td>
+        <td></td>
+      </tr>
+    </tbody>
+  </table>
+  <span class="small pull-right mobile-hide">
+    <span class="divider">|</span>
+    <a href="https://github.com/FherStk/AutoCheck/new/master/apiSpec/new?filename=AutoCheck_Core_Script_CurrentUser.md&amp;value=---%0Auid%3A%20AutoCheck.Core.Script.CurrentUser%0Asummary%3A%20'*You%20can%20override%20summary%20for%20the%20API%20here%20using%20*MARKDOWN*%20syntax'%0A---%0A%0A*Please%20type%20below%20more%20information%20about%20this%20API%3A*%0A%0A">Improve this Doc</a>
+  </span>
+  <span class="small pull-right mobile-hide">
+    <a href="https://github.com/FherStk/AutoCheck/blob/v2.10.0/core/main/Script.cs/#L404">View Source</a>
+  </span>
+  <a id="AutoCheck_Core_Script_CurrentUser_" data-uid="AutoCheck.Core.Script.CurrentUser*"></a>
+  <h4 id="AutoCheck_Core_Script_CurrentUser" data-uid="AutoCheck.Core.Script.CurrentUser">CurrentUser</h4>
+  <div class="markdown level1 summary"><p>The username for the current execution.</p>
+</div>
+  <div class="markdown level1 conceptual"></div>
+  <h5 class="decalaration">Declaration</h5>
+  <div class="codewrapper">
+    <pre><code class="lang-csharp hljs">protected string CurrentUser { get; }</code></pre>
+  </div>
+  <h5 class="propertyValue">Property Value</h5>
+  <table class="table table-bordered table-striped table-condensed">
+    <thead>
+      <tr>
+        <th>Type</th>
+        <th>Description</th>
+      </tr>
+    </thead>
+    <tbody>
+      <tr>
+        <td><span class="xref">System.String</span></td>
+        <td></td>
+      </tr>
+    </tbody>
+  </table>
+  <span class="small pull-right mobile-hide">
+    <span class="divider">|</span>
+    <a href="https://github.com/FherStk/AutoCheck/new/master/apiSpec/new?filename=AutoCheck_Core_Script_ExecutionFolderName.md&amp;value=---%0Auid%3A%20AutoCheck.Core.Script.ExecutionFolderName%0Asummary%3A%20'*You%20can%20override%20summary%20for%20the%20API%20here%20using%20*MARKDOWN*%20syntax'%0A---%0A%0A*Please%20type%20below%20more%20information%20about%20this%20API%3A*%0A%0A">Improve this Doc</a>
+  </span>
+  <span class="small pull-right mobile-hide">
+    <a href="https://github.com/FherStk/AutoCheck/blob/v2.10.0/core/main/Script.cs/#L187">View Source</a>
+  </span>
+  <a id="AutoCheck_Core_Script_ExecutionFolderName_" data-uid="AutoCheck.Core.Script.ExecutionFolderName*"></a>
+  <h4 id="AutoCheck_Core_Script_ExecutionFolderName" data-uid="AutoCheck.Core.Script.ExecutionFolderName">ExecutionFolderName</h4>
+  <div class="markdown level1 summary"><p>The current script execution folder name defined within the YAML file, otherwise the YAML file's folder.</p>
+</div>
+  <div class="markdown level1 conceptual"></div>
+  <h5 class="decalaration">Declaration</h5>
+  <div class="codewrapper">
+    <pre><code class="lang-csharp hljs">protected string ExecutionFolderName { get; }</code></pre>
+  </div>
+  <h5 class="propertyValue">Property Value</h5>
+  <table class="table table-bordered table-striped table-condensed">
+    <thead>
+      <tr>
+        <th>Type</th>
+        <th>Description</th>
+      </tr>
+    </thead>
+    <tbody>
+      <tr>
+        <td><span class="xref">System.String</span></td>
+        <td></td>
+      </tr>
+    </tbody>
+  </table>
+  <span class="small pull-right mobile-hide">
+    <span class="divider">|</span>
+    <a href="https://github.com/FherStk/AutoCheck/new/master/apiSpec/new?filename=AutoCheck_Core_Script_ExecutionFolderPath.md&amp;value=---%0Auid%3A%20AutoCheck.Core.Script.ExecutionFolderPath%0Asummary%3A%20'*You%20can%20override%20summary%20for%20the%20API%20here%20using%20*MARKDOWN*%20syntax'%0A---%0A%0A*Please%20type%20below%20more%20information%20about%20this%20API%3A*%0A%0A">Improve this Doc</a>
+  </span>
+  <span class="small pull-right mobile-hide">
+    <a href="https://github.com/FherStk/AutoCheck/blob/v2.10.0/core/main/Script.cs/#L173">View Source</a>
+  </span>
+  <a id="AutoCheck_Core_Script_ExecutionFolderPath_" data-uid="AutoCheck.Core.Script.ExecutionFolderPath*"></a>
+  <h4 id="AutoCheck_Core_Script_ExecutionFolderPath" data-uid="AutoCheck.Core.Script.ExecutionFolderPath">ExecutionFolderPath</h4>
+  <div class="markdown level1 summary"><p>The current script execution folder path defined within the YAML file, otherwise the YAML file's folder.</p>
+</div>
+  <div class="markdown level1 conceptual"></div>
+  <h5 class="decalaration">Declaration</h5>
+  <div class="codewrapper">
+    <pre><code class="lang-csharp hljs">protected string ExecutionFolderPath { get; }</code></pre>
+  </div>
+  <h5 class="propertyValue">Property Value</h5>
+  <table class="table table-bordered table-striped table-condensed">
+    <thead>
+      <tr>
+        <th>Type</th>
+        <th>Description</th>
+      </tr>
+    </thead>
+    <tbody>
+      <tr>
+        <td><span class="xref">System.String</span></td>
+        <td></td>
+      </tr>
+    </tbody>
+  </table>
+  <span class="small pull-right mobile-hide">
+    <span class="divider">|</span>
+    <a href="https://github.com/FherStk/AutoCheck/new/master/apiSpec/new?filename=AutoCheck_Core_Script_LogFileName.md&amp;value=---%0Auid%3A%20AutoCheck.Core.Script.LogFileName%0Asummary%3A%20'*You%20can%20override%20summary%20for%20the%20API%20here%20using%20*MARKDOWN*%20syntax'%0A---%0A%0A*Please%20type%20below%20more%20information%20about%20this%20API%3A*%0A%0A">Improve this Doc</a>
+  </span>
+  <span class="small pull-right mobile-hide">
+    <a href="https://github.com/FherStk/AutoCheck/blob/v2.10.0/core/main/Script.cs/#L355">View Source</a>
+  </span>
+  <a id="AutoCheck_Core_Script_LogFileName_" data-uid="AutoCheck.Core.Script.LogFileName*"></a>
+  <h4 id="AutoCheck_Core_Script_LogFileName" data-uid="AutoCheck.Core.Script.LogFileName">LogFileName</h4>
+  <div class="markdown level1 summary"><p>The current log file (the file name)</p>
+</div>
+  <div class="markdown level1 conceptual"></div>
+  <h5 class="decalaration">Declaration</h5>
+  <div class="codewrapper">
+    <pre><code class="lang-csharp hljs">protected string LogFileName { get; }</code></pre>
+  </div>
+  <h5 class="propertyValue">Property Value</h5>
+  <table class="table table-bordered table-striped table-condensed">
+    <thead>
+      <tr>
+        <th>Type</th>
+        <th>Description</th>
+      </tr>
+    </thead>
+    <tbody>
+      <tr>
+        <td><span class="xref">System.String</span></td>
+        <td></td>
+      </tr>
+    </tbody>
+  </table>
+  <span class="small pull-right mobile-hide">
+    <span class="divider">|</span>
+    <a href="https://github.com/FherStk/AutoCheck/new/master/apiSpec/new?filename=AutoCheck_Core_Script_LogFilePath.md&amp;value=---%0Auid%3A%20AutoCheck.Core.Script.LogFilePath%0Asummary%3A%20'*You%20can%20override%20summary%20for%20the%20API%20here%20using%20*MARKDOWN*%20syntax'%0A---%0A%0A*Please%20type%20below%20more%20information%20about%20this%20API%3A*%0A%0A">Improve this Doc</a>
+  </span>
+  <span class="small pull-right mobile-hide">
+    <a href="https://github.com/FherStk/AutoCheck/blob/v2.10.0/core/main/Script.cs/#L336">View Source</a>
+  </span>
+  <a id="AutoCheck_Core_Script_LogFilePath_" data-uid="AutoCheck.Core.Script.LogFilePath*"></a>
+  <h4 id="AutoCheck_Core_Script_LogFilePath" data-uid="AutoCheck.Core.Script.LogFilePath">LogFilePath</h4>
+  <div class="markdown level1 summary"><p>The current log file (the entire path)</p>
+</div>
+  <div class="markdown level1 conceptual"></div>
+  <h5 class="decalaration">Declaration</h5>
+  <div class="codewrapper">
+    <pre><code class="lang-csharp hljs">protected string LogFilePath { get; }</code></pre>
+  </div>
+  <h5 class="propertyValue">Property Value</h5>
+  <table class="table table-bordered table-striped table-condensed">
+    <thead>
+      <tr>
+        <th>Type</th>
+        <th>Description</th>
+      </tr>
+    </thead>
+    <tbody>
+      <tr>
+        <td><span class="xref">System.String</span></td>
+        <td></td>
+      </tr>
+    </tbody>
+  </table>
+  <span class="small pull-right mobile-hide">
+    <span class="divider">|</span>
+    <a href="https://github.com/FherStk/AutoCheck/new/master/apiSpec/new?filename=AutoCheck_Core_Script_LogFiles.md&amp;value=---%0Auid%3A%20AutoCheck.Core.Script.LogFiles%0Asummary%3A%20'*You%20can%20override%20summary%20for%20the%20API%20here%20using%20*MARKDOWN*%20syntax'%0A---%0A%0A*Please%20type%20below%20more%20information%20about%20this%20API%3A*%0A%0A">Improve this Doc</a>
+  </span>
+  <span class="small pull-right mobile-hide">
+    <a href="https://github.com/FherStk/AutoCheck/blob/v2.10.0/core/main/Script.cs/#L532">View Source</a>
+  </span>
+  <a id="AutoCheck_Core_Script_LogFiles_" data-uid="AutoCheck.Core.Script.LogFiles*"></a>
+  <h4 id="AutoCheck_Core_Script_LogFiles" data-uid="AutoCheck.Core.Script.LogFiles">LogFiles</h4>
+  <div class="markdown level1 summary"><p>Output instance used to display messages.</p>
+</div>
+  <div class="markdown level1 conceptual"></div>
+  <h5 class="decalaration">Declaration</h5>
+  <div class="codewrapper">
+    <pre><code class="lang-csharp hljs">public List&lt;string&gt; LogFiles { get; }</code></pre>
+  </div>
+  <h5 class="propertyValue">Property Value</h5>
+  <table class="table table-bordered table-striped table-condensed">
+    <thead>
+      <tr>
+        <th>Type</th>
+        <th>Description</th>
+      </tr>
+    </thead>
+    <tbody>
+      <tr>
+        <td><span class="xref">System.Collections.Generic.List</span>&lt;<span class="xref">System.String</span>&gt;</td>
+        <td></td>
+      </tr>
+    </tbody>
+  </table>
+  <span class="small pull-right mobile-hide">
+    <span class="divider">|</span>
+    <a href="https://github.com/FherStk/AutoCheck/new/master/apiSpec/new?filename=AutoCheck_Core_Script_LogFolderName.md&amp;value=---%0Auid%3A%20AutoCheck.Core.Script.LogFolderName%0Asummary%3A%20'*You%20can%20override%20summary%20for%20the%20API%20here%20using%20*MARKDOWN*%20syntax'%0A---%0A%0A*Please%20type%20below%20more%20information%20about%20this%20API%3A*%0A%0A">Improve this Doc</a>
+  </span>
+  <span class="small pull-right mobile-hide">
+    <a href="https://github.com/FherStk/AutoCheck/blob/v2.10.0/core/main/Script.cs/#L326">View Source</a>
+  </span>
+  <a id="AutoCheck_Core_Script_LogFolderName_" data-uid="AutoCheck.Core.Script.LogFolderName*"></a>
+  <h4 id="AutoCheck_Core_Script_LogFolderName" data-uid="AutoCheck.Core.Script.LogFolderName">LogFolderName</h4>
+  <div class="markdown level1 summary"><p>The current log folder (the folder name)</p>
+</div>
+  <div class="markdown level1 conceptual"></div>
+  <h5 class="decalaration">Declaration</h5>
+  <div class="codewrapper">
+    <pre><code class="lang-csharp hljs">protected string LogFolderName { get; }</code></pre>
+  </div>
+  <h5 class="propertyValue">Property Value</h5>
+  <table class="table table-bordered table-striped table-condensed">
+    <thead>
+      <tr>
+        <th>Type</th>
+        <th>Description</th>
+      </tr>
+    </thead>
+    <tbody>
+      <tr>
+        <td><span class="xref">System.String</span></td>
+        <td></td>
+      </tr>
+    </tbody>
+  </table>
+  <span class="small pull-right mobile-hide">
+    <span class="divider">|</span>
+    <a href="https://github.com/FherStk/AutoCheck/new/master/apiSpec/new?filename=AutoCheck_Core_Script_LogFolderPath.md&amp;value=---%0Auid%3A%20AutoCheck.Core.Script.LogFolderPath%0Asummary%3A%20'*You%20can%20override%20summary%20for%20the%20API%20here%20using%20*MARKDOWN*%20syntax'%0A---%0A%0A*Please%20type%20below%20more%20information%20about%20this%20API%3A*%0A%0A">Improve this Doc</a>
+  </span>
+  <span class="small pull-right mobile-hide">
+    <a href="https://github.com/FherStk/AutoCheck/blob/v2.10.0/core/main/Script.cs/#L306">View Source</a>
+  </span>
+  <a id="AutoCheck_Core_Script_LogFolderPath_" data-uid="AutoCheck.Core.Script.LogFolderPath*"></a>
+  <h4 id="AutoCheck_Core_Script_LogFolderPath" data-uid="AutoCheck.Core.Script.LogFolderPath">LogFolderPath</h4>
+  <div class="markdown level1 summary"><p>The current log folder (the entire path)</p>
+</div>
+  <div class="markdown level1 conceptual"></div>
+  <h5 class="decalaration">Declaration</h5>
+  <div class="codewrapper">
+    <pre><code class="lang-csharp hljs">protected string LogFolderPath { get; }</code></pre>
+  </div>
+  <h5 class="propertyValue">Property Value</h5>
+  <table class="table table-bordered table-striped table-condensed">
+    <thead>
+      <tr>
+        <th>Type</th>
+        <th>Description</th>
+      </tr>
+    </thead>
+    <tbody>
+      <tr>
+        <td><span class="xref">System.String</span></td>
+        <td></td>
+      </tr>
+    </tbody>
+  </table>
+  <span class="small pull-right mobile-hide">
+    <span class="divider">|</span>
+    <a href="https://github.com/FherStk/AutoCheck/new/master/apiSpec/new?filename=AutoCheck_Core_Script_MaxScore.md&amp;value=---%0Auid%3A%20AutoCheck.Core.Script.MaxScore%0Asummary%3A%20'*You%20can%20override%20summary%20for%20the%20API%20here%20using%20*MARKDOWN*%20syntax'%0A---%0A%0A*Please%20type%20below%20more%20information%20about%20this%20API%3A*%0A%0A">Improve this Doc</a>
+  </span>
+  <span class="small pull-right mobile-hide">
+    <a href="https://github.com/FherStk/AutoCheck/blob/v2.10.0/core/main/Script.cs/#L500">View Source</a>
+  </span>
+  <a id="AutoCheck_Core_Script_MaxScore_" data-uid="AutoCheck.Core.Script.MaxScore*"></a>
+  <h4 id="AutoCheck_Core_Script_MaxScore" data-uid="AutoCheck.Core.Script.MaxScore">MaxScore</h4>
+  <div class="markdown level1 summary"><p>Maximum score possible</p>
+</div>
+  <div class="markdown level1 conceptual"></div>
+  <h5 class="decalaration">Declaration</h5>
+  <div class="codewrapper">
+    <pre><code class="lang-csharp hljs">protected float MaxScore { get; }</code></pre>
+  </div>
+  <h5 class="propertyValue">Property Value</h5>
+  <table class="table table-bordered table-striped table-condensed">
+    <thead>
+      <tr>
+        <th>Type</th>
+        <th>Description</th>
+      </tr>
+    </thead>
+    <tbody>
+      <tr>
+        <td><span class="xref">System.Single</span></td>
+        <td></td>
+      </tr>
+    </tbody>
+  </table>
+  <span class="small pull-right mobile-hide">
+    <span class="divider">|</span>
+    <a href="https://github.com/FherStk/AutoCheck/new/master/apiSpec/new?filename=AutoCheck_Core_Script_Now.md&amp;value=---%0Auid%3A%20AutoCheck.Core.Script.Now%0Asummary%3A%20'*You%20can%20override%20summary%20for%20the%20API%20here%20using%20*MARKDOWN*%20syntax'%0A---%0A%0A*Please%20type%20below%20more%20information%20about%20this%20API%3A*%0A%0A">Improve this Doc</a>
+  </span>
+  <span class="small pull-right mobile-hide">
+    <a href="https://github.com/FherStk/AutoCheck/blob/v2.10.0/core/main/Script.cs/#L478">View Source</a>
+  </span>
+  <a id="AutoCheck_Core_Script_Now_" data-uid="AutoCheck.Core.Script.Now*"></a>
+  <h4 id="AutoCheck_Core_Script_Now" data-uid="AutoCheck.Core.Script.Now">Now</h4>
+  <div class="markdown level1 summary"><p>The current datetime.</p>
+</div>
+  <div class="markdown level1 conceptual"></div>
+  <h5 class="decalaration">Declaration</h5>
+  <div class="codewrapper">
+    <pre><code class="lang-csharp hljs">protected string Now { get; }</code></pre>
+  </div>
+  <h5 class="propertyValue">Property Value</h5>
+  <table class="table table-bordered table-striped table-condensed">
+    <thead>
+      <tr>
+        <th>Type</th>
+        <th>Description</th>
+      </tr>
+    </thead>
+    <tbody>
+      <tr>
+        <td><span class="xref">System.String</span></td>
+        <td></td>
+      </tr>
+    </tbody>
+  </table>
+  <span class="small pull-right mobile-hide">
+    <span class="divider">|</span>
+    <a href="https://github.com/FherStk/AutoCheck/new/master/apiSpec/new?filename=AutoCheck_Core_Script_Output.md&amp;value=---%0Auid%3A%20AutoCheck.Core.Script.Output%0Asummary%3A%20'*You%20can%20override%20summary%20for%20the%20API%20here%20using%20*MARKDOWN*%20syntax'%0A---%0A%0A*Please%20type%20below%20more%20information%20about%20this%20API%3A*%0A%0A">Improve this Doc</a>
+  </span>
+  <span class="small pull-right mobile-hide">
+    <a href="https://github.com/FherStk/AutoCheck/blob/v2.10.0/core/main/Script.cs/#L527">View Source</a>
+  </span>
+  <a id="AutoCheck_Core_Script_Output_" data-uid="AutoCheck.Core.Script.Output*"></a>
+  <h4 id="AutoCheck_Core_Script_Output" data-uid="AutoCheck.Core.Script.Output">Output</h4>
+  <div class="markdown level1 summary"><p>Output instance used to display messages.</p>
+</div>
+  <div class="markdown level1 conceptual"></div>
+  <h5 class="decalaration">Declaration</h5>
+  <div class="codewrapper">
+    <pre><code class="lang-csharp hljs">public Output Output { get; }</code></pre>
+  </div>
+  <h5 class="propertyValue">Property Value</h5>
+  <table class="table table-bordered table-striped table-condensed">
+    <thead>
+      <tr>
+        <th>Type</th>
+        <th>Description</th>
+      </tr>
+    </thead>
+    <tbody>
+      <tr>
+        <td><a class="xref" href="AutoCheck.Core.Output.html">Output</a></td>
+        <td></td>
+      </tr>
+    </tbody>
+  </table>
+  <span class="small pull-right mobile-hide">
+    <span class="divider">|</span>
+    <a href="https://github.com/FherStk/AutoCheck/new/master/apiSpec/new?filename=AutoCheck_Core_Script_Result.md&amp;value=---%0Auid%3A%20AutoCheck.Core.Script.Result%0Asummary%3A%20'*You%20can%20override%20summary%20for%20the%20API%20here%20using%20*MARKDOWN*%20syntax'%0A---%0A%0A*Please%20type%20below%20more%20information%20about%20this%20API%3A*%0A%0A">Improve this Doc</a>
+  </span>
+  <span class="small pull-right mobile-hide">
+    <a href="https://github.com/FherStk/AutoCheck/blob/v2.10.0/core/main/Script.cs/#L457">View Source</a>
+  </span>
+  <a id="AutoCheck_Core_Script_Result_" data-uid="AutoCheck.Core.Script.Result*"></a>
+  <h4 id="AutoCheck_Core_Script_Result" data-uid="AutoCheck.Core.Script.Result">Result</h4>
+  <div class="markdown level1 summary"><p>Last executed command's result.</p>
+</div>
+  <div class="markdown level1 conceptual"></div>
+  <h5 class="decalaration">Declaration</h5>
+  <div class="codewrapper">
+    <pre><code class="lang-csharp hljs">protected string Result { get; }</code></pre>
+  </div>
+  <h5 class="propertyValue">Property Value</h5>
+  <table class="table table-bordered table-striped table-condensed">
+    <thead>
+      <tr>
+        <th>Type</th>
+        <th>Description</th>
+      </tr>
+    </thead>
+    <tbody>
+      <tr>
+        <td><span class="xref">System.String</span></td>
+        <td></td>
+      </tr>
+    </tbody>
+  </table>
+  <span class="small pull-right mobile-hide">
+    <span class="divider">|</span>
+    <a href="https://github.com/FherStk/AutoCheck/new/master/apiSpec/new?filename=AutoCheck_Core_Script_ScriptCaption.md&amp;value=---%0Auid%3A%20AutoCheck.Core.Script.ScriptCaption%0Asummary%3A%20'*You%20can%20override%20summary%20for%20the%20API%20here%20using%20*MARKDOWN*%20syntax'%0A---%0A%0A*Please%20type%20below%20more%20information%20about%20this%20API%3A*%0A%0A">Improve this Doc</a>
+  </span>
+  <span class="small pull-right mobile-hide">
+    <a href="https://github.com/FherStk/AutoCheck/blob/v2.10.0/core/main/Script.cs/#L104">View Source</a>
+  </span>
+  <a id="AutoCheck_Core_Script_ScriptCaption_" data-uid="AutoCheck.Core.Script.ScriptCaption*"></a>
+  <h4 id="AutoCheck_Core_Script_ScriptCaption" data-uid="AutoCheck.Core.Script.ScriptCaption">ScriptCaption</h4>
+  <div class="markdown level1 summary"><p>The current script caption defined within the YAML file.</p>
+</div>
+  <div class="markdown level1 conceptual"></div>
+  <h5 class="decalaration">Declaration</h5>
+  <div class="codewrapper">
+    <pre><code class="lang-csharp hljs">protected string ScriptCaption { get; }</code></pre>
+  </div>
+  <h5 class="propertyValue">Property Value</h5>
+  <table class="table table-bordered table-striped table-condensed">
+    <thead>
+      <tr>
+        <th>Type</th>
+        <th>Description</th>
+      </tr>
+    </thead>
+    <tbody>
+      <tr>
+        <td><span class="xref">System.String</span></td>
+        <td></td>
+      </tr>
+    </tbody>
+  </table>
+  <span class="small pull-right mobile-hide">
+    <span class="divider">|</span>
+    <a href="https://github.com/FherStk/AutoCheck/new/master/apiSpec/new?filename=AutoCheck_Core_Script_ScriptFileName.md&amp;value=---%0Auid%3A%20AutoCheck.Core.Script.ScriptFileName%0Asummary%3A%20'*You%20can%20override%20summary%20for%20the%20API%20here%20using%20*MARKDOWN*%20syntax'%0A---%0A%0A*Please%20type%20below%20more%20information%20about%20this%20API%3A*%0A%0A">Improve this Doc</a>
+  </span>
+  <span class="small pull-right mobile-hide">
+    <a href="https://github.com/FherStk/AutoCheck/blob/v2.10.0/core/main/Script.cs/#L242">View Source</a>
+  </span>
+  <a id="AutoCheck_Core_Script_ScriptFileName_" data-uid="AutoCheck.Core.Script.ScriptFileName*"></a>
+  <h4 id="AutoCheck_Core_Script_ScriptFileName" data-uid="AutoCheck.Core.Script.ScriptFileName">ScriptFileName</h4>
+  <div class="markdown level1 summary"><p>The script file name.</p>
+</div>
+  <div class="markdown level1 conceptual"></div>
+  <h5 class="decalaration">Declaration</h5>
+  <div class="codewrapper">
+    <pre><code class="lang-csharp hljs">protected string ScriptFileName { get; }</code></pre>
+  </div>
+  <h5 class="propertyValue">Property Value</h5>
+  <table class="table table-bordered table-striped table-condensed">
+    <thead>
+      <tr>
+        <th>Type</th>
+        <th>Description</th>
+      </tr>
+    </thead>
+    <tbody>
+      <tr>
+        <td><span class="xref">System.String</span></td>
+        <td></td>
+      </tr>
+    </tbody>
+  </table>
+  <span class="small pull-right mobile-hide">
+    <span class="divider">|</span>
+    <a href="https://github.com/FherStk/AutoCheck/new/master/apiSpec/new?filename=AutoCheck_Core_Script_ScriptFilePath.md&amp;value=---%0Auid%3A%20AutoCheck.Core.Script.ScriptFilePath%0Asummary%3A%20'*You%20can%20override%20summary%20for%20the%20API%20here%20using%20*MARKDOWN*%20syntax'%0A---%0A%0A*Please%20type%20below%20more%20information%20about%20this%20API%3A*%0A%0A">Improve this Doc</a>
+  </span>
+  <span class="small pull-right mobile-hide">
+    <a href="https://github.com/FherStk/AutoCheck/blob/v2.10.0/core/main/Script.cs/#L224">View Source</a>
+  </span>
+  <a id="AutoCheck_Core_Script_ScriptFilePath_" data-uid="AutoCheck.Core.Script.ScriptFilePath*"></a>
+  <h4 id="AutoCheck_Core_Script_ScriptFilePath" data-uid="AutoCheck.Core.Script.ScriptFilePath">ScriptFilePath</h4>
+  <div class="markdown level1 summary"><p>The script file path.</p>
+</div>
+  <div class="markdown level1 conceptual"></div>
+  <h5 class="decalaration">Declaration</h5>
+  <div class="codewrapper">
+    <pre><code class="lang-csharp hljs">protected string ScriptFilePath { get; }</code></pre>
+  </div>
+  <h5 class="propertyValue">Property Value</h5>
+  <table class="table table-bordered table-striped table-condensed">
+    <thead>
+      <tr>
+        <th>Type</th>
+        <th>Description</th>
+      </tr>
+    </thead>
+    <tbody>
+      <tr>
+        <td><span class="xref">System.String</span></td>
+        <td></td>
+      </tr>
+    </tbody>
+  </table>
+  <span class="small pull-right mobile-hide">
+    <span class="divider">|</span>
+    <a href="https://github.com/FherStk/AutoCheck/new/master/apiSpec/new?filename=AutoCheck_Core_Script_ScriptFolderName.md&amp;value=---%0Auid%3A%20AutoCheck.Core.Script.ScriptFolderName%0Asummary%3A%20'*You%20can%20override%20summary%20for%20the%20API%20here%20using%20*MARKDOWN*%20syntax'%0A---%0A%0A*Please%20type%20below%20more%20information%20about%20this%20API%3A*%0A%0A">Improve this Doc</a>
+  </span>
+  <span class="small pull-right mobile-hide">
+    <a href="https://github.com/FherStk/AutoCheck/blob/v2.10.0/core/main/Script.cs/#L215">View Source</a>
+  </span>
+  <a id="AutoCheck_Core_Script_ScriptFolderName_" data-uid="AutoCheck.Core.Script.ScriptFolderName*"></a>
+  <h4 id="AutoCheck_Core_Script_ScriptFolderName" data-uid="AutoCheck.Core.Script.ScriptFolderName">ScriptFolderName</h4>
+  <div class="markdown level1 summary"><p>The script folder name.</p>
+</div>
+  <div class="markdown level1 conceptual"></div>
+  <h5 class="decalaration">Declaration</h5>
+  <div class="codewrapper">
+    <pre><code class="lang-csharp hljs">protected string ScriptFolderName { get; }</code></pre>
+  </div>
+  <h5 class="propertyValue">Property Value</h5>
+  <table class="table table-bordered table-striped table-condensed">
+    <thead>
+      <tr>
+        <th>Type</th>
+        <th>Description</th>
+      </tr>
+    </thead>
+    <tbody>
+      <tr>
+        <td><span class="xref">System.String</span></td>
+        <td></td>
+      </tr>
+    </tbody>
+  </table>
+  <span class="small pull-right mobile-hide">
+    <span class="divider">|</span>
+    <a href="https://github.com/FherStk/AutoCheck/new/master/apiSpec/new?filename=AutoCheck_Core_Script_ScriptFolderPath.md&amp;value=---%0Auid%3A%20AutoCheck.Core.Script.ScriptFolderPath%0Asummary%3A%20'*You%20can%20override%20summary%20for%20the%20API%20here%20using%20*MARKDOWN*%20syntax'%0A---%0A%0A*Please%20type%20below%20more%20information%20about%20this%20API%3A*%0A%0A">Improve this Doc</a>
+  </span>
+  <span class="small pull-right mobile-hide">
+    <a href="https://github.com/FherStk/AutoCheck/blob/v2.10.0/core/main/Script.cs/#L196">View Source</a>
+  </span>
+  <a id="AutoCheck_Core_Script_ScriptFolderPath_" data-uid="AutoCheck.Core.Script.ScriptFolderPath*"></a>
+  <h4 id="AutoCheck_Core_Script_ScriptFolderPath" data-uid="AutoCheck.Core.Script.ScriptFolderPath">ScriptFolderPath</h4>
+  <div class="markdown level1 summary"><p>The script folder path.</p>
+</div>
+  <div class="markdown level1 conceptual"></div>
+  <h5 class="decalaration">Declaration</h5>
+  <div class="codewrapper">
+    <pre><code class="lang-csharp hljs">protected string ScriptFolderPath { get; }</code></pre>
+  </div>
+  <h5 class="propertyValue">Property Value</h5>
+  <table class="table table-bordered table-striped table-condensed">
+    <thead>
+      <tr>
+        <th>Type</th>
+        <th>Description</th>
+      </tr>
+    </thead>
+    <tbody>
+      <tr>
+        <td><span class="xref">System.String</span></td>
+        <td></td>
+      </tr>
+    </tbody>
+  </table>
+  <span class="small pull-right mobile-hide">
+    <span class="divider">|</span>
+    <a href="https://github.com/FherStk/AutoCheck/new/master/apiSpec/new?filename=AutoCheck_Core_Script_ScriptName.md&amp;value=---%0Auid%3A%20AutoCheck.Core.Script.ScriptName%0Asummary%3A%20'*You%20can%20override%20summary%20for%20the%20API%20here%20using%20*MARKDOWN*%20syntax'%0A---%0A%0A*Please%20type%20below%20more%20information%20about%20this%20API%3A*%0A%0A">Improve this Doc</a>
+  </span>
+  <span class="small pull-right mobile-hide">
+    <a href="https://github.com/FherStk/AutoCheck/blob/v2.10.0/core/main/Script.cs/#L78">View Source</a>
+  </span>
+  <a id="AutoCheck_Core_Script_ScriptName_" data-uid="AutoCheck.Core.Script.ScriptName*"></a>
+  <h4 id="AutoCheck_Core_Script_ScriptName" data-uid="AutoCheck.Core.Script.ScriptName">ScriptName</h4>
+  <div class="markdown level1 summary"><p>The current script name defined within the YAML file, otherwise the YAML file name.</p>
+</div>
+  <div class="markdown level1 conceptual"></div>
+  <h5 class="decalaration">Declaration</h5>
+  <div class="codewrapper">
+    <pre><code class="lang-csharp hljs">protected string ScriptName { get; }</code></pre>
+  </div>
+  <h5 class="propertyValue">Property Value</h5>
+  <table class="table table-bordered table-striped table-condensed">
+    <thead>
+      <tr>
+        <th>Type</th>
+        <th>Description</th>
+      </tr>
+    </thead>
+    <tbody>
+      <tr>
+        <td><span class="xref">System.String</span></td>
+        <td></td>
+      </tr>
+    </tbody>
+  </table>
+  <span class="small pull-right mobile-hide">
+    <span class="divider">|</span>
+    <a href="https://github.com/FherStk/AutoCheck/new/master/apiSpec/new?filename=AutoCheck_Core_Script_ScriptVersion.md&amp;value=---%0Auid%3A%20AutoCheck.Core.Script.ScriptVersion%0Asummary%3A%20'*You%20can%20override%20summary%20for%20the%20API%20here%20using%20*MARKDOWN*%20syntax'%0A---%0A%0A*Please%20type%20below%20more%20information%20about%20this%20API%3A*%0A%0A">Improve this Doc</a>
+  </span>
+  <span class="small pull-right mobile-hide">
+    <a href="https://github.com/FherStk/AutoCheck/blob/v2.10.0/core/main/Script.cs/#L91">View Source</a>
+  </span>
+  <a id="AutoCheck_Core_Script_ScriptVersion_" data-uid="AutoCheck.Core.Script.ScriptVersion*"></a>
+  <h4 id="AutoCheck_Core_Script_ScriptVersion" data-uid="AutoCheck.Core.Script.ScriptVersion">ScriptVersion</h4>
+  <div class="markdown level1 summary"><p>The current script version defined within the YAML file, otherwise the YAML file name.</p>
+</div>
+  <div class="markdown level1 conceptual"></div>
+  <h5 class="decalaration">Declaration</h5>
+  <div class="codewrapper">
+    <pre><code class="lang-csharp hljs">protected string ScriptVersion { get; }</code></pre>
+  </div>
+  <h5 class="propertyValue">Property Value</h5>
+  <table class="table table-bordered table-striped table-condensed">
+    <thead>
+      <tr>
+        <th>Type</th>
+        <th>Description</th>
+      </tr>
+    </thead>
+    <tbody>
+      <tr>
+        <td><span class="xref">System.String</span></td>
+        <td></td>
+      </tr>
+    </tbody>
+  </table>
+  <span class="small pull-right mobile-hide">
+    <span class="divider">|</span>
+    <a href="https://github.com/FherStk/AutoCheck/new/master/apiSpec/new?filename=AutoCheck_Core_Script_SingleCaption.md&amp;value=---%0Auid%3A%20AutoCheck.Core.Script.SingleCaption%0Asummary%3A%20'*You%20can%20override%20summary%20for%20the%20API%20here%20using%20*MARKDOWN*%20syntax'%0A---%0A%0A*Please%20type%20below%20more%20information%20about%20this%20API%3A*%0A%0A">Improve this Doc</a>
+  </span>
+  <span class="small pull-right mobile-hide">
+    <a href="https://github.com/FherStk/AutoCheck/blob/v2.10.0/core/main/Script.cs/#L117">View Source</a>
+  </span>
+  <a id="AutoCheck_Core_Script_SingleCaption_" data-uid="AutoCheck.Core.Script.SingleCaption*"></a>
+  <h4 id="AutoCheck_Core_Script_SingleCaption" data-uid="AutoCheck.Core.Script.SingleCaption">SingleCaption</h4>
+  <div class="markdown level1 summary"><p>The current script caption defined within the YAML file.</p>
+</div>
+  <div class="markdown level1 conceptual"></div>
+  <h5 class="decalaration">Declaration</h5>
+  <div class="codewrapper">
+    <pre><code class="lang-csharp hljs">protected string SingleCaption { get; }</code></pre>
+  </div>
+  <h5 class="propertyValue">Property Value</h5>
+  <table class="table table-bordered table-striped table-condensed">
+    <thead>
+      <tr>
+        <th>Type</th>
+        <th>Description</th>
+      </tr>
+    </thead>
+    <tbody>
+      <tr>
+        <td><span class="xref">System.String</span></td>
+        <td></td>
+      </tr>
+    </tbody>
+  </table>
+  <span class="small pull-right mobile-hide">
+    <span class="divider">|</span>
+    <a href="https://github.com/FherStk/AutoCheck/new/master/apiSpec/new?filename=AutoCheck_Core_Script_TotalScore.md&amp;value=---%0Auid%3A%20AutoCheck.Core.Script.TotalScore%0Asummary%3A%20'*You%20can%20override%20summary%20for%20the%20API%20here%20using%20*MARKDOWN*%20syntax'%0A---%0A%0A*Please%20type%20below%20more%20information%20about%20this%20API%3A*%0A%0A">Improve this Doc</a>
+  </span>
+  <span class="small pull-right mobile-hide">
+    <a href="https://github.com/FherStk/AutoCheck/blob/v2.10.0/core/main/Script.cs/#L513">View Source</a>
+  </span>
+  <a id="AutoCheck_Core_Script_TotalScore_" data-uid="AutoCheck.Core.Script.TotalScore*"></a>
+  <h4 id="AutoCheck_Core_Script_TotalScore" data-uid="AutoCheck.Core.Script.TotalScore">TotalScore</h4>
+  <div class="markdown level1 summary"><p>The accumulated score (over 10 points), which will be updated on each CloseQuestion() call.</p>
+</div>
+  <div class="markdown level1 conceptual"></div>
+  <h5 class="decalaration">Declaration</h5>
+  <div class="codewrapper">
+    <pre><code class="lang-csharp hljs">protected float TotalScore { get; }</code></pre>
+  </div>
+  <h5 class="propertyValue">Property Value</h5>
+  <table class="table table-bordered table-striped table-condensed">
+    <thead>
+      <tr>
+        <th>Type</th>
+        <th>Description</th>
+      </tr>
+    </thead>
+    <tbody>
+      <tr>
+        <td><span class="xref">System.Single</span></td>
+        <td></td>
+      </tr>
+    </tbody>
+  </table>
+</article>
+          </div>
+          
+          <div class="hidden-sm col-md-2" role="complementary">
+            <div class="sideaffix">
+              <div class="contribution">
+                <ul class="nav">
+                  <li>
+                    <a href="https://github.com/FherStk/AutoCheck/new/master/apiSpec/new?filename=AutoCheck_Core_Script.md&amp;value=---%0Auid%3A%20AutoCheck.Core.Script%0Asummary%3A%20'*You%20can%20override%20summary%20for%20the%20API%20here%20using%20*MARKDOWN*%20syntax'%0A---%0A%0A*Please%20type%20below%20more%20information%20about%20this%20API%3A*%0A%0A" class="contribution-link">Improve this Doc</a>
+                  </li>
+                  <li>
+                    <a href="https://github.com/FherStk/AutoCheck/blob/v2.10.0/core/main/Script.cs/#L36" class="contribution-link">View Source</a>
+                  </li>
+                </ul>
+              </div>
+              <nav class="bs-docs-sidebar hidden-print hidden-xs hidden-sm affix" id="affix">
+                <h5>In This Article</h5>
+                <div></div>
+              </nav>
+            </div>
+          </div>
+        </div>
+      </div>
+      
+      <footer>
+        <div class="grad-bottom"></div>
+        <div class="footer">
+          <div class="container">
+            <span class="pull-right">
+              <a href="#top">Back to top</a>
+            </span>
+            
+            <span>Generated by <strong>DocFX</strong></span>
+          </div>
+        </div>
+      </footer>
+    </div>
+    
+    <script type="text/javascript" src="../styles/docfx.vendor.js"></script>
+    <script type="text/javascript" src="../styles/docfx.js"></script>
+    <script type="text/javascript" src="../styles/main.js"></script>
+  </body>
+</html>