--- conflicted
+++ resolved
@@ -1,908 +1,803 @@
-﻿<!DOCTYPE html>
-<!--[if IE]><![endif]-->
-<html>
-  
-  <head>
-    <meta charset="utf-8">
-    <meta http-equiv="X-UA-Compatible" content="IE=edge,chrome=1">
-    <title>Class Base
-   </title>
-    <meta name="viewport" content="width=device-width">
-    <meta name="title" content="Class Base
-   ">
-<<<<<<< HEAD
-    <meta name="generator" content="docfx 2.56.6.0">
-=======
-    <meta name="generator" content="docfx 2.58.9.0">
->>>>>>> 3b594e91
-    
-    <link rel="shortcut icon" href="../images/favicon.ico">
-    <link rel="stylesheet" href="../styles/docfx.vendor.css">
-    <link rel="stylesheet" href="../styles/docfx.css">
-    <link rel="stylesheet" href="../styles/main.css">
-    <meta property="docfx:navrel" content="../toc">
-    <meta property="docfx:tocrel" content="toc">
-    
-    
-    
-  </head>
-  <body data-spy="scroll" data-target="#affix" data-offset="120">
-    <div id="wrapper">
-      <header>
-        
-        <nav id="autocollapse" class="navbar navbar-inverse ng-scope" role="navigation">
-          <div class="container">
-            <div class="navbar-header">
-              <button type="button" class="navbar-toggle" data-toggle="collapse" data-target="#navbar">
-                <span class="sr-only">Toggle navigation</span>
-                <span class="icon-bar"></span>
-                <span class="icon-bar"></span>
-                <span class="icon-bar"></span>
-              </button>
-              
-              <a class="navbar-brand" href="../index.html">
-                <img id="logo" class="svg" src="../images/logo.png" alt="">
-              </a>
-            </div>
-            <div class="collapse navbar-collapse" id="navbar">
-              <form class="navbar-form navbar-right" role="search" id="search">
-                <div class="form-group">
-                  <input type="text" class="form-control" id="search-query" placeholder="Search" autocomplete="off">
-                </div>
-              </form>
-                
-                <ul class="nav level1 navbar-nav">
-                      <li>
-                          <a href="../tutorials/student.html" title="Tutorials">Tutorials</a>
-                      </li>
-                      <li>
-                          <a href="../api/AutoCheck.Core.html" title="Api Documentation">Api Documentation</a>
-                      </li>
-                      <li>
-                          <a href="https://github.com/FherStk/AutoCheck" title="Download">Download</a>
-                      </li>
-                      <li>
-                          <a href="../credits/credits.html" title="Credits">Credits</a>
-                      </li>
-                </ul>    </div>
-          </div>
-        </nav>
-        
-        <div class="subnav navbar navbar-default">
-          <div class="container hide-when-search" id="breadcrumb">
-            <ul class="breadcrumb">
-              <li></li>
-            </ul>
-          </div>
-        </div>
-      </header>
-      <div role="main" class="container body-content hide-when-search">
-        <div class="sidenav hide-when-search">
-          <a class="btn toc-toggle collapse" data-toggle="collapse" href="#sidetoggle" aria-expanded="false" aria-controls="sidetoggle">Show / Hide Table of Contents</a>
-          <div class="sidetoggle collapse" id="sidetoggle">
-            <div>
-              <div class="sidefilter">
-                <form class="toc-filter">
-                  <span class="glyphicon glyphicon-filter filter-icon"></span>
-                  <input type="text" id="toc_filter_input" placeholder="Enter here to filter..." onkeypress="if(event.keyCode==13) {return false;}">
-                </form>
-              </div>
-              <div class="sidetoc">
-                <div class="toc" id="toc">
-                  
-                  <ul class="nav level1">
-                    <li class="">
-                      <span class="expand-stub"></span>
-                      <a href="AutoCheck.Core.html" title="AutoCheck.Core" class="">AutoCheck.Core</a>
-                        
-                        <ul class="nav level2">
-                          <li class="">
-                            <a href="AutoCheck.Core.Output.html" title="Output" class="">Output</a>
-                          </li>
-                          <li class="">
-<<<<<<< HEAD
-                            <a href="AutoCheck.Core.Output.Content.html" title="Output.Content" class="">Output.Content</a>
-                          </li>
-                          <li class="">
-                            <a href="AutoCheck.Core.Output.Log.html" title="Output.Log" class="">Output.Log</a>
-                          </li>
-                          <li class="">
-                            <a href="AutoCheck.Core.Output.Space.html" title="Output.Space" class="">Output.Space</a>
-                          </li>
-                          <li class="">
-=======
-                            <a href="AutoCheck.Core.Output.Log.html" title="Output.Log" class="">Output.Log</a>
-                          </li>
-                          <li class="">
->>>>>>> 3b594e91
-                            <a href="AutoCheck.Core.Output.Style.html" title="Output.Style" class="">Output.Style</a>
-                          </li>
-                          <li class="">
-                            <a href="AutoCheck.Core.Output.Type.html" title="Output.Type" class="">Output.Type</a>
-                          </li>
-                          <li class="">
-                            <a href="AutoCheck.Core.Script.html" title="Script" class="">Script</a>
-                          </li>
-                          <li class="">
-                            <a href="AutoCheck.Core.Script.ExecutionModeType.html" title="Script.ExecutionModeType" class="">Script.ExecutionModeType</a>
-                          </li>
-                          <li class="">
-                            <a href="AutoCheck.Core.Script.LogGeneratedEventArgs.html" title="Script.LogGeneratedEventArgs" class="">Script.LogGeneratedEventArgs</a>
-                          </li>
-                          <li class="">
-                            <a href="AutoCheck.Core.Utils.html" title="Utils" class="">Utils</a>
-                          </li>
-                          <li class="">
-                            <a href="AutoCheck.Core.Utils.OS.html" title="Utils.OS" class="">Utils.OS</a>
-                          </li>
-                        </ul>  </li>
-                    <li class="">
-                      <span class="expand-stub"></span>
-                      <a href="AutoCheck.Connectors.html" title="AutoCheck.Core.Connectors" class="">AutoCheck.Core.Connectors</a>
-                        
-                        <ul class="nav level2">
-                          <li class="">
-                            <a href="AutoCheck.Core.Connectors.Atom.html" title="Atom" class="">Atom</a>
-                          </li>
-                          <li class="">
-                            <a href="AutoCheck.Core.Connectors.Base.html" title="Base" class="">Base</a>
-                          </li>
-                          <li class="">
-                            <a href="AutoCheck.Connectors.Css.html" title="Css" class="">Css</a>
-                          </li>
-                          <li class="">
-                            <a href="AutoCheck.Connectors.Csv.html" title="Csv" class="">Csv</a>
-                          </li>
-                          <li class="">
-                            <a href="AutoCheck.Connectors.CsvDocument.html" title="CsvDocument" class="">CsvDocument</a>
-                          </li>
-                          <li class="">
-                            <a href="AutoCheck.Connectors.GDrive.html" title="GDrive" class="">GDrive</a>
-                          </li>
-                          <li class="">
-                            <a href="AutoCheck.Connectors.Html.html" title="Html" class="">Html</a>
-                          </li>
-                          <li class="">
-                            <a href="AutoCheck.Core.Connectors.Math.html" title="Math" class="">Math</a>
-                          </li>
-                          <li class="">
-                            <a href="AutoCheck.Connectors.Odoo.html" title="Odoo" class="">Odoo</a>
-                          </li>
-                          <li class="">
-                            <a href="AutoCheck.Core.Connectors.Operator.html" title="Operator" class="">Operator</a>
-                          </li>
-                          <li class="">
-                            <a href="AutoCheck.Core.Connectors.PlainText.html" title="PlainText" class="">PlainText</a>
-                          </li>
-                          <li class="">
-                            <a href="AutoCheck.Core.Connectors.PlainText.PlainTextDocument.html" title="PlainText.PlainTextDocument" class="">PlainText.PlainTextDocument</a>
-                          </li>
-                          <li class="">
-                            <a href="AutoCheck.Connectors.Postgres.html" title="Postgres" class="">Postgres</a>
-                          </li>
-                          <li class="">
-                            <a href="AutoCheck.Core.Connectors.Rss.html" title="Rss" class="">Rss</a>
-                          </li>
-                          <li class="">
-                            <a href="AutoCheck.Core.Connectors.Shell.html" title="Shell" class="">Shell</a>
-                          </li>
-                          <li class="">
-                            <a href="AutoCheck.Core.Connectors.Xml.html" title="Xml" class="">Xml</a>
-                          </li>
-                          <li class="">
-                            <a href="AutoCheck.Core.Connectors.Xml.XmlNodeType.html" title="Xml.XmlNodeType" class="">Xml.XmlNodeType</a>
-                          </li>
-                          <li class="">
-                            <a href="AutoCheck.Core.Connectors.Zip.html" title="Zip" class="">Zip</a>
-                          </li>
-                        </ul>  </li>
-                    <li class="">
-                      <span class="expand-stub"></span>
-                      <a href="AutoCheck.CopyDetectors.html" title="AutoCheck.Core.CopyDetectors" class="">AutoCheck.Core.CopyDetectors</a>
-                        
-                        <ul class="nav level2">
-                          <li class="active">
-                            <a href="AutoCheck.Core.CopyDetectors.Base.html" title="Base" class="active">Base</a>
-                          </li>
-                          <li class="">
-                            <a href="AutoCheck.CopyDetectors.Css.html" title="Css" class="">Css</a>
-                          </li>
-                          <li class="">
-                            <a href="AutoCheck.CopyDetectors.Html.html" title="Html" class="">Html</a>
-                          </li>
-                          <li class="">
-                            <a href="AutoCheck.CopyDetectors.PlainText.html" title="PlainText" class="">PlainText</a>
-                          </li>
-                          <li class="">
-                            <a href="AutoCheck.CopyDetectors.SqlLog.html" title="SqlLog" class="">SqlLog</a>
-                          </li>
-                          <li class="">
-                            <a href="AutoCheck.Core.CopyDetectors.Xml.html" title="Xml" class="">Xml</a>
-                          </li>
-                        </ul>  </li>
-                    <li class="">
-                      <span class="expand-stub"></span>
-                      <a href="AutoCheck.Core.Exceptions.html" title="AutoCheck.Core.Exceptions" class="">AutoCheck.Core.Exceptions</a>
-                        
-                        <ul class="nav level2">
-                          <li class="">
-                            <a href="AutoCheck.Core.Exceptions.ArgumentInvalidException.html" title="ArgumentInvalidException" class="">ArgumentInvalidException</a>
-                          </li>
-                          <li class="">
-                            <a href="AutoCheck.Core.Exceptions.ArgumentNotFoundException.html" title="ArgumentNotFoundException" class="">ArgumentNotFoundException</a>
-                          </li>
-                          <li class="">
-                            <a href="AutoCheck.Core.Exceptions.ConnectionInvalidException.html" title="ConnectionInvalidException" class="">ConnectionInvalidException</a>
-                          </li>
-                          <li class="">
-                            <a href="AutoCheck.Core.Exceptions.ConnectorInvalidException.html" title="ConnectorInvalidException" class="">ConnectorInvalidException</a>
-                          </li>
-                          <li class="">
-                            <a href="AutoCheck.Core.Exceptions.ConnectorNotFoundException.html" title="ConnectorNotFoundException" class="">ConnectorNotFoundException</a>
-                          </li>
-                          <li class="">
-                            <a href="AutoCheck.Core.Exceptions.DocumentInvalidException.html" title="DocumentInvalidException" class="">DocumentInvalidException</a>
-                          </li>
-                          <li class="">
-                            <a href="AutoCheck.Core.Exceptions.DownloadFailedException.html" title="DownloadFailedException" class="">DownloadFailedException</a>
-                          </li>
-                          <li class="">
-                            <a href="AutoCheck.Core.Exceptions.ItemNotFoundException.html" title="ItemNotFoundException" class="">ItemNotFoundException</a>
-                          </li>
-                          <li class="">
-                            <a href="AutoCheck.Core.Exceptions.PorpertyNotFoundException.html" title="PorpertyNotFoundException" class="">PorpertyNotFoundException</a>
-                          </li>
-                          <li class="">
-                            <a href="AutoCheck.Core.Exceptions.QueryInvalidException.html" title="QueryInvalidException" class="">QueryInvalidException</a>
-                          </li>
-                          <li class="">
-                            <a href="AutoCheck.Core.Exceptions.RegexInvalidException.html" title="RegexInvalidException" class="">RegexInvalidException</a>
-                          </li>
-                          <li class="">
-                            <a href="AutoCheck.Core.Exceptions.ResultMismatchException.html" title="ResultMismatchException" class="">ResultMismatchException</a>
-                          </li>
-                          <li class="">
-                            <a href="AutoCheck.Core.Exceptions.StyleInvalidException.html" title="StyleInvalidException" class="">StyleInvalidException</a>
-                          </li>
-                          <li class="">
-                            <a href="AutoCheck.Core.Exceptions.StyleNotAppliedException.html" title="StyleNotAppliedException" class="">StyleNotAppliedException</a>
-                          </li>
-                          <li class="">
-                            <a href="AutoCheck.Core.Exceptions.StyleNotFoundException.html" title="StyleNotFoundException" class="">StyleNotFoundException</a>
-                          </li>
-                          <li class="">
-                            <a href="AutoCheck.Core.Exceptions.TableInconsistencyException.html" title="TableInconsistencyException" class="">TableInconsistencyException</a>
-                          </li>
-                          <li class="">
-                            <a href="AutoCheck.Core.Exceptions.VariableInvalidException.html" title="VariableInvalidException" class="">VariableInvalidException</a>
-                          </li>
-                          <li class="">
-                            <a href="AutoCheck.Core.Exceptions.VariableNotFoundException.html" title="VariableNotFoundException" class="">VariableNotFoundException</a>
-                          </li>
-                        </ul>  </li>
-                  </ul>        </div>
-              </div>
-            </div>
-          </div>
-        </div>
-        <div class="article row grid-right">
-          <div class="col-md-10">
-            <article class="content wrap" id="_content" data-uid="AutoCheck.Core.CopyDetectors.Base">
-  
-  
-  <h1 id="AutoCheck_Core_CopyDetectors_Base" data-uid="AutoCheck.Core.CopyDetectors.Base" class="text-break">Class Base
-  </h1>
-  <div class="markdown level0 summary"><p>This class must be inherited in order to develop a custom copy detectors.
-This class is in charge of performing the copy detection along the student's files, code the abstract methods and provide all the necessary extra code needed.</p>
-</div>
-  <div class="markdown level0 conceptual"></div>
-  <div class="inheritance">
-    <h5>Inheritance</h5>
-    <div class="level0"><span class="xref">System.Object</span></div>
-    <div class="level1"><span class="xref">Base</span></div>
-      <div class="level2"><a class="xref" href="AutoCheck.CopyDetectors.PlainText.html">PlainText</a></div>
-  </div>
-<<<<<<< HEAD
-  <div classs="implements">
-    <h5>Implements</h5>
-    <div><span class="xref">System.IDisposable</span></div>
-  </div>
-  <div class="inheritedMembers">
-    <h5>Inherited Members</h5>
-    <div>
-      <span class="xref">System.Object.Equals(System.Object)</span>
-    </div>
-    <div>
-      <span class="xref">System.Object.Equals(System.Object, System.Object)</span>
-    </div>
-    <div>
-      <span class="xref">System.Object.GetHashCode()</span>
-    </div>
-    <div>
-      <span class="xref">System.Object.GetType()</span>
-    </div>
-    <div>
-      <span class="xref">System.Object.MemberwiseClone()</span>
-    </div>
-    <div>
-      <span class="xref">System.Object.ReferenceEquals(System.Object, System.Object)</span>
-    </div>
-    <div>
-      <span class="xref">System.Object.ToString()</span>
-    </div>
-  </div>
-=======
->>>>>>> 3b594e91
-  <h6><strong>Namespace</strong>: <a class="xref" href="AutoCheck.CopyDetectors.html">AutoCheck.Core.CopyDetectors</a></h6>
-  <h6><strong>Assembly</strong>: AutoCheck.Core.dll</h6>
-  <h5 id="AutoCheck_Core_CopyDetectors_Base_syntax">Syntax</h5>
-  <div class="codewrapper">
-    <pre><code class="lang-csharp hljs">public abstract class Base : IDisposable</code></pre>
-  </div>
-  <h3 id="constructors">Constructors
-  </h3>
-  <span class="small pull-right mobile-hide">
-    <span class="divider">|</span>
-    <a href="https://github.com/FherStk/AutoCheck/new/master/apiSpec/new?filename=AutoCheck_Core_CopyDetectors_Base__ctor_System_Single_System_String_.md&amp;value=---%0Auid%3A%20AutoCheck.Core.CopyDetectors.Base.%23ctor(System.Single%2CSystem.String)%0Asummary%3A%20'*You%20can%20override%20summary%20for%20the%20API%20here%20using%20*MARKDOWN*%20syntax'%0A---%0A%0A*Please%20type%20below%20more%20information%20about%20this%20API%3A*%0A%0A">Improve this Doc</a>
-  </span>
-  <span class="small pull-right mobile-hide">
-<<<<<<< HEAD
-    <a href="https://github.com/FherStk/AutoCheck/blob/v2.10.0/core/copy/Base.cs/#L55">View Source</a>
-=======
-    <a href="https://github.com/FherStk/AutoCheck/blob/v2.12.2/core/copy/Base.cs/#L55">View Source</a>
->>>>>>> 3b594e91
-  </span>
-  <a id="AutoCheck_Core_CopyDetectors_Base__ctor_" data-uid="AutoCheck.Core.CopyDetectors.Base.#ctor*"></a>
-  <h4 id="AutoCheck_Core_CopyDetectors_Base__ctor_System_Single_System_String_" data-uid="AutoCheck.Core.CopyDetectors.Base.#ctor(System.Single,System.String)">Base(Single, String)</h4>
-  <div class="markdown level1 summary"><p>Creates a new instance, setting up its properties in order to allow copy detection with the lowest possible false-positive probability.</p>
-</div>
-  <div class="markdown level1 conceptual"></div>
-  <h5 class="decalaration">Declaration</h5>
-  <div class="codewrapper">
-    <pre><code class="lang-csharp hljs">public Base(float threshold, string filePattern = &quot;*&quot;)</code></pre>
-  </div>
-  <h5 class="parameters">Parameters</h5>
-  <table class="table table-bordered table-striped table-condensed">
-    <thead>
-      <tr>
-        <th>Type</th>
-        <th>Name</th>
-        <th>Description</th>
-      </tr>
-    </thead>
-    <tbody>
-      <tr>
-        <td><span class="xref">System.Single</span></td>
-        <td><span class="parametername">threshold</span></td>
-        <td></td>
-      </tr>
-      <tr>
-        <td><span class="xref">System.String</span></td>
-        <td><span class="parametername">filePattern</span></td>
-        <td></td>
-      </tr>
-    </tbody>
-  </table>
-  <h3 id="properties">Properties
-  </h3>
-  <span class="small pull-right mobile-hide">
-    <span class="divider">|</span>
-    <a href="https://github.com/FherStk/AutoCheck/new/master/apiSpec/new?filename=AutoCheck_Core_CopyDetectors_Base_Count.md&amp;value=---%0Auid%3A%20AutoCheck.Core.CopyDetectors.Base.Count%0Asummary%3A%20'*You%20can%20override%20summary%20for%20the%20API%20here%20using%20*MARKDOWN*%20syntax'%0A---%0A%0A*Please%20type%20below%20more%20information%20about%20this%20API%3A*%0A%0A">Improve this Doc</a>
-  </span>
-  <span class="small pull-right mobile-hide">
-<<<<<<< HEAD
-    <a href="https://github.com/FherStk/AutoCheck/blob/v2.10.0/core/copy/Base.cs/#L50">View Source</a>
-=======
-    <a href="https://github.com/FherStk/AutoCheck/blob/v2.12.2/core/copy/Base.cs/#L50">View Source</a>
->>>>>>> 3b594e91
-  </span>
-  <a id="AutoCheck_Core_CopyDetectors_Base_Count_" data-uid="AutoCheck.Core.CopyDetectors.Base.Count*"></a>
-  <h4 id="AutoCheck_Core_CopyDetectors_Base_Count" data-uid="AutoCheck.Core.CopyDetectors.Base.Count">Count</h4>
-  <div class="markdown level1 summary"><p>The amount of items loaded into the copy detector.</p>
-</div>
-  <div class="markdown level1 conceptual"></div>
-  <h5 class="decalaration">Declaration</h5>
-  <div class="codewrapper">
-    <pre><code class="lang-csharp hljs">public abstract int Count { get; }</code></pre>
-  </div>
-  <h5 class="propertyValue">Property Value</h5>
-  <table class="table table-bordered table-striped table-condensed">
-    <thead>
-      <tr>
-        <th>Type</th>
-        <th>Description</th>
-      </tr>
-    </thead>
-    <tbody>
-      <tr>
-        <td><span class="xref">System.Int32</span></td>
-        <td></td>
-      </tr>
-    </tbody>
-  </table>
-  <span class="small pull-right mobile-hide">
-    <span class="divider">|</span>
-    <a href="https://github.com/FherStk/AutoCheck/new/master/apiSpec/new?filename=AutoCheck_Core_CopyDetectors_Base_FilePattern.md&amp;value=---%0Auid%3A%20AutoCheck.Core.CopyDetectors.Base.FilePattern%0Asummary%3A%20'*You%20can%20override%20summary%20for%20the%20API%20here%20using%20*MARKDOWN*%20syntax'%0A---%0A%0A*Please%20type%20below%20more%20information%20about%20this%20API%3A*%0A%0A">Improve this Doc</a>
-  </span>
-  <span class="small pull-right mobile-hide">
-<<<<<<< HEAD
-    <a href="https://github.com/FherStk/AutoCheck/blob/v2.10.0/core/copy/Base.cs/#L44">View Source</a>
-=======
-    <a href="https://github.com/FherStk/AutoCheck/blob/v2.12.2/core/copy/Base.cs/#L44">View Source</a>
->>>>>>> 3b594e91
-  </span>
-  <a id="AutoCheck_Core_CopyDetectors_Base_FilePattern_" data-uid="AutoCheck.Core.CopyDetectors.Base.FilePattern*"></a>
-  <h4 id="AutoCheck_Core_CopyDetectors_Base_FilePattern" data-uid="AutoCheck.Core.CopyDetectors.Base.FilePattern">FilePattern</h4>
-  <div class="markdown level1 summary"><p>Pattern that will be used to find and load files within the copy detector.</p>
-</div>
-  <div class="markdown level1 conceptual"></div>
-  <h5 class="decalaration">Declaration</h5>
-  <div class="codewrapper">
-    <pre><code class="lang-csharp hljs">public string FilePattern { get; protected set; }</code></pre>
-  </div>
-  <h5 class="propertyValue">Property Value</h5>
-  <table class="table table-bordered table-striped table-condensed">
-    <thead>
-      <tr>
-        <th>Type</th>
-        <th>Description</th>
-      </tr>
-    </thead>
-    <tbody>
-      <tr>
-        <td><span class="xref">System.String</span></td>
-        <td></td>
-      </tr>
-    </tbody>
-  </table>
-  <span class="small pull-right mobile-hide">
-    <span class="divider">|</span>
-    <a href="https://github.com/FherStk/AutoCheck/new/master/apiSpec/new?filename=AutoCheck_Core_CopyDetectors_Base_Threshold.md&amp;value=---%0Auid%3A%20AutoCheck.Core.CopyDetectors.Base.Threshold%0Asummary%3A%20'*You%20can%20override%20summary%20for%20the%20API%20here%20using%20*MARKDOWN*%20syntax'%0A---%0A%0A*Please%20type%20below%20more%20information%20about%20this%20API%3A*%0A%0A">Improve this Doc</a>
-  </span>
-  <span class="small pull-right mobile-hide">
-<<<<<<< HEAD
-    <a href="https://github.com/FherStk/AutoCheck/blob/v2.10.0/core/copy/Base.cs/#L38">View Source</a>
-=======
-    <a href="https://github.com/FherStk/AutoCheck/blob/v2.12.2/core/copy/Base.cs/#L38">View Source</a>
->>>>>>> 3b594e91
-  </span>
-  <a id="AutoCheck_Core_CopyDetectors_Base_Threshold_" data-uid="AutoCheck.Core.CopyDetectors.Base.Threshold*"></a>
-  <h4 id="AutoCheck_Core_CopyDetectors_Base_Threshold" data-uid="AutoCheck.Core.CopyDetectors.Base.Threshold">Threshold</h4>
-  <div class="markdown level1 summary"><p>Match values higher than this one, will be considered as a potential copy.</p>
-</div>
-  <div class="markdown level1 conceptual"></div>
-  <h5 class="decalaration">Declaration</h5>
-  <div class="codewrapper">
-    <pre><code class="lang-csharp hljs">public float Threshold { get; protected set; }</code></pre>
-  </div>
-  <h5 class="propertyValue">Property Value</h5>
-  <table class="table table-bordered table-striped table-condensed">
-    <thead>
-      <tr>
-        <th>Type</th>
-        <th>Description</th>
-      </tr>
-    </thead>
-    <tbody>
-      <tr>
-        <td><span class="xref">System.Single</span></td>
-        <td></td>
-      </tr>
-    </tbody>
-  </table>
-  <h3 id="methods">Methods
-  </h3>
-  <span class="small pull-right mobile-hide">
-    <span class="divider">|</span>
-    <a href="https://github.com/FherStk/AutoCheck/new/master/apiSpec/new?filename=AutoCheck_Core_CopyDetectors_Base_Compare.md&amp;value=---%0Auid%3A%20AutoCheck.Core.CopyDetectors.Base.Compare%0Asummary%3A%20'*You%20can%20override%20summary%20for%20the%20API%20here%20using%20*MARKDOWN*%20syntax'%0A---%0A%0A*Please%20type%20below%20more%20information%20about%20this%20API%3A*%0A%0A">Improve this Doc</a>
-  </span>
-  <span class="small pull-right mobile-hide">
-<<<<<<< HEAD
-    <a href="https://github.com/FherStk/AutoCheck/blob/v2.10.0/core/copy/Base.cs/#L138">View Source</a>
-=======
-    <a href="https://github.com/FherStk/AutoCheck/blob/v2.12.2/core/copy/Base.cs/#L138">View Source</a>
->>>>>>> 3b594e91
-  </span>
-  <a id="AutoCheck_Core_CopyDetectors_Base_Compare_" data-uid="AutoCheck.Core.CopyDetectors.Base.Compare*"></a>
-  <h4 id="AutoCheck_Core_CopyDetectors_Base_Compare" data-uid="AutoCheck.Core.CopyDetectors.Base.Compare">Compare()</h4>
-  <div class="markdown level1 summary"><p>Performs the item comparison between each other.</p>
-</div>
-  <div class="markdown level1 conceptual"></div>
-  <h5 class="decalaration">Declaration</h5>
-  <div class="codewrapper">
-    <pre><code class="lang-csharp hljs">public abstract void Compare()</code></pre>
-  </div>
-  <span class="small pull-right mobile-hide">
-    <span class="divider">|</span>
-    <a href="https://github.com/FherStk/AutoCheck/new/master/apiSpec/new?filename=AutoCheck_Core_CopyDetectors_Base_CopyDetected_System_String_.md&amp;value=---%0Auid%3A%20AutoCheck.Core.CopyDetectors.Base.CopyDetected(System.String)%0Asummary%3A%20'*You%20can%20override%20summary%20for%20the%20API%20here%20using%20*MARKDOWN*%20syntax'%0A---%0A%0A*Please%20type%20below%20more%20information%20about%20this%20API%3A*%0A%0A">Improve this Doc</a>
-  </span>
-  <span class="small pull-right mobile-hide">
-<<<<<<< HEAD
-    <a href="https://github.com/FherStk/AutoCheck/blob/v2.10.0/core/copy/Base.cs/#L147">View Source</a>
-=======
-    <a href="https://github.com/FherStk/AutoCheck/blob/v2.12.2/core/copy/Base.cs/#L147">View Source</a>
->>>>>>> 3b594e91
-  </span>
-  <a id="AutoCheck_Core_CopyDetectors_Base_CopyDetected_" data-uid="AutoCheck.Core.CopyDetectors.Base.CopyDetected*"></a>
-  <h4 id="AutoCheck_Core_CopyDetectors_Base_CopyDetected_System_String_" data-uid="AutoCheck.Core.CopyDetectors.Base.CopyDetected(System.String)">CopyDetected(String)</h4>
-  <div class="markdown level1 summary"><p>Checks if a potential copy has been detected.
-The Compare() method should be called firts.</p>
-</div>
-  <div class="markdown level1 conceptual"></div>
-  <h5 class="decalaration">Declaration</h5>
-  <div class="codewrapper">
-    <pre><code class="lang-csharp hljs">public abstract bool CopyDetected(string source)</code></pre>
-  </div>
-  <h5 class="parameters">Parameters</h5>
-  <table class="table table-bordered table-striped table-condensed">
-    <thead>
-      <tr>
-        <th>Type</th>
-        <th>Name</th>
-        <th>Description</th>
-      </tr>
-    </thead>
-    <tbody>
-      <tr>
-        <td><span class="xref">System.String</span></td>
-        <td><span class="parametername">source</span></td>
-        <td><p>The source item asked for.</p>
-</td>
-      </tr>
-    </tbody>
-  </table>
-  <h5 class="returns">Returns</h5>
-  <table class="table table-bordered table-striped table-condensed">
-    <thead>
-      <tr>
-        <th>Type</th>
-        <th>Description</th>
-      </tr>
-    </thead>
-    <tbody>
-      <tr>
-        <td><span class="xref">System.Boolean</span></td>
-        <td><p>True of copy has been detected.</p>
-</td>
-      </tr>
-    </tbody>
-  </table>
-  <span class="small pull-right mobile-hide">
-    <span class="divider">|</span>
-    <a href="https://github.com/FherStk/AutoCheck/new/master/apiSpec/new?filename=AutoCheck_Core_CopyDetectors_Base_Dispose.md&amp;value=---%0Auid%3A%20AutoCheck.Core.CopyDetectors.Base.Dispose%0Asummary%3A%20'*You%20can%20override%20summary%20for%20the%20API%20here%20using%20*MARKDOWN*%20syntax'%0A---%0A%0A*Please%20type%20below%20more%20information%20about%20this%20API%3A*%0A%0A">Improve this Doc</a>
-  </span>
-  <span class="small pull-right mobile-hide">
-<<<<<<< HEAD
-    <a href="https://github.com/FherStk/AutoCheck/blob/v2.10.0/core/copy/Base.cs/#L67">View Source</a>
-=======
-    <a href="https://github.com/FherStk/AutoCheck/blob/v2.12.2/core/copy/Base.cs/#L67">View Source</a>
->>>>>>> 3b594e91
-  </span>
-  <a id="AutoCheck_Core_CopyDetectors_Base_Dispose_" data-uid="AutoCheck.Core.CopyDetectors.Base.Dispose*"></a>
-  <h4 id="AutoCheck_Core_CopyDetectors_Base_Dispose" data-uid="AutoCheck.Core.CopyDetectors.Base.Dispose">Dispose()</h4>
-  <div class="markdown level1 summary"><p>Disposes the current copy detector instance and releases its internal objects.</p>
-</div>
-  <div class="markdown level1 conceptual"></div>
-  <h5 class="decalaration">Declaration</h5>
-  <div class="codewrapper">
-    <pre><code class="lang-csharp hljs">public abstract void Dispose()</code></pre>
-  </div>
-  <span class="small pull-right mobile-hide">
-    <span class="divider">|</span>
-    <a href="https://github.com/FherStk/AutoCheck/new/master/apiSpec/new?filename=AutoCheck_Core_CopyDetectors_Base_GetDetails_System_String_.md&amp;value=---%0Auid%3A%20AutoCheck.Core.CopyDetectors.Base.GetDetails(System.String)%0Asummary%3A%20'*You%20can%20override%20summary%20for%20the%20API%20here%20using%20*MARKDOWN*%20syntax'%0A---%0A%0A*Please%20type%20below%20more%20information%20about%20this%20API%3A*%0A%0A">Improve this Doc</a>
-  </span>
-  <span class="small pull-right mobile-hide">
-<<<<<<< HEAD
-    <a href="https://github.com/FherStk/AutoCheck/blob/v2.10.0/core/copy/Base.cs/#L154">View Source</a>
-=======
-    <a href="https://github.com/FherStk/AutoCheck/blob/v2.12.2/core/copy/Base.cs/#L154">View Source</a>
->>>>>>> 3b594e91
-  </span>
-  <a id="AutoCheck_Core_CopyDetectors_Base_GetDetails_" data-uid="AutoCheck.Core.CopyDetectors.Base.GetDetails*"></a>
-  <h4 id="AutoCheck_Core_CopyDetectors_Base_GetDetails_System_String_" data-uid="AutoCheck.Core.CopyDetectors.Base.GetDetails(System.String)">GetDetails(String)</h4>
-  <div class="markdown level1 summary"><p>Returns a printable details list, containing information about the comparissons (student, source and % of match).</p>
-</div>
-  <div class="markdown level1 conceptual"></div>
-  <h5 class="decalaration">Declaration</h5>
-  <div class="codewrapper">
-    <pre><code class="lang-csharp hljs">public abstract (string folder, string file, (string folder, string file, float match)[] matches) GetDetails(string path)</code></pre>
-  </div>
-  <h5 class="parameters">Parameters</h5>
-  <table class="table table-bordered table-striped table-condensed">
-    <thead>
-      <tr>
-        <th>Type</th>
-        <th>Name</th>
-        <th>Description</th>
-      </tr>
-    </thead>
-    <tbody>
-      <tr>
-        <td><span class="xref">System.String</span></td>
-        <td><span class="parametername">path</span></td>
-        <td><p>Student name</p>
-</td>
-      </tr>
-    </tbody>
-  </table>
-  <h5 class="returns">Returns</h5>
-  <table class="table table-bordered table-striped table-condensed">
-    <thead>
-      <tr>
-        <th>Type</th>
-        <th>Description</th>
-      </tr>
-    </thead>
-    <tbody>
-      <tr>
-        <td><span class="xref">System.ValueTuple</span>&lt;<span class="xref">System.String</span>, <span class="xref">System.String</span>, <span class="xref">System.ValueTuple</span>&lt;<span class="xref">System.String</span>, <span class="xref">System.String</span>, <span class="xref">System.Single</span>&gt;[]&gt;</td>
-        <td><p>Left file followed by all the right files compared with its matching score.</p>
-</td>
-      </tr>
-    </tbody>
-  </table>
-  <span class="small pull-right mobile-hide">
-    <span class="divider">|</span>
-    <a href="https://github.com/FherStk/AutoCheck/new/master/apiSpec/new?filename=AutoCheck_Core_CopyDetectors_Base_Load_AutoCheck_Core_Utils_OS_System_String_System_String_System_String_System_Int32_System_String_.md&amp;value=---%0Auid%3A%20AutoCheck.Core.CopyDetectors.Base.Load(AutoCheck.Core.Utils.OS%2CSystem.String%2CSystem.String%2CSystem.String%2CSystem.Int32%2CSystem.String)%0Asummary%3A%20'*You%20can%20override%20summary%20for%20the%20API%20here%20using%20*MARKDOWN*%20syntax'%0A---%0A%0A*Please%20type%20below%20more%20information%20about%20this%20API%3A*%0A%0A">Improve this Doc</a>
-  </span>
-  <span class="small pull-right mobile-hide">
-<<<<<<< HEAD
-    <a href="https://github.com/FherStk/AutoCheck/blob/v2.10.0/core/copy/Base.cs/#L106">View Source</a>
-=======
-    <a href="https://github.com/FherStk/AutoCheck/blob/v2.12.2/core/copy/Base.cs/#L106">View Source</a>
->>>>>>> 3b594e91
-  </span>
-  <a id="AutoCheck_Core_CopyDetectors_Base_Load_" data-uid="AutoCheck.Core.CopyDetectors.Base.Load*"></a>
-  <h4 id="AutoCheck_Core_CopyDetectors_Base_Load_AutoCheck_Core_Utils_OS_System_String_System_String_System_String_System_Int32_System_String_" data-uid="AutoCheck.Core.CopyDetectors.Base.Load(AutoCheck.Core.Utils.OS,System.String,System.String,System.String,System.Int32,System.String)">Load(Utils.OS, String, String, String, Int32, String)</h4>
-  <div class="markdown level1 summary"><p>Loads a remote file into the local collection in order to compare it when Compare() is called.</p>
-</div>
-  <div class="markdown level1 conceptual"></div>
-  <h5 class="decalaration">Declaration</h5>
-  <div class="codewrapper">
-    <pre><code class="lang-csharp hljs">public virtual void Load(Utils.OS os, string host, string username, string password, int port, string path)</code></pre>
-  </div>
-  <h5 class="parameters">Parameters</h5>
-  <table class="table table-bordered table-striped table-condensed">
-    <thead>
-      <tr>
-        <th>Type</th>
-        <th>Name</th>
-        <th>Description</th>
-      </tr>
-    </thead>
-    <tbody>
-      <tr>
-        <td><a class="xref" href="AutoCheck.Core.Utils.OS.html">Utils.OS</a></td>
-        <td><span class="parametername">os</span></td>
-        <td></td>
-      </tr>
-      <tr>
-        <td><span class="xref">System.String</span></td>
-        <td><span class="parametername">host</span></td>
-        <td><p>Remote OS family.</p>
-</td>
-      </tr>
-      <tr>
-        <td><span class="xref">System.String</span></td>
-        <td><span class="parametername">username</span></td>
-        <td><p>The username wich will be used to connect with the remote host.</p>
-</td>
-      </tr>
-      <tr>
-        <td><span class="xref">System.String</span></td>
-        <td><span class="parametername">password</span></td>
-        <td><p>The password wich will be used to connect with the remote host.</p>
-</td>
-      </tr>
-      <tr>
-        <td><span class="xref">System.Int32</span></td>
-        <td><span class="parametername">port</span></td>
-        <td></td>
-      </tr>
-      <tr>
-        <td><span class="xref">System.String</span></td>
-        <td><span class="parametername">path</span></td>
-        <td><p>Path to a file or folder; if the path points to a folder, the first file found using the FilePattern property will be loaded.</p>
-</td>
-      </tr>
-    </tbody>
-  </table>
-  <span class="small pull-right mobile-hide">
-    <span class="divider">|</span>
-    <a href="https://github.com/FherStk/AutoCheck/new/master/apiSpec/new?filename=AutoCheck_Core_CopyDetectors_Base_Load_AutoCheck_Core_Utils_OS_System_String_System_String_System_String_System_String_.md&amp;value=---%0Auid%3A%20AutoCheck.Core.CopyDetectors.Base.Load(AutoCheck.Core.Utils.OS%2CSystem.String%2CSystem.String%2CSystem.String%2CSystem.String)%0Asummary%3A%20'*You%20can%20override%20summary%20for%20the%20API%20here%20using%20*MARKDOWN*%20syntax'%0A---%0A%0A*Please%20type%20below%20more%20information%20about%20this%20API%3A*%0A%0A">Improve this Doc</a>
-  </span>
-  <span class="small pull-right mobile-hide">
-<<<<<<< HEAD
-    <a href="https://github.com/FherStk/AutoCheck/blob/v2.10.0/core/copy/Base.cs/#L92">View Source</a>
-=======
-    <a href="https://github.com/FherStk/AutoCheck/blob/v2.12.2/core/copy/Base.cs/#L92">View Source</a>
->>>>>>> 3b594e91
-  </span>
-  <a id="AutoCheck_Core_CopyDetectors_Base_Load_" data-uid="AutoCheck.Core.CopyDetectors.Base.Load*"></a>
-  <h4 id="AutoCheck_Core_CopyDetectors_Base_Load_AutoCheck_Core_Utils_OS_System_String_System_String_System_String_System_String_" data-uid="AutoCheck.Core.CopyDetectors.Base.Load(AutoCheck.Core.Utils.OS,System.String,System.String,System.String,System.String)">Load(Utils.OS, String, String, String, String)</h4>
-  <div class="markdown level1 summary"><p>Loads a remote file into the local collection in order to compare it when Compare() is called.</p>
-</div>
-  <div class="markdown level1 conceptual"></div>
-  <h5 class="decalaration">Declaration</h5>
-  <div class="codewrapper">
-    <pre><code class="lang-csharp hljs">public virtual void Load(Utils.OS os, string host, string username, string password, string path)</code></pre>
-  </div>
-  <h5 class="parameters">Parameters</h5>
-  <table class="table table-bordered table-striped table-condensed">
-    <thead>
-      <tr>
-        <th>Type</th>
-        <th>Name</th>
-        <th>Description</th>
-      </tr>
-    </thead>
-    <tbody>
-      <tr>
-        <td><a class="xref" href="AutoCheck.Core.Utils.OS.html">Utils.OS</a></td>
-        <td><span class="parametername">os</span></td>
-        <td></td>
-      </tr>
-      <tr>
-        <td><span class="xref">System.String</span></td>
-        <td><span class="parametername">host</span></td>
-        <td><p>Remote OS family.</p>
-</td>
-      </tr>
-      <tr>
-        <td><span class="xref">System.String</span></td>
-        <td><span class="parametername">username</span></td>
-        <td><p>The username wich will be used to connect with the remote host.</p>
-</td>
-      </tr>
-      <tr>
-        <td><span class="xref">System.String</span></td>
-        <td><span class="parametername">password</span></td>
-        <td><p>The password wich will be used to connect with the remote host.</p>
-</td>
-      </tr>
-      <tr>
-        <td><span class="xref">System.String</span></td>
-        <td><span class="parametername">path</span></td>
-        <td></td>
-      </tr>
-    </tbody>
-  </table>
-  <span class="small pull-right mobile-hide">
-    <span class="divider">|</span>
-    <a href="https://github.com/FherStk/AutoCheck/new/master/apiSpec/new?filename=AutoCheck_Core_CopyDetectors_Base_Load_System_String_.md&amp;value=---%0Auid%3A%20AutoCheck.Core.CopyDetectors.Base.Load(System.String)%0Asummary%3A%20'*You%20can%20override%20summary%20for%20the%20API%20here%20using%20*MARKDOWN*%20syntax'%0A---%0A%0A*Please%20type%20below%20more%20information%20about%20this%20API%3A*%0A%0A">Improve this Doc</a>
-  </span>
-  <span class="small pull-right mobile-hide">
-<<<<<<< HEAD
-    <a href="https://github.com/FherStk/AutoCheck/blob/v2.10.0/core/copy/Base.cs/#L73">View Source</a>
-=======
-    <a href="https://github.com/FherStk/AutoCheck/blob/v2.12.2/core/copy/Base.cs/#L73">View Source</a>
->>>>>>> 3b594e91
-  </span>
-  <a id="AutoCheck_Core_CopyDetectors_Base_Load_" data-uid="AutoCheck.Core.CopyDetectors.Base.Load*"></a>
-  <h4 id="AutoCheck_Core_CopyDetectors_Base_Load_System_String_" data-uid="AutoCheck.Core.CopyDetectors.Base.Load(System.String)">Load(String)</h4>
-  <div class="markdown level1 summary"><p>Loads a local file into the local collection in order to compare it when Compare() is called.</p>
-</div>
-  <div class="markdown level1 conceptual"></div>
-  <h5 class="decalaration">Declaration</h5>
-  <div class="codewrapper">
-    <pre><code class="lang-csharp hljs">public virtual void Load(string path)</code></pre>
-  </div>
-  <h5 class="parameters">Parameters</h5>
-  <table class="table table-bordered table-striped table-condensed">
-    <thead>
-      <tr>
-        <th>Type</th>
-        <th>Name</th>
-        <th>Description</th>
-      </tr>
-    </thead>
-    <tbody>
-      <tr>
-        <td><span class="xref">System.String</span></td>
-        <td><span class="parametername">path</span></td>
-        <td><p>Path to a file or folder; if the path points to a folder, the first file found using the FilePattern property will be loaded.</p>
-</td>
-      </tr>
-    </tbody>
-  </table>
-  <span class="small pull-right mobile-hide">
-    <span class="divider">|</span>
-    <a href="https://github.com/FherStk/AutoCheck/new/master/apiSpec/new?filename=AutoCheck_Core_CopyDetectors_Base_Load_System_String_System_String_.md&amp;value=---%0Auid%3A%20AutoCheck.Core.CopyDetectors.Base.Load(System.String%2CSystem.String)%0Asummary%3A%20'*You%20can%20override%20summary%20for%20the%20API%20here%20using%20*MARKDOWN*%20syntax'%0A---%0A%0A*Please%20type%20below%20more%20information%20about%20this%20API%3A*%0A%0A">Improve this Doc</a>
-  </span>
-  <span class="small pull-right mobile-hide">
-<<<<<<< HEAD
-    <a href="https://github.com/FherStk/AutoCheck/blob/v2.10.0/core/copy/Base.cs/#L133">View Source</a>
-=======
-    <a href="https://github.com/FherStk/AutoCheck/blob/v2.12.2/core/copy/Base.cs/#L133">View Source</a>
->>>>>>> 3b594e91
-  </span>
-  <a id="AutoCheck_Core_CopyDetectors_Base_Load_" data-uid="AutoCheck.Core.CopyDetectors.Base.Load*"></a>
-  <h4 id="AutoCheck_Core_CopyDetectors_Base_Load_System_String_System_String_" data-uid="AutoCheck.Core.CopyDetectors.Base.Load(System.String,System.String)">Load(String, String)</h4>
-  <div class="markdown level1 summary"><p>Loads the given file into the local collection, in order to compare it when Compare() is called.</p>
-</div>
-  <div class="markdown level1 conceptual"></div>
-  <h5 class="decalaration">Declaration</h5>
-  <div class="codewrapper">
-    <pre><code class="lang-csharp hljs">public abstract void Load(string folder, string file)</code></pre>
-  </div>
-  <h5 class="parameters">Parameters</h5>
-  <table class="table table-bordered table-striped table-condensed">
-    <thead>
-      <tr>
-        <th>Type</th>
-        <th>Name</th>
-        <th>Description</th>
-      </tr>
-    </thead>
-    <tbody>
-      <tr>
-        <td><span class="xref">System.String</span></td>
-        <td><span class="parametername">folder</span></td>
-        <td><p>Path where the files will be looked for.</p>
-</td>
-      </tr>
-      <tr>
-        <td><span class="xref">System.String</span></td>
-        <td><span class="parametername">file</span></td>
-        <td><p>File that will be loaded into the copy detector.</p>
-</td>
-      </tr>
-    </tbody>
-  </table>
-<<<<<<< HEAD
-  <h3 id="implements">Implements</h3>
-  <div>
-      <span class="xref">System.IDisposable</span>
-=======
-  <h3 id="extensionmethods">Extension Methods</h3>
-  <div>
-      <span class="xref">ObjectExtensions.DeepClone&lt;T&gt;(T)</span>
->>>>>>> 3b594e91
-  </div>
-</article>
-          </div>
-          
-          <div class="hidden-sm col-md-2" role="complementary">
-            <div class="sideaffix">
-              <div class="contribution">
-                <ul class="nav">
-                  <li>
-                    <a href="https://github.com/FherStk/AutoCheck/new/master/apiSpec/new?filename=AutoCheck_Core_CopyDetectors_Base.md&amp;value=---%0Auid%3A%20AutoCheck.Core.CopyDetectors.Base%0Asummary%3A%20'*You%20can%20override%20summary%20for%20the%20API%20here%20using%20*MARKDOWN*%20syntax'%0A---%0A%0A*Please%20type%20below%20more%20information%20about%20this%20API%3A*%0A%0A" class="contribution-link">Improve this Doc</a>
-                  </li>
-                  <li>
-<<<<<<< HEAD
-                    <a href="https://github.com/FherStk/AutoCheck/blob/v2.10.0/core/copy/Base.cs/#L33" class="contribution-link">View Source</a>
-=======
-                    <a href="https://github.com/FherStk/AutoCheck/blob/v2.12.2/core/copy/Base.cs/#L33" class="contribution-link">View Source</a>
->>>>>>> 3b594e91
-                  </li>
-                </ul>
-              </div>
-              <nav class="bs-docs-sidebar hidden-print hidden-xs hidden-sm affix" id="affix">
-                <h5>In This Article</h5>
-                <div></div>
-              </nav>
-            </div>
-          </div>
-        </div>
-      </div>
-      
-      <footer>
-        <div class="grad-bottom"></div>
-        <div class="footer">
-          <div class="container">
-            <span class="pull-right">
-              <a href="#top">Back to top</a>
-            </span>
-            
-            <span>Generated by <strong>DocFX</strong></span>
-          </div>
-        </div>
-      </footer>
-    </div>
-    
-    <script type="text/javascript" src="../styles/docfx.vendor.js"></script>
-    <script type="text/javascript" src="../styles/docfx.js"></script>
-    <script type="text/javascript" src="../styles/main.js"></script>
-  </body>
-</html>
+﻿<!DOCTYPE html>
+<!--[if IE]><![endif]-->
+<html>
+  
+  <head>
+    <meta charset="utf-8">
+    <meta http-equiv="X-UA-Compatible" content="IE=edge,chrome=1">
+    <title>Class Base
+   </title>
+    <meta name="viewport" content="width=device-width">
+    <meta name="title" content="Class Base
+   ">
+    <meta name="generator" content="docfx 2.58.9.0">
+    
+    <link rel="shortcut icon" href="../images/favicon.ico">
+    <link rel="stylesheet" href="../styles/docfx.vendor.css">
+    <link rel="stylesheet" href="../styles/docfx.css">
+    <link rel="stylesheet" href="../styles/main.css">
+    <meta property="docfx:navrel" content="../toc">
+    <meta property="docfx:tocrel" content="toc">
+    
+    
+    
+  </head>
+  <body data-spy="scroll" data-target="#affix" data-offset="120">
+    <div id="wrapper">
+      <header>
+        
+        <nav id="autocollapse" class="navbar navbar-inverse ng-scope" role="navigation">
+          <div class="container">
+            <div class="navbar-header">
+              <button type="button" class="navbar-toggle" data-toggle="collapse" data-target="#navbar">
+                <span class="sr-only">Toggle navigation</span>
+                <span class="icon-bar"></span>
+                <span class="icon-bar"></span>
+                <span class="icon-bar"></span>
+              </button>
+              
+              <a class="navbar-brand" href="../index.html">
+                <img id="logo" class="svg" src="../images/logo.png" alt="">
+              </a>
+            </div>
+            <div class="collapse navbar-collapse" id="navbar">
+              <form class="navbar-form navbar-right" role="search" id="search">
+                <div class="form-group">
+                  <input type="text" class="form-control" id="search-query" placeholder="Search" autocomplete="off">
+                </div>
+              </form>
+                
+                <ul class="nav level1 navbar-nav">
+                      <li>
+                          <a href="../tutorials/student.html" title="Tutorials">Tutorials</a>
+                      </li>
+                      <li>
+                          <a href="../api/AutoCheck.Core.html" title="Api Documentation">Api Documentation</a>
+                      </li>
+                      <li>
+                          <a href="https://github.com/FherStk/AutoCheck" title="Download">Download</a>
+                      </li>
+                      <li>
+                          <a href="../credits/credits.html" title="Credits">Credits</a>
+                      </li>
+                </ul>    </div>
+          </div>
+        </nav>
+        
+        <div class="subnav navbar navbar-default">
+          <div class="container hide-when-search" id="breadcrumb">
+            <ul class="breadcrumb">
+              <li></li>
+            </ul>
+          </div>
+        </div>
+      </header>
+      <div role="main" class="container body-content hide-when-search">
+        <div class="sidenav hide-when-search">
+          <a class="btn toc-toggle collapse" data-toggle="collapse" href="#sidetoggle" aria-expanded="false" aria-controls="sidetoggle">Show / Hide Table of Contents</a>
+          <div class="sidetoggle collapse" id="sidetoggle">
+            <div>
+              <div class="sidefilter">
+                <form class="toc-filter">
+                  <span class="glyphicon glyphicon-filter filter-icon"></span>
+                  <input type="text" id="toc_filter_input" placeholder="Enter here to filter..." onkeypress="if(event.keyCode==13) {return false;}">
+                </form>
+              </div>
+              <div class="sidetoc">
+                <div class="toc" id="toc">
+                  
+                  <ul class="nav level1">
+                    <li class="">
+                      <span class="expand-stub"></span>
+                      <a href="AutoCheck.Core.html" title="AutoCheck.Core" class="">AutoCheck.Core</a>
+                        
+                        <ul class="nav level2">
+                          <li class="">
+                            <a href="AutoCheck.Core.Output.html" title="Output" class="">Output</a>
+                          </li>
+                          <li class="">
+                            <a href="AutoCheck.Core.Output.Log.html" title="Output.Log" class="">Output.Log</a>
+                          </li>
+                          <li class="">
+                            <a href="AutoCheck.Core.Output.Style.html" title="Output.Style" class="">Output.Style</a>
+                          </li>
+                          <li class="">
+                            <a href="AutoCheck.Core.Output.Type.html" title="Output.Type" class="">Output.Type</a>
+                          </li>
+                          <li class="">
+                            <a href="AutoCheck.Core.Script.html" title="Script" class="">Script</a>
+                          </li>
+                          <li class="">
+                            <a href="AutoCheck.Core.Script.ExecutionModeType.html" title="Script.ExecutionModeType" class="">Script.ExecutionModeType</a>
+                          </li>
+                          <li class="">
+                            <a href="AutoCheck.Core.Script.LogGeneratedEventArgs.html" title="Script.LogGeneratedEventArgs" class="">Script.LogGeneratedEventArgs</a>
+                          </li>
+                          <li class="">
+                            <a href="AutoCheck.Core.Utils.html" title="Utils" class="">Utils</a>
+                          </li>
+                          <li class="">
+                            <a href="AutoCheck.Core.Utils.OS.html" title="Utils.OS" class="">Utils.OS</a>
+                          </li>
+                        </ul>  </li>
+                    <li class="">
+                      <span class="expand-stub"></span>
+                      <a href="AutoCheck.Connectors.html" title="AutoCheck.Core.Connectors" class="">AutoCheck.Core.Connectors</a>
+                        
+                        <ul class="nav level2">
+                          <li class="">
+                            <a href="AutoCheck.Core.Connectors.Atom.html" title="Atom" class="">Atom</a>
+                          </li>
+                          <li class="">
+                            <a href="AutoCheck.Core.Connectors.Base.html" title="Base" class="">Base</a>
+                          </li>
+                          <li class="">
+                            <a href="AutoCheck.Connectors.Css.html" title="Css" class="">Css</a>
+                          </li>
+                          <li class="">
+                            <a href="AutoCheck.Connectors.Csv.html" title="Csv" class="">Csv</a>
+                          </li>
+                          <li class="">
+                            <a href="AutoCheck.Connectors.CsvDocument.html" title="CsvDocument" class="">CsvDocument</a>
+                          </li>
+                          <li class="">
+                            <a href="AutoCheck.Connectors.GDrive.html" title="GDrive" class="">GDrive</a>
+                          </li>
+                          <li class="">
+                            <a href="AutoCheck.Connectors.Html.html" title="Html" class="">Html</a>
+                          </li>
+                          <li class="">
+                            <a href="AutoCheck.Core.Connectors.Math.html" title="Math" class="">Math</a>
+                          </li>
+                          <li class="">
+                            <a href="AutoCheck.Connectors.Odoo.html" title="Odoo" class="">Odoo</a>
+                          </li>
+                          <li class="">
+                            <a href="AutoCheck.Core.Connectors.Operator.html" title="Operator" class="">Operator</a>
+                          </li>
+                          <li class="">
+                            <a href="AutoCheck.Core.Connectors.PlainText.html" title="PlainText" class="">PlainText</a>
+                          </li>
+                          <li class="">
+                            <a href="AutoCheck.Core.Connectors.PlainText.PlainTextDocument.html" title="PlainText.PlainTextDocument" class="">PlainText.PlainTextDocument</a>
+                          </li>
+                          <li class="">
+                            <a href="AutoCheck.Connectors.Postgres.html" title="Postgres" class="">Postgres</a>
+                          </li>
+                          <li class="">
+                            <a href="AutoCheck.Core.Connectors.Rss.html" title="Rss" class="">Rss</a>
+                          </li>
+                          <li class="">
+                            <a href="AutoCheck.Core.Connectors.Shell.html" title="Shell" class="">Shell</a>
+                          </li>
+                          <li class="">
+                            <a href="AutoCheck.Core.Connectors.Xml.html" title="Xml" class="">Xml</a>
+                          </li>
+                          <li class="">
+                            <a href="AutoCheck.Core.Connectors.Xml.XmlNodeType.html" title="Xml.XmlNodeType" class="">Xml.XmlNodeType</a>
+                          </li>
+                          <li class="">
+                            <a href="AutoCheck.Core.Connectors.Zip.html" title="Zip" class="">Zip</a>
+                          </li>
+                        </ul>  </li>
+                    <li class="">
+                      <span class="expand-stub"></span>
+                      <a href="AutoCheck.CopyDetectors.html" title="AutoCheck.Core.CopyDetectors" class="">AutoCheck.Core.CopyDetectors</a>
+                        
+                        <ul class="nav level2">
+                          <li class="active">
+                            <a href="AutoCheck.Core.CopyDetectors.Base.html" title="Base" class="active">Base</a>
+                          </li>
+                          <li class="">
+                            <a href="AutoCheck.CopyDetectors.Css.html" title="Css" class="">Css</a>
+                          </li>
+                          <li class="">
+                            <a href="AutoCheck.CopyDetectors.Html.html" title="Html" class="">Html</a>
+                          </li>
+                          <li class="">
+                            <a href="AutoCheck.CopyDetectors.PlainText.html" title="PlainText" class="">PlainText</a>
+                          </li>
+                          <li class="">
+                            <a href="AutoCheck.CopyDetectors.SqlLog.html" title="SqlLog" class="">SqlLog</a>
+                          </li>
+                          <li class="">
+                            <a href="AutoCheck.Core.CopyDetectors.Xml.html" title="Xml" class="">Xml</a>
+                          </li>
+                        </ul>  </li>
+                    <li class="">
+                      <span class="expand-stub"></span>
+                      <a href="AutoCheck.Core.Exceptions.html" title="AutoCheck.Core.Exceptions" class="">AutoCheck.Core.Exceptions</a>
+                        
+                        <ul class="nav level2">
+                          <li class="">
+                            <a href="AutoCheck.Core.Exceptions.ArgumentInvalidException.html" title="ArgumentInvalidException" class="">ArgumentInvalidException</a>
+                          </li>
+                          <li class="">
+                            <a href="AutoCheck.Core.Exceptions.ArgumentNotFoundException.html" title="ArgumentNotFoundException" class="">ArgumentNotFoundException</a>
+                          </li>
+                          <li class="">
+                            <a href="AutoCheck.Core.Exceptions.ConnectionInvalidException.html" title="ConnectionInvalidException" class="">ConnectionInvalidException</a>
+                          </li>
+                          <li class="">
+                            <a href="AutoCheck.Core.Exceptions.ConnectorInvalidException.html" title="ConnectorInvalidException" class="">ConnectorInvalidException</a>
+                          </li>
+                          <li class="">
+                            <a href="AutoCheck.Core.Exceptions.ConnectorNotFoundException.html" title="ConnectorNotFoundException" class="">ConnectorNotFoundException</a>
+                          </li>
+                          <li class="">
+                            <a href="AutoCheck.Core.Exceptions.DocumentInvalidException.html" title="DocumentInvalidException" class="">DocumentInvalidException</a>
+                          </li>
+                          <li class="">
+                            <a href="AutoCheck.Core.Exceptions.DownloadFailedException.html" title="DownloadFailedException" class="">DownloadFailedException</a>
+                          </li>
+                          <li class="">
+                            <a href="AutoCheck.Core.Exceptions.ItemNotFoundException.html" title="ItemNotFoundException" class="">ItemNotFoundException</a>
+                          </li>
+                          <li class="">
+                            <a href="AutoCheck.Core.Exceptions.PorpertyNotFoundException.html" title="PorpertyNotFoundException" class="">PorpertyNotFoundException</a>
+                          </li>
+                          <li class="">
+                            <a href="AutoCheck.Core.Exceptions.QueryInvalidException.html" title="QueryInvalidException" class="">QueryInvalidException</a>
+                          </li>
+                          <li class="">
+                            <a href="AutoCheck.Core.Exceptions.RegexInvalidException.html" title="RegexInvalidException" class="">RegexInvalidException</a>
+                          </li>
+                          <li class="">
+                            <a href="AutoCheck.Core.Exceptions.ResultMismatchException.html" title="ResultMismatchException" class="">ResultMismatchException</a>
+                          </li>
+                          <li class="">
+                            <a href="AutoCheck.Core.Exceptions.StyleInvalidException.html" title="StyleInvalidException" class="">StyleInvalidException</a>
+                          </li>
+                          <li class="">
+                            <a href="AutoCheck.Core.Exceptions.StyleNotAppliedException.html" title="StyleNotAppliedException" class="">StyleNotAppliedException</a>
+                          </li>
+                          <li class="">
+                            <a href="AutoCheck.Core.Exceptions.StyleNotFoundException.html" title="StyleNotFoundException" class="">StyleNotFoundException</a>
+                          </li>
+                          <li class="">
+                            <a href="AutoCheck.Core.Exceptions.TableInconsistencyException.html" title="TableInconsistencyException" class="">TableInconsistencyException</a>
+                          </li>
+                          <li class="">
+                            <a href="AutoCheck.Core.Exceptions.VariableInvalidException.html" title="VariableInvalidException" class="">VariableInvalidException</a>
+                          </li>
+                          <li class="">
+                            <a href="AutoCheck.Core.Exceptions.VariableNotFoundException.html" title="VariableNotFoundException" class="">VariableNotFoundException</a>
+                          </li>
+                        </ul>  </li>
+                  </ul>        </div>
+              </div>
+            </div>
+          </div>
+        </div>
+        <div class="article row grid-right">
+          <div class="col-md-10">
+            <article class="content wrap" id="_content" data-uid="AutoCheck.Core.CopyDetectors.Base">
+  
+  
+  <h1 id="AutoCheck_Core_CopyDetectors_Base" data-uid="AutoCheck.Core.CopyDetectors.Base" class="text-break">Class Base
+  </h1>
+  <div class="markdown level0 summary"><p>This class must be inherited in order to develop a custom copy detectors.
+This class is in charge of performing the copy detection along the student's files, code the abstract methods and provide all the necessary extra code needed.</p>
+</div>
+  <div class="markdown level0 conceptual"></div>
+  <div class="inheritance">
+    <h5>Inheritance</h5>
+    <div class="level0"><span class="xref">System.Object</span></div>
+    <div class="level1"><span class="xref">Base</span></div>
+      <div class="level2"><a class="xref" href="AutoCheck.CopyDetectors.PlainText.html">PlainText</a></div>
+  </div>
+  <h6><strong>Namespace</strong>: <a class="xref" href="AutoCheck.CopyDetectors.html">AutoCheck.Core.CopyDetectors</a></h6>
+  <h6><strong>Assembly</strong>: AutoCheck.Core.dll</h6>
+  <h5 id="AutoCheck_Core_CopyDetectors_Base_syntax">Syntax</h5>
+  <div class="codewrapper">
+    <pre><code class="lang-csharp hljs">public abstract class Base : IDisposable</code></pre>
+  </div>
+  <h3 id="constructors">Constructors
+  </h3>
+  <span class="small pull-right mobile-hide">
+    <span class="divider">|</span>
+    <a href="https://github.com/FherStk/AutoCheck/new/master/apiSpec/new?filename=AutoCheck_Core_CopyDetectors_Base__ctor_System_Single_System_String_.md&amp;value=---%0Auid%3A%20AutoCheck.Core.CopyDetectors.Base.%23ctor(System.Single%2CSystem.String)%0Asummary%3A%20'*You%20can%20override%20summary%20for%20the%20API%20here%20using%20*MARKDOWN*%20syntax'%0A---%0A%0A*Please%20type%20below%20more%20information%20about%20this%20API%3A*%0A%0A">Improve this Doc</a>
+  </span>
+  <span class="small pull-right mobile-hide">
+    <a href="https://github.com/FherStk/AutoCheck/blob/v2.12.2/core/copy/Base.cs/#L55">View Source</a>
+  </span>
+  <a id="AutoCheck_Core_CopyDetectors_Base__ctor_" data-uid="AutoCheck.Core.CopyDetectors.Base.#ctor*"></a>
+  <h4 id="AutoCheck_Core_CopyDetectors_Base__ctor_System_Single_System_String_" data-uid="AutoCheck.Core.CopyDetectors.Base.#ctor(System.Single,System.String)">Base(Single, String)</h4>
+  <div class="markdown level1 summary"><p>Creates a new instance, setting up its properties in order to allow copy detection with the lowest possible false-positive probability.</p>
+</div>
+  <div class="markdown level1 conceptual"></div>
+  <h5 class="decalaration">Declaration</h5>
+  <div class="codewrapper">
+    <pre><code class="lang-csharp hljs">public Base(float threshold, string filePattern = &quot;*&quot;)</code></pre>
+  </div>
+  <h5 class="parameters">Parameters</h5>
+  <table class="table table-bordered table-striped table-condensed">
+    <thead>
+      <tr>
+        <th>Type</th>
+        <th>Name</th>
+        <th>Description</th>
+      </tr>
+    </thead>
+    <tbody>
+      <tr>
+        <td><span class="xref">System.Single</span></td>
+        <td><span class="parametername">threshold</span></td>
+        <td></td>
+      </tr>
+      <tr>
+        <td><span class="xref">System.String</span></td>
+        <td><span class="parametername">filePattern</span></td>
+        <td></td>
+      </tr>
+    </tbody>
+  </table>
+  <h3 id="properties">Properties
+  </h3>
+  <span class="small pull-right mobile-hide">
+    <span class="divider">|</span>
+    <a href="https://github.com/FherStk/AutoCheck/new/master/apiSpec/new?filename=AutoCheck_Core_CopyDetectors_Base_Count.md&amp;value=---%0Auid%3A%20AutoCheck.Core.CopyDetectors.Base.Count%0Asummary%3A%20'*You%20can%20override%20summary%20for%20the%20API%20here%20using%20*MARKDOWN*%20syntax'%0A---%0A%0A*Please%20type%20below%20more%20information%20about%20this%20API%3A*%0A%0A">Improve this Doc</a>
+  </span>
+  <span class="small pull-right mobile-hide">
+    <a href="https://github.com/FherStk/AutoCheck/blob/v2.12.2/core/copy/Base.cs/#L50">View Source</a>
+  </span>
+  <a id="AutoCheck_Core_CopyDetectors_Base_Count_" data-uid="AutoCheck.Core.CopyDetectors.Base.Count*"></a>
+  <h4 id="AutoCheck_Core_CopyDetectors_Base_Count" data-uid="AutoCheck.Core.CopyDetectors.Base.Count">Count</h4>
+  <div class="markdown level1 summary"><p>The amount of items loaded into the copy detector.</p>
+</div>
+  <div class="markdown level1 conceptual"></div>
+  <h5 class="decalaration">Declaration</h5>
+  <div class="codewrapper">
+    <pre><code class="lang-csharp hljs">public abstract int Count { get; }</code></pre>
+  </div>
+  <h5 class="propertyValue">Property Value</h5>
+  <table class="table table-bordered table-striped table-condensed">
+    <thead>
+      <tr>
+        <th>Type</th>
+        <th>Description</th>
+      </tr>
+    </thead>
+    <tbody>
+      <tr>
+        <td><span class="xref">System.Int32</span></td>
+        <td></td>
+      </tr>
+    </tbody>
+  </table>
+  <span class="small pull-right mobile-hide">
+    <span class="divider">|</span>
+    <a href="https://github.com/FherStk/AutoCheck/new/master/apiSpec/new?filename=AutoCheck_Core_CopyDetectors_Base_FilePattern.md&amp;value=---%0Auid%3A%20AutoCheck.Core.CopyDetectors.Base.FilePattern%0Asummary%3A%20'*You%20can%20override%20summary%20for%20the%20API%20here%20using%20*MARKDOWN*%20syntax'%0A---%0A%0A*Please%20type%20below%20more%20information%20about%20this%20API%3A*%0A%0A">Improve this Doc</a>
+  </span>
+  <span class="small pull-right mobile-hide">
+    <a href="https://github.com/FherStk/AutoCheck/blob/v2.12.2/core/copy/Base.cs/#L44">View Source</a>
+  </span>
+  <a id="AutoCheck_Core_CopyDetectors_Base_FilePattern_" data-uid="AutoCheck.Core.CopyDetectors.Base.FilePattern*"></a>
+  <h4 id="AutoCheck_Core_CopyDetectors_Base_FilePattern" data-uid="AutoCheck.Core.CopyDetectors.Base.FilePattern">FilePattern</h4>
+  <div class="markdown level1 summary"><p>Pattern that will be used to find and load files within the copy detector.</p>
+</div>
+  <div class="markdown level1 conceptual"></div>
+  <h5 class="decalaration">Declaration</h5>
+  <div class="codewrapper">
+    <pre><code class="lang-csharp hljs">public string FilePattern { get; protected set; }</code></pre>
+  </div>
+  <h5 class="propertyValue">Property Value</h5>
+  <table class="table table-bordered table-striped table-condensed">
+    <thead>
+      <tr>
+        <th>Type</th>
+        <th>Description</th>
+      </tr>
+    </thead>
+    <tbody>
+      <tr>
+        <td><span class="xref">System.String</span></td>
+        <td></td>
+      </tr>
+    </tbody>
+  </table>
+  <span class="small pull-right mobile-hide">
+    <span class="divider">|</span>
+    <a href="https://github.com/FherStk/AutoCheck/new/master/apiSpec/new?filename=AutoCheck_Core_CopyDetectors_Base_Threshold.md&amp;value=---%0Auid%3A%20AutoCheck.Core.CopyDetectors.Base.Threshold%0Asummary%3A%20'*You%20can%20override%20summary%20for%20the%20API%20here%20using%20*MARKDOWN*%20syntax'%0A---%0A%0A*Please%20type%20below%20more%20information%20about%20this%20API%3A*%0A%0A">Improve this Doc</a>
+  </span>
+  <span class="small pull-right mobile-hide">
+    <a href="https://github.com/FherStk/AutoCheck/blob/v2.12.2/core/copy/Base.cs/#L38">View Source</a>
+  </span>
+  <a id="AutoCheck_Core_CopyDetectors_Base_Threshold_" data-uid="AutoCheck.Core.CopyDetectors.Base.Threshold*"></a>
+  <h4 id="AutoCheck_Core_CopyDetectors_Base_Threshold" data-uid="AutoCheck.Core.CopyDetectors.Base.Threshold">Threshold</h4>
+  <div class="markdown level1 summary"><p>Match values higher than this one, will be considered as a potential copy.</p>
+</div>
+  <div class="markdown level1 conceptual"></div>
+  <h5 class="decalaration">Declaration</h5>
+  <div class="codewrapper">
+    <pre><code class="lang-csharp hljs">public float Threshold { get; protected set; }</code></pre>
+  </div>
+  <h5 class="propertyValue">Property Value</h5>
+  <table class="table table-bordered table-striped table-condensed">
+    <thead>
+      <tr>
+        <th>Type</th>
+        <th>Description</th>
+      </tr>
+    </thead>
+    <tbody>
+      <tr>
+        <td><span class="xref">System.Single</span></td>
+        <td></td>
+      </tr>
+    </tbody>
+  </table>
+  <h3 id="methods">Methods
+  </h3>
+  <span class="small pull-right mobile-hide">
+    <span class="divider">|</span>
+    <a href="https://github.com/FherStk/AutoCheck/new/master/apiSpec/new?filename=AutoCheck_Core_CopyDetectors_Base_Compare.md&amp;value=---%0Auid%3A%20AutoCheck.Core.CopyDetectors.Base.Compare%0Asummary%3A%20'*You%20can%20override%20summary%20for%20the%20API%20here%20using%20*MARKDOWN*%20syntax'%0A---%0A%0A*Please%20type%20below%20more%20information%20about%20this%20API%3A*%0A%0A">Improve this Doc</a>
+  </span>
+  <span class="small pull-right mobile-hide">
+    <a href="https://github.com/FherStk/AutoCheck/blob/v2.12.2/core/copy/Base.cs/#L138">View Source</a>
+  </span>
+  <a id="AutoCheck_Core_CopyDetectors_Base_Compare_" data-uid="AutoCheck.Core.CopyDetectors.Base.Compare*"></a>
+  <h4 id="AutoCheck_Core_CopyDetectors_Base_Compare" data-uid="AutoCheck.Core.CopyDetectors.Base.Compare">Compare()</h4>
+  <div class="markdown level1 summary"><p>Performs the item comparison between each other.</p>
+</div>
+  <div class="markdown level1 conceptual"></div>
+  <h5 class="decalaration">Declaration</h5>
+  <div class="codewrapper">
+    <pre><code class="lang-csharp hljs">public abstract void Compare()</code></pre>
+  </div>
+  <span class="small pull-right mobile-hide">
+    <span class="divider">|</span>
+    <a href="https://github.com/FherStk/AutoCheck/new/master/apiSpec/new?filename=AutoCheck_Core_CopyDetectors_Base_CopyDetected_System_String_.md&amp;value=---%0Auid%3A%20AutoCheck.Core.CopyDetectors.Base.CopyDetected(System.String)%0Asummary%3A%20'*You%20can%20override%20summary%20for%20the%20API%20here%20using%20*MARKDOWN*%20syntax'%0A---%0A%0A*Please%20type%20below%20more%20information%20about%20this%20API%3A*%0A%0A">Improve this Doc</a>
+  </span>
+  <span class="small pull-right mobile-hide">
+    <a href="https://github.com/FherStk/AutoCheck/blob/v2.12.2/core/copy/Base.cs/#L147">View Source</a>
+  </span>
+  <a id="AutoCheck_Core_CopyDetectors_Base_CopyDetected_" data-uid="AutoCheck.Core.CopyDetectors.Base.CopyDetected*"></a>
+  <h4 id="AutoCheck_Core_CopyDetectors_Base_CopyDetected_System_String_" data-uid="AutoCheck.Core.CopyDetectors.Base.CopyDetected(System.String)">CopyDetected(String)</h4>
+  <div class="markdown level1 summary"><p>Checks if a potential copy has been detected.
+The Compare() method should be called firts.</p>
+</div>
+  <div class="markdown level1 conceptual"></div>
+  <h5 class="decalaration">Declaration</h5>
+  <div class="codewrapper">
+    <pre><code class="lang-csharp hljs">public abstract bool CopyDetected(string source)</code></pre>
+  </div>
+  <h5 class="parameters">Parameters</h5>
+  <table class="table table-bordered table-striped table-condensed">
+    <thead>
+      <tr>
+        <th>Type</th>
+        <th>Name</th>
+        <th>Description</th>
+      </tr>
+    </thead>
+    <tbody>
+      <tr>
+        <td><span class="xref">System.String</span></td>
+        <td><span class="parametername">source</span></td>
+        <td><p>The source item asked for.</p>
+</td>
+      </tr>
+    </tbody>
+  </table>
+  <h5 class="returns">Returns</h5>
+  <table class="table table-bordered table-striped table-condensed">
+    <thead>
+      <tr>
+        <th>Type</th>
+        <th>Description</th>
+      </tr>
+    </thead>
+    <tbody>
+      <tr>
+        <td><span class="xref">System.Boolean</span></td>
+        <td><p>True of copy has been detected.</p>
+</td>
+      </tr>
+    </tbody>
+  </table>
+  <span class="small pull-right mobile-hide">
+    <span class="divider">|</span>
+    <a href="https://github.com/FherStk/AutoCheck/new/master/apiSpec/new?filename=AutoCheck_Core_CopyDetectors_Base_Dispose.md&amp;value=---%0Auid%3A%20AutoCheck.Core.CopyDetectors.Base.Dispose%0Asummary%3A%20'*You%20can%20override%20summary%20for%20the%20API%20here%20using%20*MARKDOWN*%20syntax'%0A---%0A%0A*Please%20type%20below%20more%20information%20about%20this%20API%3A*%0A%0A">Improve this Doc</a>
+  </span>
+  <span class="small pull-right mobile-hide">
+    <a href="https://github.com/FherStk/AutoCheck/blob/v2.12.2/core/copy/Base.cs/#L67">View Source</a>
+  </span>
+  <a id="AutoCheck_Core_CopyDetectors_Base_Dispose_" data-uid="AutoCheck.Core.CopyDetectors.Base.Dispose*"></a>
+  <h4 id="AutoCheck_Core_CopyDetectors_Base_Dispose" data-uid="AutoCheck.Core.CopyDetectors.Base.Dispose">Dispose()</h4>
+  <div class="markdown level1 summary"><p>Disposes the current copy detector instance and releases its internal objects.</p>
+</div>
+  <div class="markdown level1 conceptual"></div>
+  <h5 class="decalaration">Declaration</h5>
+  <div class="codewrapper">
+    <pre><code class="lang-csharp hljs">public abstract void Dispose()</code></pre>
+  </div>
+  <span class="small pull-right mobile-hide">
+    <span class="divider">|</span>
+    <a href="https://github.com/FherStk/AutoCheck/new/master/apiSpec/new?filename=AutoCheck_Core_CopyDetectors_Base_GetDetails_System_String_.md&amp;value=---%0Auid%3A%20AutoCheck.Core.CopyDetectors.Base.GetDetails(System.String)%0Asummary%3A%20'*You%20can%20override%20summary%20for%20the%20API%20here%20using%20*MARKDOWN*%20syntax'%0A---%0A%0A*Please%20type%20below%20more%20information%20about%20this%20API%3A*%0A%0A">Improve this Doc</a>
+  </span>
+  <span class="small pull-right mobile-hide">
+    <a href="https://github.com/FherStk/AutoCheck/blob/v2.12.2/core/copy/Base.cs/#L154">View Source</a>
+  </span>
+  <a id="AutoCheck_Core_CopyDetectors_Base_GetDetails_" data-uid="AutoCheck.Core.CopyDetectors.Base.GetDetails*"></a>
+  <h4 id="AutoCheck_Core_CopyDetectors_Base_GetDetails_System_String_" data-uid="AutoCheck.Core.CopyDetectors.Base.GetDetails(System.String)">GetDetails(String)</h4>
+  <div class="markdown level1 summary"><p>Returns a printable details list, containing information about the comparissons (student, source and % of match).</p>
+</div>
+  <div class="markdown level1 conceptual"></div>
+  <h5 class="decalaration">Declaration</h5>
+  <div class="codewrapper">
+    <pre><code class="lang-csharp hljs">public abstract (string folder, string file, (string folder, string file, float match)[] matches) GetDetails(string path)</code></pre>
+  </div>
+  <h5 class="parameters">Parameters</h5>
+  <table class="table table-bordered table-striped table-condensed">
+    <thead>
+      <tr>
+        <th>Type</th>
+        <th>Name</th>
+        <th>Description</th>
+      </tr>
+    </thead>
+    <tbody>
+      <tr>
+        <td><span class="xref">System.String</span></td>
+        <td><span class="parametername">path</span></td>
+        <td><p>Student name</p>
+</td>
+      </tr>
+    </tbody>
+  </table>
+  <h5 class="returns">Returns</h5>
+  <table class="table table-bordered table-striped table-condensed">
+    <thead>
+      <tr>
+        <th>Type</th>
+        <th>Description</th>
+      </tr>
+    </thead>
+    <tbody>
+      <tr>
+        <td><span class="xref">System.ValueTuple</span>&lt;<span class="xref">System.String</span>, <span class="xref">System.String</span>, <span class="xref">System.ValueTuple</span>&lt;<span class="xref">System.String</span>, <span class="xref">System.String</span>, <span class="xref">System.Single</span>&gt;[]&gt;</td>
+        <td><p>Left file followed by all the right files compared with its matching score.</p>
+</td>
+      </tr>
+    </tbody>
+  </table>
+  <span class="small pull-right mobile-hide">
+    <span class="divider">|</span>
+    <a href="https://github.com/FherStk/AutoCheck/new/master/apiSpec/new?filename=AutoCheck_Core_CopyDetectors_Base_Load_AutoCheck_Core_Utils_OS_System_String_System_String_System_String_System_Int32_System_String_.md&amp;value=---%0Auid%3A%20AutoCheck.Core.CopyDetectors.Base.Load(AutoCheck.Core.Utils.OS%2CSystem.String%2CSystem.String%2CSystem.String%2CSystem.Int32%2CSystem.String)%0Asummary%3A%20'*You%20can%20override%20summary%20for%20the%20API%20here%20using%20*MARKDOWN*%20syntax'%0A---%0A%0A*Please%20type%20below%20more%20information%20about%20this%20API%3A*%0A%0A">Improve this Doc</a>
+  </span>
+  <span class="small pull-right mobile-hide">
+    <a href="https://github.com/FherStk/AutoCheck/blob/v2.12.2/core/copy/Base.cs/#L106">View Source</a>
+  </span>
+  <a id="AutoCheck_Core_CopyDetectors_Base_Load_" data-uid="AutoCheck.Core.CopyDetectors.Base.Load*"></a>
+  <h4 id="AutoCheck_Core_CopyDetectors_Base_Load_AutoCheck_Core_Utils_OS_System_String_System_String_System_String_System_Int32_System_String_" data-uid="AutoCheck.Core.CopyDetectors.Base.Load(AutoCheck.Core.Utils.OS,System.String,System.String,System.String,System.Int32,System.String)">Load(Utils.OS, String, String, String, Int32, String)</h4>
+  <div class="markdown level1 summary"><p>Loads a remote file into the local collection in order to compare it when Compare() is called.</p>
+</div>
+  <div class="markdown level1 conceptual"></div>
+  <h5 class="decalaration">Declaration</h5>
+  <div class="codewrapper">
+    <pre><code class="lang-csharp hljs">public virtual void Load(Utils.OS os, string host, string username, string password, int port, string path)</code></pre>
+  </div>
+  <h5 class="parameters">Parameters</h5>
+  <table class="table table-bordered table-striped table-condensed">
+    <thead>
+      <tr>
+        <th>Type</th>
+        <th>Name</th>
+        <th>Description</th>
+      </tr>
+    </thead>
+    <tbody>
+      <tr>
+        <td><a class="xref" href="AutoCheck.Core.Utils.OS.html">Utils.OS</a></td>
+        <td><span class="parametername">os</span></td>
+        <td></td>
+      </tr>
+      <tr>
+        <td><span class="xref">System.String</span></td>
+        <td><span class="parametername">host</span></td>
+        <td><p>Remote OS family.</p>
+</td>
+      </tr>
+      <tr>
+        <td><span class="xref">System.String</span></td>
+        <td><span class="parametername">username</span></td>
+        <td><p>The username wich will be used to connect with the remote host.</p>
+</td>
+      </tr>
+      <tr>
+        <td><span class="xref">System.String</span></td>
+        <td><span class="parametername">password</span></td>
+        <td><p>The password wich will be used to connect with the remote host.</p>
+</td>
+      </tr>
+      <tr>
+        <td><span class="xref">System.Int32</span></td>
+        <td><span class="parametername">port</span></td>
+        <td></td>
+      </tr>
+      <tr>
+        <td><span class="xref">System.String</span></td>
+        <td><span class="parametername">path</span></td>
+        <td><p>Path to a file or folder; if the path points to a folder, the first file found using the FilePattern property will be loaded.</p>
+</td>
+      </tr>
+    </tbody>
+  </table>
+  <span class="small pull-right mobile-hide">
+    <span class="divider">|</span>
+    <a href="https://github.com/FherStk/AutoCheck/new/master/apiSpec/new?filename=AutoCheck_Core_CopyDetectors_Base_Load_AutoCheck_Core_Utils_OS_System_String_System_String_System_String_System_String_.md&amp;value=---%0Auid%3A%20AutoCheck.Core.CopyDetectors.Base.Load(AutoCheck.Core.Utils.OS%2CSystem.String%2CSystem.String%2CSystem.String%2CSystem.String)%0Asummary%3A%20'*You%20can%20override%20summary%20for%20the%20API%20here%20using%20*MARKDOWN*%20syntax'%0A---%0A%0A*Please%20type%20below%20more%20information%20about%20this%20API%3A*%0A%0A">Improve this Doc</a>
+  </span>
+  <span class="small pull-right mobile-hide">
+    <a href="https://github.com/FherStk/AutoCheck/blob/v2.12.2/core/copy/Base.cs/#L92">View Source</a>
+  </span>
+  <a id="AutoCheck_Core_CopyDetectors_Base_Load_" data-uid="AutoCheck.Core.CopyDetectors.Base.Load*"></a>
+  <h4 id="AutoCheck_Core_CopyDetectors_Base_Load_AutoCheck_Core_Utils_OS_System_String_System_String_System_String_System_String_" data-uid="AutoCheck.Core.CopyDetectors.Base.Load(AutoCheck.Core.Utils.OS,System.String,System.String,System.String,System.String)">Load(Utils.OS, String, String, String, String)</h4>
+  <div class="markdown level1 summary"><p>Loads a remote file into the local collection in order to compare it when Compare() is called.</p>
+</div>
+  <div class="markdown level1 conceptual"></div>
+  <h5 class="decalaration">Declaration</h5>
+  <div class="codewrapper">
+    <pre><code class="lang-csharp hljs">public virtual void Load(Utils.OS os, string host, string username, string password, string path)</code></pre>
+  </div>
+  <h5 class="parameters">Parameters</h5>
+  <table class="table table-bordered table-striped table-condensed">
+    <thead>
+      <tr>
+        <th>Type</th>
+        <th>Name</th>
+        <th>Description</th>
+      </tr>
+    </thead>
+    <tbody>
+      <tr>
+        <td><a class="xref" href="AutoCheck.Core.Utils.OS.html">Utils.OS</a></td>
+        <td><span class="parametername">os</span></td>
+        <td></td>
+      </tr>
+      <tr>
+        <td><span class="xref">System.String</span></td>
+        <td><span class="parametername">host</span></td>
+        <td><p>Remote OS family.</p>
+</td>
+      </tr>
+      <tr>
+        <td><span class="xref">System.String</span></td>
+        <td><span class="parametername">username</span></td>
+        <td><p>The username wich will be used to connect with the remote host.</p>
+</td>
+      </tr>
+      <tr>
+        <td><span class="xref">System.String</span></td>
+        <td><span class="parametername">password</span></td>
+        <td><p>The password wich will be used to connect with the remote host.</p>
+</td>
+      </tr>
+      <tr>
+        <td><span class="xref">System.String</span></td>
+        <td><span class="parametername">path</span></td>
+        <td></td>
+      </tr>
+    </tbody>
+  </table>
+  <span class="small pull-right mobile-hide">
+    <span class="divider">|</span>
+    <a href="https://github.com/FherStk/AutoCheck/new/master/apiSpec/new?filename=AutoCheck_Core_CopyDetectors_Base_Load_System_String_.md&amp;value=---%0Auid%3A%20AutoCheck.Core.CopyDetectors.Base.Load(System.String)%0Asummary%3A%20'*You%20can%20override%20summary%20for%20the%20API%20here%20using%20*MARKDOWN*%20syntax'%0A---%0A%0A*Please%20type%20below%20more%20information%20about%20this%20API%3A*%0A%0A">Improve this Doc</a>
+  </span>
+  <span class="small pull-right mobile-hide">
+    <a href="https://github.com/FherStk/AutoCheck/blob/v2.12.2/core/copy/Base.cs/#L73">View Source</a>
+  </span>
+  <a id="AutoCheck_Core_CopyDetectors_Base_Load_" data-uid="AutoCheck.Core.CopyDetectors.Base.Load*"></a>
+  <h4 id="AutoCheck_Core_CopyDetectors_Base_Load_System_String_" data-uid="AutoCheck.Core.CopyDetectors.Base.Load(System.String)">Load(String)</h4>
+  <div class="markdown level1 summary"><p>Loads a local file into the local collection in order to compare it when Compare() is called.</p>
+</div>
+  <div class="markdown level1 conceptual"></div>
+  <h5 class="decalaration">Declaration</h5>
+  <div class="codewrapper">
+    <pre><code class="lang-csharp hljs">public virtual void Load(string path)</code></pre>
+  </div>
+  <h5 class="parameters">Parameters</h5>
+  <table class="table table-bordered table-striped table-condensed">
+    <thead>
+      <tr>
+        <th>Type</th>
+        <th>Name</th>
+        <th>Description</th>
+      </tr>
+    </thead>
+    <tbody>
+      <tr>
+        <td><span class="xref">System.String</span></td>
+        <td><span class="parametername">path</span></td>
+        <td><p>Path to a file or folder; if the path points to a folder, the first file found using the FilePattern property will be loaded.</p>
+</td>
+      </tr>
+    </tbody>
+  </table>
+  <span class="small pull-right mobile-hide">
+    <span class="divider">|</span>
+    <a href="https://github.com/FherStk/AutoCheck/new/master/apiSpec/new?filename=AutoCheck_Core_CopyDetectors_Base_Load_System_String_System_String_.md&amp;value=---%0Auid%3A%20AutoCheck.Core.CopyDetectors.Base.Load(System.String%2CSystem.String)%0Asummary%3A%20'*You%20can%20override%20summary%20for%20the%20API%20here%20using%20*MARKDOWN*%20syntax'%0A---%0A%0A*Please%20type%20below%20more%20information%20about%20this%20API%3A*%0A%0A">Improve this Doc</a>
+  </span>
+  <span class="small pull-right mobile-hide">
+    <a href="https://github.com/FherStk/AutoCheck/blob/v2.12.2/core/copy/Base.cs/#L133">View Source</a>
+  </span>
+  <a id="AutoCheck_Core_CopyDetectors_Base_Load_" data-uid="AutoCheck.Core.CopyDetectors.Base.Load*"></a>
+  <h4 id="AutoCheck_Core_CopyDetectors_Base_Load_System_String_System_String_" data-uid="AutoCheck.Core.CopyDetectors.Base.Load(System.String,System.String)">Load(String, String)</h4>
+  <div class="markdown level1 summary"><p>Loads the given file into the local collection, in order to compare it when Compare() is called.</p>
+</div>
+  <div class="markdown level1 conceptual"></div>
+  <h5 class="decalaration">Declaration</h5>
+  <div class="codewrapper">
+    <pre><code class="lang-csharp hljs">public abstract void Load(string folder, string file)</code></pre>
+  </div>
+  <h5 class="parameters">Parameters</h5>
+  <table class="table table-bordered table-striped table-condensed">
+    <thead>
+      <tr>
+        <th>Type</th>
+        <th>Name</th>
+        <th>Description</th>
+      </tr>
+    </thead>
+    <tbody>
+      <tr>
+        <td><span class="xref">System.String</span></td>
+        <td><span class="parametername">folder</span></td>
+        <td><p>Path where the files will be looked for.</p>
+</td>
+      </tr>
+      <tr>
+        <td><span class="xref">System.String</span></td>
+        <td><span class="parametername">file</span></td>
+        <td><p>File that will be loaded into the copy detector.</p>
+</td>
+      </tr>
+    </tbody>
+  </table>
+  <h3 id="extensionmethods">Extension Methods</h3>
+  <div>
+      <span class="xref">ObjectExtensions.DeepClone&lt;T&gt;(T)</span>
+  </div>
+</article>
+          </div>
+          
+          <div class="hidden-sm col-md-2" role="complementary">
+            <div class="sideaffix">
+              <div class="contribution">
+                <ul class="nav">
+                  <li>
+                    <a href="https://github.com/FherStk/AutoCheck/new/master/apiSpec/new?filename=AutoCheck_Core_CopyDetectors_Base.md&amp;value=---%0Auid%3A%20AutoCheck.Core.CopyDetectors.Base%0Asummary%3A%20'*You%20can%20override%20summary%20for%20the%20API%20here%20using%20*MARKDOWN*%20syntax'%0A---%0A%0A*Please%20type%20below%20more%20information%20about%20this%20API%3A*%0A%0A" class="contribution-link">Improve this Doc</a>
+                  </li>
+                  <li>
+                    <a href="https://github.com/FherStk/AutoCheck/blob/v2.12.2/core/copy/Base.cs/#L33" class="contribution-link">View Source</a>
+                  </li>
+                </ul>
+              </div>
+              <nav class="bs-docs-sidebar hidden-print hidden-xs hidden-sm affix" id="affix">
+                <h5>In This Article</h5>
+                <div></div>
+              </nav>
+            </div>
+          </div>
+        </div>
+      </div>
+      
+      <footer>
+        <div class="grad-bottom"></div>
+        <div class="footer">
+          <div class="container">
+            <span class="pull-right">
+              <a href="#top">Back to top</a>
+            </span>
+            
+            <span>Generated by <strong>DocFX</strong></span>
+          </div>
+        </div>
+      </footer>
+    </div>
+    
+    <script type="text/javascript" src="../styles/docfx.vendor.js"></script>
+    <script type="text/javascript" src="../styles/docfx.js"></script>
+    <script type="text/javascript" src="../styles/main.js"></script>
+  </body>
+</html>