﻿<!DOCTYPE html>
<!--[if IE]><![endif]-->
<html>
  
  <head>
    <meta charset="utf-8">
    <meta http-equiv="X-UA-Compatible" content="IE=edge,chrome=1">
    <title>Class Postgres
   </title>
    <meta name="viewport" content="width=device-width">
    <meta name="title" content="Class Postgres
   ">
<<<<<<< HEAD
    <meta name="generator" content="docfx 2.56.6.0">
=======
    <meta name="generator" content="docfx 2.58.9.0">
>>>>>>> 3b594e91
    
    <link rel="shortcut icon" href="../images/favicon.ico">
    <link rel="stylesheet" href="../styles/docfx.vendor.css">
    <link rel="stylesheet" href="../styles/docfx.css">
    <link rel="stylesheet" href="../styles/main.css">
    <meta property="docfx:navrel" content="../toc">
    <meta property="docfx:tocrel" content="toc">
    
    
    
  </head>
  <body data-spy="scroll" data-target="#affix" data-offset="120">
    <div id="wrapper">
      <header>
        
        <nav id="autocollapse" class="navbar navbar-inverse ng-scope" role="navigation">
          <div class="container">
            <div class="navbar-header">
              <button type="button" class="navbar-toggle" data-toggle="collapse" data-target="#navbar">
                <span class="sr-only">Toggle navigation</span>
                <span class="icon-bar"></span>
                <span class="icon-bar"></span>
                <span class="icon-bar"></span>
              </button>
              
              <a class="navbar-brand" href="../index.html">
                <img id="logo" class="svg" src="../images/logo.png" alt="">
              </a>
            </div>
            <div class="collapse navbar-collapse" id="navbar">
              <form class="navbar-form navbar-right" role="search" id="search">
                <div class="form-group">
                  <input type="text" class="form-control" id="search-query" placeholder="Search" autocomplete="off">
                </div>
              </form>
                
                <ul class="nav level1 navbar-nav">
                      <li>
                          <a href="../tutorials/student.html" title="Tutorials">Tutorials</a>
                      </li>
                      <li>
                          <a href="../api/AutoCheck.Core.html" title="Api Documentation">Api Documentation</a>
                      </li>
                      <li>
                          <a href="https://github.com/FherStk/AutoCheck" title="Download">Download</a>
                      </li>
                      <li>
                          <a href="../credits/credits.html" title="Credits">Credits</a>
                      </li>
                </ul>    </div>
          </div>
        </nav>
        
        <div class="subnav navbar navbar-default">
          <div class="container hide-when-search" id="breadcrumb">
            <ul class="breadcrumb">
              <li></li>
            </ul>
          </div>
        </div>
      </header>
      <div role="main" class="container body-content hide-when-search">
        <div class="sidenav hide-when-search">
          <a class="btn toc-toggle collapse" data-toggle="collapse" href="#sidetoggle" aria-expanded="false" aria-controls="sidetoggle">Show / Hide Table of Contents</a>
          <div class="sidetoggle collapse" id="sidetoggle">
            <div>
              <div class="sidefilter">
                <form class="toc-filter">
                  <span class="glyphicon glyphicon-filter filter-icon"></span>
                  <input type="text" id="toc_filter_input" placeholder="Enter here to filter..." onkeypress="if(event.keyCode==13) {return false;}">
                </form>
              </div>
              <div class="sidetoc">
                <div class="toc" id="toc">
                  
                  <ul class="nav level1">
                    <li class="">
                      <span class="expand-stub"></span>
                      <a href="AutoCheck.Core.html" title="AutoCheck.Core" class="">AutoCheck.Core</a>
                        
                        <ul class="nav level2">
                          <li class="">
                            <a href="AutoCheck.Core.Output.html" title="Output" class="">Output</a>
                          </li>
                          <li class="">
<<<<<<< HEAD
                            <a href="AutoCheck.Core.Output.Content.html" title="Output.Content" class="">Output.Content</a>
                          </li>
                          <li class="">
                            <a href="AutoCheck.Core.Output.Log.html" title="Output.Log" class="">Output.Log</a>
                          </li>
                          <li class="">
                            <a href="AutoCheck.Core.Output.Space.html" title="Output.Space" class="">Output.Space</a>
                          </li>
                          <li class="">
=======
                            <a href="AutoCheck.Core.Output.Log.html" title="Output.Log" class="">Output.Log</a>
                          </li>
                          <li class="">
>>>>>>> 3b594e91
                            <a href="AutoCheck.Core.Output.Style.html" title="Output.Style" class="">Output.Style</a>
                          </li>
                          <li class="">
                            <a href="AutoCheck.Core.Output.Type.html" title="Output.Type" class="">Output.Type</a>
                          </li>
                          <li class="">
                            <a href="AutoCheck.Core.Script.html" title="Script" class="">Script</a>
                          </li>
                          <li class="">
                            <a href="AutoCheck.Core.Script.ExecutionModeType.html" title="Script.ExecutionModeType" class="">Script.ExecutionModeType</a>
                          </li>
                          <li class="">
                            <a href="AutoCheck.Core.Script.LogGeneratedEventArgs.html" title="Script.LogGeneratedEventArgs" class="">Script.LogGeneratedEventArgs</a>
                          </li>
                          <li class="">
                            <a href="AutoCheck.Core.Utils.html" title="Utils" class="">Utils</a>
                          </li>
                          <li class="">
                            <a href="AutoCheck.Core.Utils.OS.html" title="Utils.OS" class="">Utils.OS</a>
                          </li>
                        </ul>  </li>
                    <li class="">
                      <span class="expand-stub"></span>
                      <a href="AutoCheck.Connectors.html" title="AutoCheck.Core.Connectors" class="">AutoCheck.Core.Connectors</a>
                        
                        <ul class="nav level2">
                          <li class="">
                            <a href="AutoCheck.Core.Connectors.Atom.html" title="Atom" class="">Atom</a>
                          </li>
                          <li class="">
                            <a href="AutoCheck.Core.Connectors.Base.html" title="Base" class="">Base</a>
                          </li>
                          <li class="">
                            <a href="AutoCheck.Connectors.Css.html" title="Css" class="">Css</a>
                          </li>
                          <li class="">
                            <a href="AutoCheck.Connectors.Csv.html" title="Csv" class="">Csv</a>
                          </li>
                          <li class="">
                            <a href="AutoCheck.Connectors.CsvDocument.html" title="CsvDocument" class="">CsvDocument</a>
                          </li>
                          <li class="">
                            <a href="AutoCheck.Connectors.GDrive.html" title="GDrive" class="">GDrive</a>
                          </li>
                          <li class="">
                            <a href="AutoCheck.Connectors.Html.html" title="Html" class="">Html</a>
                          </li>
                          <li class="">
                            <a href="AutoCheck.Core.Connectors.Math.html" title="Math" class="">Math</a>
                          </li>
                          <li class="">
                            <a href="AutoCheck.Connectors.Odoo.html" title="Odoo" class="">Odoo</a>
                          </li>
                          <li class="">
                            <a href="AutoCheck.Core.Connectors.Operator.html" title="Operator" class="">Operator</a>
                          </li>
                          <li class="">
                            <a href="AutoCheck.Core.Connectors.PlainText.html" title="PlainText" class="">PlainText</a>
                          </li>
                          <li class="">
                            <a href="AutoCheck.Core.Connectors.PlainText.PlainTextDocument.html" title="PlainText.PlainTextDocument" class="">PlainText.PlainTextDocument</a>
                          </li>
                          <li class="active">
                            <a href="AutoCheck.Connectors.Postgres.html" title="Postgres" class="active">Postgres</a>
                          </li>
                          <li class="">
                            <a href="AutoCheck.Core.Connectors.Rss.html" title="Rss" class="">Rss</a>
                          </li>
                          <li class="">
                            <a href="AutoCheck.Core.Connectors.Shell.html" title="Shell" class="">Shell</a>
                          </li>
                          <li class="">
                            <a href="AutoCheck.Core.Connectors.Xml.html" title="Xml" class="">Xml</a>
                          </li>
                          <li class="">
                            <a href="AutoCheck.Core.Connectors.Xml.XmlNodeType.html" title="Xml.XmlNodeType" class="">Xml.XmlNodeType</a>
                          </li>
                          <li class="">
                            <a href="AutoCheck.Core.Connectors.Zip.html" title="Zip" class="">Zip</a>
                          </li>
                        </ul>  </li>
                    <li class="">
                      <span class="expand-stub"></span>
                      <a href="AutoCheck.CopyDetectors.html" title="AutoCheck.Core.CopyDetectors" class="">AutoCheck.Core.CopyDetectors</a>
                        
                        <ul class="nav level2">
                          <li class="">
                            <a href="AutoCheck.Core.CopyDetectors.Base.html" title="Base" class="">Base</a>
                          </li>
                          <li class="">
                            <a href="AutoCheck.CopyDetectors.Css.html" title="Css" class="">Css</a>
                          </li>
                          <li class="">
                            <a href="AutoCheck.CopyDetectors.Html.html" title="Html" class="">Html</a>
                          </li>
                          <li class="">
                            <a href="AutoCheck.CopyDetectors.PlainText.html" title="PlainText" class="">PlainText</a>
                          </li>
                          <li class="">
                            <a href="AutoCheck.CopyDetectors.SqlLog.html" title="SqlLog" class="">SqlLog</a>
                          </li>
                          <li class="">
                            <a href="AutoCheck.Core.CopyDetectors.Xml.html" title="Xml" class="">Xml</a>
                          </li>
                        </ul>  </li>
                    <li class="">
                      <span class="expand-stub"></span>
                      <a href="AutoCheck.Core.Exceptions.html" title="AutoCheck.Core.Exceptions" class="">AutoCheck.Core.Exceptions</a>
                        
                        <ul class="nav level2">
                          <li class="">
                            <a href="AutoCheck.Core.Exceptions.ArgumentInvalidException.html" title="ArgumentInvalidException" class="">ArgumentInvalidException</a>
                          </li>
                          <li class="">
                            <a href="AutoCheck.Core.Exceptions.ArgumentNotFoundException.html" title="ArgumentNotFoundException" class="">ArgumentNotFoundException</a>
                          </li>
                          <li class="">
                            <a href="AutoCheck.Core.Exceptions.ConnectionInvalidException.html" title="ConnectionInvalidException" class="">ConnectionInvalidException</a>
                          </li>
                          <li class="">
                            <a href="AutoCheck.Core.Exceptions.ConnectorInvalidException.html" title="ConnectorInvalidException" class="">ConnectorInvalidException</a>
                          </li>
                          <li class="">
                            <a href="AutoCheck.Core.Exceptions.ConnectorNotFoundException.html" title="ConnectorNotFoundException" class="">ConnectorNotFoundException</a>
                          </li>
                          <li class="">
                            <a href="AutoCheck.Core.Exceptions.DocumentInvalidException.html" title="DocumentInvalidException" class="">DocumentInvalidException</a>
                          </li>
                          <li class="">
                            <a href="AutoCheck.Core.Exceptions.DownloadFailedException.html" title="DownloadFailedException" class="">DownloadFailedException</a>
                          </li>
                          <li class="">
                            <a href="AutoCheck.Core.Exceptions.ItemNotFoundException.html" title="ItemNotFoundException" class="">ItemNotFoundException</a>
                          </li>
                          <li class="">
                            <a href="AutoCheck.Core.Exceptions.PorpertyNotFoundException.html" title="PorpertyNotFoundException" class="">PorpertyNotFoundException</a>
                          </li>
                          <li class="">
                            <a href="AutoCheck.Core.Exceptions.QueryInvalidException.html" title="QueryInvalidException" class="">QueryInvalidException</a>
                          </li>
                          <li class="">
                            <a href="AutoCheck.Core.Exceptions.RegexInvalidException.html" title="RegexInvalidException" class="">RegexInvalidException</a>
                          </li>
                          <li class="">
                            <a href="AutoCheck.Core.Exceptions.ResultMismatchException.html" title="ResultMismatchException" class="">ResultMismatchException</a>
                          </li>
                          <li class="">
                            <a href="AutoCheck.Core.Exceptions.StyleInvalidException.html" title="StyleInvalidException" class="">StyleInvalidException</a>
                          </li>
                          <li class="">
                            <a href="AutoCheck.Core.Exceptions.StyleNotAppliedException.html" title="StyleNotAppliedException" class="">StyleNotAppliedException</a>
                          </li>
                          <li class="">
                            <a href="AutoCheck.Core.Exceptions.StyleNotFoundException.html" title="StyleNotFoundException" class="">StyleNotFoundException</a>
                          </li>
                          <li class="">
                            <a href="AutoCheck.Core.Exceptions.TableInconsistencyException.html" title="TableInconsistencyException" class="">TableInconsistencyException</a>
                          </li>
                          <li class="">
                            <a href="AutoCheck.Core.Exceptions.VariableInvalidException.html" title="VariableInvalidException" class="">VariableInvalidException</a>
                          </li>
                          <li class="">
                            <a href="AutoCheck.Core.Exceptions.VariableNotFoundException.html" title="VariableNotFoundException" class="">VariableNotFoundException</a>
                          </li>
                        </ul>  </li>
                  </ul>        </div>
              </div>
            </div>
          </div>
        </div>
        <div class="article row grid-right">
          <div class="col-md-10">
            <article class="content wrap" id="_content" data-uid="AutoCheck.Core.Connectors.Postgres">
  
  
  <h1 id="AutoCheck_Core_Connectors_Postgres" data-uid="AutoCheck.Core.Connectors.Postgres" class="text-break">Class Postgres
  </h1>
  <div class="markdown level0 summary"><p>Allows in/out operations and/or data validations with a PostgreSQL instance.</p>
</div>
  <div class="markdown level0 conceptual"></div>
  <div class="inheritance">
    <h5>Inheritance</h5>
    <div class="level0"><span class="xref">System.Object</span></div>
    <div class="level1"><span class="xref">AutoCheck.Core.Connector</span></div>
    <div class="level2"><span class="xref">Postgres</span></div>
      <div class="level3"><a class="xref" href="AutoCheck.Connectors.Odoo.html">Odoo</a></div>
  </div>
  <div classs="implements">
    <h5>Implements</h5>
    <div><span class="xref">System.IDisposable</span></div>
  </div>
  <div class="inheritedMembers">
    <h5>Inherited Members</h5>
    <div>
      <span class="xref">AutoCheck.Core.Connector.CurrentOS</span>
    </div>
    <div>
      <span class="xref">System.Object.Equals(System.Object)</span>
    </div>
    <div>
      <span class="xref">System.Object.Equals(System.Object, System.Object)</span>
    </div>
    <div>
      <span class="xref">System.Object.GetHashCode()</span>
    </div>
    <div>
      <span class="xref">System.Object.GetType()</span>
    </div>
    <div>
      <span class="xref">System.Object.MemberwiseClone()</span>
    </div>
    <div>
      <span class="xref">System.Object.ReferenceEquals(System.Object, System.Object)</span>
    </div>
    <div>
      <span class="xref">System.Object.ToString()</span>
    </div>
  </div>
  <h6><strong>Namespace</strong>: <a class="xref" href="AutoCheck.Connectors.html">AutoCheck.Core.Connectors</a></h6>
  <h6><strong>Assembly</strong>: AutoCheck.dll</h6>
  <h5 id="AutoCheck_Core_Connectors_Postgres_syntax">Syntax</h5>
  <div class="codewrapper">
    <pre><code class="lang-csharp hljs">public class Postgres : Connector, IDisposable</code></pre>
  </div>
  <h3 id="constructors">Constructors
  </h3>
  <span class="small pull-right mobile-hide">
    <span class="divider">|</span>
    <a href="https://github.com/FherStk/AutoCheck/new/master/apiSpec/new?filename=AutoCheck_Core_Connectors_Postgres__ctor_System_String_System_String_System_String_System_String_System_String_.md&amp;value=---%0Auid%3A%20AutoCheck.Core.Connectors.Postgres.%23ctor(System.String%2CSystem.String%2CSystem.String%2CSystem.String%2CSystem.String)%0Asummary%3A%20'*You%20can%20override%20summary%20for%20the%20API%20here%20using%20*MARKDOWN*%20syntax'%0A---%0A%0A*Please%20type%20below%20more%20information%20about%20this%20API%3A*%0A%0A">Improve this Doc</a>
  </span>
  <span class="small pull-right mobile-hide">
    <a href="https://github.com/FherStk/AutoCheck/blob/UnitTest/src/connectors/Postgres.cs/#L213">View Source</a>
  </span>
  <a id="AutoCheck_Core_Connectors_Postgres__ctor_" data-uid="AutoCheck.Core.Connectors.Postgres.#ctor*"></a>
  <h4 id="AutoCheck_Core_Connectors_Postgres__ctor_System_String_System_String_System_String_System_String_System_String_" data-uid="AutoCheck.Core.Connectors.Postgres.#ctor(System.String,System.String,System.String,System.String,System.String)">Postgres(String, String, String, String, String)</h4>
  <div class="markdown level1 summary"><p>Creates a new connector instance.</p>
</div>
  <div class="markdown level1 conceptual"></div>
  <h5 class="decalaration">Declaration</h5>
  <div class="codewrapper">
    <pre><code class="lang-csharp hljs">public Postgres(string host, string database, string username, string password = null, string binPath = &quot;C:\\Program Files\\PostgreSQL\\10\\bin&quot;)</code></pre>
  </div>
  <h5 class="parameters">Parameters</h5>
  <table class="table table-bordered table-striped table-condensed">
    <thead>
      <tr>
        <th>Type</th>
        <th>Name</th>
        <th>Description</th>
      </tr>
    </thead>
    <tbody>
      <tr>
        <td><span class="xref">System.String</span></td>
        <td><span class="parametername">host</span></td>
        <td><p>Host address in order to connect with the running PostgreSQL service.</p>
</td>
      </tr>
      <tr>
        <td><span class="xref">System.String</span></td>
        <td><span class="parametername">database</span></td>
        <td><p>The PostgreSQL database name.</p>
</td>
      </tr>
      <tr>
        <td><span class="xref">System.String</span></td>
        <td><span class="parametername">username</span></td>
        <td><p>The PostgreSQL database username, which will be used to perform operations.</p>
</td>
      </tr>
      <tr>
        <td><span class="xref">System.String</span></td>
        <td><span class="parametername">password</span></td>
        <td><p>The PostgreSQL database password, which will be used to perform operations.</p>
</td>
      </tr>
      <tr>
        <td><span class="xref">System.String</span></td>
        <td><span class="parametername">binPath</span></td>
        <td><p>The path to the bin folder [only needed for windows systems].</p>
</td>
      </tr>
    </tbody>
  </table>
  <h3 id="properties">Properties
  </h3>
  <span class="small pull-right mobile-hide">
    <span class="divider">|</span>
    <a href="https://github.com/FherStk/AutoCheck/new/master/apiSpec/new?filename=AutoCheck_Core_Connectors_Postgres_BinPath.md&amp;value=---%0Auid%3A%20AutoCheck.Core.Connectors.Postgres.BinPath%0Asummary%3A%20'*You%20can%20override%20summary%20for%20the%20API%20here%20using%20*MARKDOWN*%20syntax'%0A---%0A%0A*Please%20type%20below%20more%20information%20about%20this%20API%3A*%0A%0A">Improve this Doc</a>
  </span>
  <span class="small pull-right mobile-hide">
    <a href="https://github.com/FherStk/AutoCheck/blob/UnitTest/src/connectors/Postgres.cs/#L192">View Source</a>
  </span>
  <a id="AutoCheck_Core_Connectors_Postgres_BinPath_" data-uid="AutoCheck.Core.Connectors.Postgres.BinPath*"></a>
  <h4 id="AutoCheck_Core_Connectors_Postgres_BinPath" data-uid="AutoCheck.Core.Connectors.Postgres.BinPath">BinPath</h4>
  <div class="markdown level1 summary"><p>The path to the bin folder [only needed for windows systems].</p>
</div>
  <div class="markdown level1 conceptual"></div>
  <h5 class="decalaration">Declaration</h5>
  <div class="codewrapper">
    <pre><code class="lang-csharp hljs">public string BinPath { get; }</code></pre>
  </div>
  <h5 class="propertyValue">Property Value</h5>
  <table class="table table-bordered table-striped table-condensed">
    <thead>
      <tr>
        <th>Type</th>
        <th>Description</th>
      </tr>
    </thead>
    <tbody>
      <tr>
        <td><span class="xref">System.String</span></td>
        <td></td>
      </tr>
    </tbody>
  </table>
  <span class="small pull-right mobile-hide">
    <span class="divider">|</span>
    <a href="https://github.com/FherStk/AutoCheck/new/master/apiSpec/new?filename=AutoCheck_Core_Connectors_Postgres_Conn.md&amp;value=---%0Auid%3A%20AutoCheck.Core.Connectors.Postgres.Conn%0Asummary%3A%20'*You%20can%20override%20summary%20for%20the%20API%20here%20using%20*MARKDOWN*%20syntax'%0A---%0A%0A*Please%20type%20below%20more%20information%20about%20this%20API%3A*%0A%0A">Improve this Doc</a>
  </span>
  <span class="small pull-right mobile-hide">
    <a href="https://github.com/FherStk/AutoCheck/blob/UnitTest/src/connectors/Postgres.cs/#L161">View Source</a>
  </span>
  <a id="AutoCheck_Core_Connectors_Postgres_Conn_" data-uid="AutoCheck.Core.Connectors.Postgres.Conn*"></a>
  <h4 id="AutoCheck_Core_Connectors_Postgres_Conn" data-uid="AutoCheck.Core.Connectors.Postgres.Conn">Conn</h4>
  <div class="markdown level1 summary"><p>The connection used for communication between PostgreSQL and the current application.</p>
</div>
  <div class="markdown level1 conceptual"></div>
  <h5 class="decalaration">Declaration</h5>
  <div class="codewrapper">
    <pre><code class="lang-csharp hljs">public NpgsqlConnection Conn { get; }</code></pre>
  </div>
  <h5 class="propertyValue">Property Value</h5>
  <table class="table table-bordered table-striped table-condensed">
    <thead>
      <tr>
        <th>Type</th>
        <th>Description</th>
      </tr>
    </thead>
    <tbody>
      <tr>
        <td><span class="xref">Npgsql.NpgsqlConnection</span></td>
        <td></td>
      </tr>
    </tbody>
  </table>
  <span class="small pull-right mobile-hide">
    <span class="divider">|</span>
    <a href="https://github.com/FherStk/AutoCheck/new/master/apiSpec/new?filename=AutoCheck_Core_Connectors_Postgres_Database.md&amp;value=---%0Auid%3A%20AutoCheck.Core.Connectors.Postgres.Database%0Asummary%3A%20'*You%20can%20override%20summary%20for%20the%20API%20here%20using%20*MARKDOWN*%20syntax'%0A---%0A%0A*Please%20type%20below%20more%20information%20about%20this%20API%3A*%0A%0A">Improve this Doc</a>
  </span>
  <span class="small pull-right mobile-hide">
    <a href="https://github.com/FherStk/AutoCheck/blob/UnitTest/src/connectors/Postgres.cs/#L173">View Source</a>
  </span>
  <a id="AutoCheck_Core_Connectors_Postgres_Database_" data-uid="AutoCheck.Core.Connectors.Postgres.Database*"></a>
  <h4 id="AutoCheck_Core_Connectors_Postgres_Database" data-uid="AutoCheck.Core.Connectors.Postgres.Database">Database</h4>
  <div class="markdown level1 summary"><p>The PostgreSQL database host address, with a running instance allowing remote connections.</p>
</div>
  <div class="markdown level1 conceptual"></div>
  <h5 class="decalaration">Declaration</h5>
  <div class="codewrapper">
    <pre><code class="lang-csharp hljs">public string Database { get; }</code></pre>
  </div>
  <h5 class="propertyValue">Property Value</h5>
  <table class="table table-bordered table-striped table-condensed">
    <thead>
      <tr>
        <th>Type</th>
        <th>Description</th>
      </tr>
    </thead>
    <tbody>
      <tr>
        <td><span class="xref">System.String</span></td>
        <td></td>
      </tr>
    </tbody>
  </table>
  <span class="small pull-right mobile-hide">
    <span class="divider">|</span>
    <a href="https://github.com/FherStk/AutoCheck/new/master/apiSpec/new?filename=AutoCheck_Core_Connectors_Postgres_Host.md&amp;value=---%0Auid%3A%20AutoCheck.Core.Connectors.Postgres.Host%0Asummary%3A%20'*You%20can%20override%20summary%20for%20the%20API%20here%20using%20*MARKDOWN*%20syntax'%0A---%0A%0A*Please%20type%20below%20more%20information%20about%20this%20API%3A*%0A%0A">Improve this Doc</a>
  </span>
  <span class="small pull-right mobile-hide">
    <a href="https://github.com/FherStk/AutoCheck/blob/UnitTest/src/connectors/Postgres.cs/#L167">View Source</a>
  </span>
  <a id="AutoCheck_Core_Connectors_Postgres_Host_" data-uid="AutoCheck.Core.Connectors.Postgres.Host*"></a>
  <h4 id="AutoCheck_Core_Connectors_Postgres_Host" data-uid="AutoCheck.Core.Connectors.Postgres.Host">Host</h4>
  <div class="markdown level1 summary"><p>PostgreSQL host address.</p>
</div>
  <div class="markdown level1 conceptual"></div>
  <h5 class="decalaration">Declaration</h5>
  <div class="codewrapper">
    <pre><code class="lang-csharp hljs">public string Host { get; }</code></pre>
  </div>
  <h5 class="propertyValue">Property Value</h5>
  <table class="table table-bordered table-striped table-condensed">
    <thead>
      <tr>
        <th>Type</th>
        <th>Description</th>
      </tr>
    </thead>
    <tbody>
      <tr>
        <td><span class="xref">System.String</span></td>
        <td></td>
      </tr>
    </tbody>
  </table>
  <span class="small pull-right mobile-hide">
    <span class="divider">|</span>
    <a href="https://github.com/FherStk/AutoCheck/new/master/apiSpec/new?filename=AutoCheck_Core_Connectors_Postgres_Password.md&amp;value=---%0Auid%3A%20AutoCheck.Core.Connectors.Postgres.Password%0Asummary%3A%20'*You%20can%20override%20summary%20for%20the%20API%20here%20using%20*MARKDOWN*%20syntax'%0A---%0A%0A*Please%20type%20below%20more%20information%20about%20this%20API%3A*%0A%0A">Improve this Doc</a>
  </span>
  <span class="small pull-right mobile-hide">
    <a href="https://github.com/FherStk/AutoCheck/blob/UnitTest/src/connectors/Postgres.cs/#L186">View Source</a>
  </span>
  <a id="AutoCheck_Core_Connectors_Postgres_Password_" data-uid="AutoCheck.Core.Connectors.Postgres.Password*"></a>
  <h4 id="AutoCheck_Core_Connectors_Postgres_Password" data-uid="AutoCheck.Core.Connectors.Postgres.Password">Password</h4>
  <div class="markdown level1 summary"><p>The PostgreSQL database password, which will be used to perform operations.</p>
</div>
  <div class="markdown level1 conceptual"></div>
  <h5 class="decalaration">Declaration</h5>
  <div class="codewrapper">
    <pre><code class="lang-csharp hljs">protected string Password { get; }</code></pre>
  </div>
  <h5 class="propertyValue">Property Value</h5>
  <table class="table table-bordered table-striped table-condensed">
    <thead>
      <tr>
        <th>Type</th>
        <th>Description</th>
      </tr>
    </thead>
    <tbody>
      <tr>
        <td><span class="xref">System.String</span></td>
        <td></td>
      </tr>
    </tbody>
  </table>
  <span class="small pull-right mobile-hide">
    <span class="divider">|</span>
    <a href="https://github.com/FherStk/AutoCheck/new/master/apiSpec/new?filename=AutoCheck_Core_Connectors_Postgres_Student.md&amp;value=---%0Auid%3A%20AutoCheck.Core.Connectors.Postgres.Student%0Asummary%3A%20'*You%20can%20override%20summary%20for%20the%20API%20here%20using%20*MARKDOWN*%20syntax'%0A---%0A%0A*Please%20type%20below%20more%20information%20about%20this%20API%3A*%0A%0A">Improve this Doc</a>
  </span>
  <span class="small pull-right mobile-hide">
    <a href="https://github.com/FherStk/AutoCheck/blob/UnitTest/src/connectors/Postgres.cs/#L198">View Source</a>
  </span>
  <a id="AutoCheck_Core_Connectors_Postgres_Student_" data-uid="AutoCheck.Core.Connectors.Postgres.Student*"></a>
  <h4 id="AutoCheck_Core_Connectors_Postgres_Student" data-uid="AutoCheck.Core.Connectors.Postgres.Student">Student</h4>
  <div class="markdown level1 summary"><p>The student name wich is the original database creator.</p>
</div>
  <div class="markdown level1 conceptual"></div>
  <h5 class="decalaration">Declaration</h5>
  <div class="codewrapper">
    <pre><code class="lang-csharp hljs">public string Student { get; }</code></pre>
  </div>
  <h5 class="propertyValue">Property Value</h5>
  <table class="table table-bordered table-striped table-condensed">
    <thead>
      <tr>
        <th>Type</th>
        <th>Description</th>
      </tr>
    </thead>
    <tbody>
      <tr>
        <td><span class="xref">System.String</span></td>
        <td></td>
      </tr>
    </tbody>
  </table>
  <span class="small pull-right mobile-hide">
    <span class="divider">|</span>
    <a href="https://github.com/FherStk/AutoCheck/new/master/apiSpec/new?filename=AutoCheck_Core_Connectors_Postgres_User.md&amp;value=---%0Auid%3A%20AutoCheck.Core.Connectors.Postgres.User%0Asummary%3A%20'*You%20can%20override%20summary%20for%20the%20API%20here%20using%20*MARKDOWN*%20syntax'%0A---%0A%0A*Please%20type%20below%20more%20information%20about%20this%20API%3A*%0A%0A">Improve this Doc</a>
  </span>
  <span class="small pull-right mobile-hide">
    <a href="https://github.com/FherStk/AutoCheck/blob/UnitTest/src/connectors/Postgres.cs/#L179">View Source</a>
  </span>
  <a id="AutoCheck_Core_Connectors_Postgres_User_" data-uid="AutoCheck.Core.Connectors.Postgres.User*"></a>
  <h4 id="AutoCheck_Core_Connectors_Postgres_User" data-uid="AutoCheck.Core.Connectors.Postgres.User">User</h4>
  <div class="markdown level1 summary"><p>The PostgreSQL database username, which will be used to perform operations.</p>
</div>
  <div class="markdown level1 conceptual"></div>
  <h5 class="decalaration">Declaration</h5>
  <div class="codewrapper">
    <pre><code class="lang-csharp hljs">public string User { get; }</code></pre>
  </div>
  <h5 class="propertyValue">Property Value</h5>
  <table class="table table-bordered table-striped table-condensed">
    <thead>
      <tr>
        <th>Type</th>
        <th>Description</th>
      </tr>
    </thead>
    <tbody>
      <tr>
        <td><span class="xref">System.String</span></td>
        <td></td>
      </tr>
    </tbody>
  </table>
  <h3 id="methods">Methods
  </h3>
  <span class="small pull-right mobile-hide">
    <span class="divider">|</span>
    <a href="https://github.com/FherStk/AutoCheck/new/master/apiSpec/new?filename=AutoCheck_Core_Connectors_Postgres_CompareSelects_System_String_System_String_.md&amp;value=---%0Auid%3A%20AutoCheck.Core.Connectors.Postgres.CompareSelects(System.String%2CSystem.String)%0Asummary%3A%20'*You%20can%20override%20summary%20for%20the%20API%20here%20using%20*MARKDOWN*%20syntax'%0A---%0A%0A*Please%20type%20below%20more%20information%20about%20this%20API%3A*%0A%0A">Improve this Doc</a>
  </span>
  <span class="small pull-right mobile-hide">
    <a href="https://github.com/FherStk/AutoCheck/blob/UnitTest/src/connectors/Postgres.cs/#L1070">View Source</a>
  </span>
  <a id="AutoCheck_Core_Connectors_Postgres_CompareSelects_" data-uid="AutoCheck.Core.Connectors.Postgres.CompareSelects*"></a>
  <h4 id="AutoCheck_Core_Connectors_Postgres_CompareSelects_System_String_System_String_" data-uid="AutoCheck.Core.Connectors.Postgres.CompareSelects(System.String,System.String)">CompareSelects(String, String)</h4>
  <div class="markdown level1 summary"><p>Compares two select queries, executing them and comparing the exact amount of rows and its data (doesn't compare the column names).</p>
</div>
  <div class="markdown level1 conceptual"></div>
  <h5 class="decalaration">Declaration</h5>
  <div class="codewrapper">
    <pre><code class="lang-csharp hljs">public bool CompareSelects(string expected, string compared)</code></pre>
  </div>
  <h5 class="parameters">Parameters</h5>
  <table class="table table-bordered table-striped table-condensed">
    <thead>
      <tr>
        <th>Type</th>
        <th>Name</th>
        <th>Description</th>
      </tr>
    </thead>
    <tbody>
      <tr>
        <td><span class="xref">System.String</span></td>
        <td><span class="parametername">expected</span></td>
        <td><p>The left-side select query.</p>
</td>
      </tr>
      <tr>
        <td><span class="xref">System.String</span></td>
        <td><span class="parametername">compared</span></td>
        <td><p>The right-side select query.</p>
</td>
      </tr>
    </tbody>
  </table>
  <h5 class="returns">Returns</h5>
  <table class="table table-bordered table-striped table-condensed">
    <thead>
      <tr>
        <th>Type</th>
        <th>Description</th>
      </tr>
    </thead>
    <tbody>
      <tr>
        <td><span class="xref">System.Boolean</span></td>
        <td><p>True if both select queries are equivalent (returns exactly the same rows).</p>
</td>
      </tr>
    </tbody>
  </table>
  <span class="small pull-right mobile-hide">
    <span class="divider">|</span>
    <a href="https://github.com/FherStk/AutoCheck/new/master/apiSpec/new?filename=AutoCheck_Core_Connectors_Postgres_CountRegisters_AutoCheck_Core_Connectors_Postgres_Source_.md&amp;value=---%0Auid%3A%20AutoCheck.Core.Connectors.Postgres.CountRegisters(AutoCheck.Core.Connectors.Postgres.Source)%0Asummary%3A%20'*You%20can%20override%20summary%20for%20the%20API%20here%20using%20*MARKDOWN*%20syntax'%0A---%0A%0A*Please%20type%20below%20more%20information%20about%20this%20API%3A*%0A%0A">Improve this Doc</a>
  </span>
  <span class="small pull-right mobile-hide">
    <a href="https://github.com/FherStk/AutoCheck/blob/UnitTest/src/connectors/Postgres.cs/#L618">View Source</a>
  </span>
  <a id="AutoCheck_Core_Connectors_Postgres_CountRegisters_" data-uid="AutoCheck.Core.Connectors.Postgres.CountRegisters*"></a>
  <h4 id="AutoCheck_Core_Connectors_Postgres_CountRegisters_AutoCheck_Core_Connectors_Postgres_Source_" data-uid="AutoCheck.Core.Connectors.Postgres.CountRegisters(AutoCheck.Core.Connectors.Postgres.Source)">CountRegisters(Postgres.Source)</h4>
  <div class="markdown level1 summary"><p>Counts how many registers appears in a table.</p>
</div>
  <div class="markdown level1 conceptual"></div>
  <h5 class="decalaration">Declaration</h5>
  <div class="codewrapper">
    <pre><code class="lang-csharp hljs">public long CountRegisters(Postgres.Source source)</code></pre>
  </div>
  <h5 class="parameters">Parameters</h5>
  <table class="table table-bordered table-striped table-condensed">
    <thead>
      <tr>
        <th>Type</th>
        <th>Name</th>
        <th>Description</th>
      </tr>
    </thead>
    <tbody>
      <tr>
        <td><a class="xref" href="AutoCheck.Connectors.Postgres.Source.html">Postgres.Source</a></td>
        <td><span class="parametername">source</span></td>
        <td><p>The unique schema and table from which the data will be loaded.</p>
</td>
      </tr>
    </tbody>
  </table>
  <h5 class="returns">Returns</h5>
  <table class="table table-bordered table-striped table-condensed">
    <thead>
      <tr>
        <th>Type</th>
        <th>Description</th>
      </tr>
    </thead>
    <tbody>
      <tr>
        <td><span class="xref">System.Int64</span></td>
        <td><p>Amount of registers found.</p>
</td>
      </tr>
    </tbody>
  </table>
  <span class="small pull-right mobile-hide">
    <span class="divider">|</span>
    <a href="https://github.com/FherStk/AutoCheck/new/master/apiSpec/new?filename=AutoCheck_Core_Connectors_Postgres_CountRegisters_AutoCheck_Core_Connectors_Postgres_Source_AutoCheck_Core_Connectors_Postgres_Filter_.md&amp;value=---%0Auid%3A%20AutoCheck.Core.Connectors.Postgres.CountRegisters(AutoCheck.Core.Connectors.Postgres.Source%2CAutoCheck.Core.Connectors.Postgres.Filter)%0Asummary%3A%20'*You%20can%20override%20summary%20for%20the%20API%20here%20using%20*MARKDOWN*%20syntax'%0A---%0A%0A*Please%20type%20below%20more%20information%20about%20this%20API%3A*%0A%0A">Improve this Doc</a>
  </span>
  <span class="small pull-right mobile-hide">
    <a href="https://github.com/FherStk/AutoCheck/blob/UnitTest/src/connectors/Postgres.cs/#L629">View Source</a>
  </span>
  <a id="AutoCheck_Core_Connectors_Postgres_CountRegisters_" data-uid="AutoCheck.Core.Connectors.Postgres.CountRegisters*"></a>
  <h4 id="AutoCheck_Core_Connectors_Postgres_CountRegisters_AutoCheck_Core_Connectors_Postgres_Source_AutoCheck_Core_Connectors_Postgres_Filter_" data-uid="AutoCheck.Core.Connectors.Postgres.CountRegisters(AutoCheck.Core.Connectors.Postgres.Source,AutoCheck.Core.Connectors.Postgres.Filter)">CountRegisters(Postgres.Source, Postgres.Filter)</h4>
  <div class="markdown level1 summary"><p>Counts how many registers appears in a table.</p>
</div>
  <div class="markdown level1 conceptual"></div>
  <h5 class="decalaration">Declaration</h5>
  <div class="codewrapper">
    <pre><code class="lang-csharp hljs">public long CountRegisters(Postgres.Source source, Postgres.Filter filter)</code></pre>
  </div>
  <h5 class="parameters">Parameters</h5>
  <table class="table table-bordered table-striped table-condensed">
    <thead>
      <tr>
        <th>Type</th>
        <th>Name</th>
        <th>Description</th>
      </tr>
    </thead>
    <tbody>
      <tr>
        <td><a class="xref" href="AutoCheck.Connectors.Postgres.Source.html">Postgres.Source</a></td>
        <td><span class="parametername">source</span></td>
        <td><p>The unique schema and table from which the data will be loaded.</p>
</td>
      </tr>
      <tr>
        <td><a class="xref" href="AutoCheck.Connectors.Postgres.Filter.html">Postgres.Filter</a></td>
        <td><span class="parametername">filter</span></td>
        <td><p>A filter over a single field which will be used to screen the data, subqueries are allowed but must start with '@' and surrounded by parenthesis like '@(SELECT MAX(id)+1 FROM t)'.</p>
</td>
      </tr>
    </tbody>
  </table>
  <h5 class="returns">Returns</h5>
  <table class="table table-bordered table-striped table-condensed">
    <thead>
      <tr>
        <th>Type</th>
        <th>Description</th>
      </tr>
    </thead>
    <tbody>
      <tr>
        <td><span class="xref">System.Int64</span></td>
        <td><p>Amount of registers found.</p>
</td>
      </tr>
    </tbody>
  </table>
  <span class="small pull-right mobile-hide">
    <span class="divider">|</span>
    <a href="https://github.com/FherStk/AutoCheck/new/master/apiSpec/new?filename=AutoCheck_Core_Connectors_Postgres_CountRegisters_System_String_System_String_.md&amp;value=---%0Auid%3A%20AutoCheck.Core.Connectors.Postgres.CountRegisters(System.String%2CSystem.String)%0Asummary%3A%20'*You%20can%20override%20summary%20for%20the%20API%20here%20using%20*MARKDOWN*%20syntax'%0A---%0A%0A*Please%20type%20below%20more%20information%20about%20this%20API%3A*%0A%0A">Improve this Doc</a>
  </span>
  <span class="small pull-right mobile-hide">
    <a href="https://github.com/FherStk/AutoCheck/blob/UnitTest/src/connectors/Postgres.cs/#L641">View Source</a>
  </span>
  <a id="AutoCheck_Core_Connectors_Postgres_CountRegisters_" data-uid="AutoCheck.Core.Connectors.Postgres.CountRegisters*"></a>
  <h4 id="AutoCheck_Core_Connectors_Postgres_CountRegisters_System_String_System_String_" data-uid="AutoCheck.Core.Connectors.Postgres.CountRegisters(System.String,System.String)">CountRegisters(String, String)</h4>
  <div class="markdown level1 summary"><p>Counts how many registers appears in a table.</p>
</div>
  <div class="markdown level1 conceptual"></div>
  <h5 class="decalaration">Declaration</h5>
  <div class="codewrapper">
    <pre><code class="lang-csharp hljs">public long CountRegisters(string source, string filter = null)</code></pre>
  </div>
  <h5 class="parameters">Parameters</h5>
  <table class="table table-bordered table-striped table-condensed">
    <thead>
      <tr>
        <th>Type</th>
        <th>Name</th>
        <th>Description</th>
      </tr>
    </thead>
    <tbody>
      <tr>
        <td><span class="xref">System.String</span></td>
        <td><span class="parametername">source</span></td>
        <td><p>The set of schemas and tables from which the data will be loaded, should be an SQL FROM sentence (without FROM) allowing joins and alisases.</p>
</td>
      </tr>
      <tr>
        <td><span class="xref">System.String</span></td>
        <td><span class="parametername">filter</span></td>
        <td><p>The set of filters which will be used to screen the data, should be an SQL WHERE sentence (without WHERE).</p>
</td>
      </tr>
    </tbody>
  </table>
  <h5 class="returns">Returns</h5>
  <table class="table table-bordered table-striped table-condensed">
    <thead>
      <tr>
        <th>Type</th>
        <th>Description</th>
      </tr>
    </thead>
    <tbody>
      <tr>
        <td><span class="xref">System.Int64</span></td>
        <td><p>Amount of registers found.</p>
</td>
      </tr>
    </tbody>
  </table>
  <span class="small pull-right mobile-hide">
    <span class="divider">|</span>
    <a href="https://github.com/FherStk/AutoCheck/new/master/apiSpec/new?filename=AutoCheck_Core_Connectors_Postgres_CountRoles.md&amp;value=---%0Auid%3A%20AutoCheck.Core.Connectors.Postgres.CountRoles%0Asummary%3A%20'*You%20can%20override%20summary%20for%20the%20API%20here%20using%20*MARKDOWN*%20syntax'%0A---%0A%0A*Please%20type%20below%20more%20information%20about%20this%20API%3A*%0A%0A">Improve this Doc</a>
  </span>
  <span class="small pull-right mobile-hide">
    <a href="https://github.com/FherStk/AutoCheck/blob/UnitTest/src/connectors/Postgres.cs/#L900">View Source</a>
  </span>
  <a id="AutoCheck_Core_Connectors_Postgres_CountRoles_" data-uid="AutoCheck.Core.Connectors.Postgres.CountRoles*"></a>
  <h4 id="AutoCheck_Core_Connectors_Postgres_CountRoles" data-uid="AutoCheck.Core.Connectors.Postgres.CountRoles">CountRoles()</h4>
  <div class="markdown level1 summary"><p>Counts how many roles are in the database.</p>
</div>
  <div class="markdown level1 conceptual"></div>
  <h5 class="decalaration">Declaration</h5>
  <div class="codewrapper">
    <pre><code class="lang-csharp hljs">public long CountRoles()</code></pre>
  </div>
  <h5 class="returns">Returns</h5>
  <table class="table table-bordered table-striped table-condensed">
    <thead>
      <tr>
        <th>Type</th>
        <th>Description</th>
      </tr>
    </thead>
    <tbody>
      <tr>
        <td><span class="xref">System.Int64</span></td>
        <td><p>A dataset containing the requested data.</p>
</td>
      </tr>
    </tbody>
  </table>
  <span class="small pull-right mobile-hide">
    <span class="divider">|</span>
    <a href="https://github.com/FherStk/AutoCheck/new/master/apiSpec/new?filename=AutoCheck_Core_Connectors_Postgres_CountUsers.md&amp;value=---%0Auid%3A%20AutoCheck.Core.Connectors.Postgres.CountUsers%0Asummary%3A%20'*You%20can%20override%20summary%20for%20the%20API%20here%20using%20*MARKDOWN*%20syntax'%0A---%0A%0A*Please%20type%20below%20more%20information%20about%20this%20API%3A*%0A%0A">Improve this Doc</a>
  </span>
  <span class="small pull-right mobile-hide">
    <a href="https://github.com/FherStk/AutoCheck/blob/UnitTest/src/connectors/Postgres.cs/#L848">View Source</a>
  </span>
  <a id="AutoCheck_Core_Connectors_Postgres_CountUsers_" data-uid="AutoCheck.Core.Connectors.Postgres.CountUsers*"></a>
  <h4 id="AutoCheck_Core_Connectors_Postgres_CountUsers" data-uid="AutoCheck.Core.Connectors.Postgres.CountUsers">CountUsers()</h4>
  <div class="markdown level1 summary"><p>Counts how many user accounts are in the database.</p>
</div>
  <div class="markdown level1 conceptual"></div>
  <h5 class="decalaration">Declaration</h5>
  <div class="codewrapper">
    <pre><code class="lang-csharp hljs">public long CountUsers()</code></pre>
  </div>
  <h5 class="returns">Returns</h5>
  <table class="table table-bordered table-striped table-condensed">
    <thead>
      <tr>
        <th>Type</th>
        <th>Description</th>
      </tr>
    </thead>
    <tbody>
      <tr>
        <td><span class="xref">System.Int64</span></td>
        <td><p>A dataset containing the requested data.</p>
</td>
      </tr>
    </tbody>
  </table>
  <span class="small pull-right mobile-hide">
    <span class="divider">|</span>
    <a href="https://github.com/FherStk/AutoCheck/new/master/apiSpec/new?filename=AutoCheck_Core_Connectors_Postgres_CreateDataBase.md&amp;value=---%0Auid%3A%20AutoCheck.Core.Connectors.Postgres.CreateDataBase%0Asummary%3A%20'*You%20can%20override%20summary%20for%20the%20API%20here%20using%20*MARKDOWN*%20syntax'%0A---%0A%0A*Please%20type%20below%20more%20information%20about%20this%20API%3A*%0A%0A">Improve this Doc</a>
  </span>
  <span class="small pull-right mobile-hide">
    <a href="https://github.com/FherStk/AutoCheck/blob/UnitTest/src/connectors/Postgres.cs/#L377">View Source</a>
  </span>
  <a id="AutoCheck_Core_Connectors_Postgres_CreateDataBase_" data-uid="AutoCheck.Core.Connectors.Postgres.CreateDataBase*"></a>
  <h4 id="AutoCheck_Core_Connectors_Postgres_CreateDataBase" data-uid="AutoCheck.Core.Connectors.Postgres.CreateDataBase">CreateDataBase()</h4>
  <div class="markdown level1 summary"><p>Creates a new and empty database.</p>
</div>
  <div class="markdown level1 conceptual"></div>
  <h5 class="decalaration">Declaration</h5>
  <div class="codewrapper">
    <pre><code class="lang-csharp hljs">public void CreateDataBase()</code></pre>
  </div>
  <span class="small pull-right mobile-hide">
    <span class="divider">|</span>
    <a href="https://github.com/FherStk/AutoCheck/new/master/apiSpec/new?filename=AutoCheck_Core_Connectors_Postgres_CreateDataBase_System_String_.md&amp;value=---%0Auid%3A%20AutoCheck.Core.Connectors.Postgres.CreateDataBase(System.String)%0Asummary%3A%20'*You%20can%20override%20summary%20for%20the%20API%20here%20using%20*MARKDOWN*%20syntax'%0A---%0A%0A*Please%20type%20below%20more%20information%20about%20this%20API%3A*%0A%0A">Improve this Doc</a>
  </span>
  <span class="small pull-right mobile-hide">
    <a href="https://github.com/FherStk/AutoCheck/blob/UnitTest/src/connectors/Postgres.cs/#L367">View Source</a>
  </span>
  <a id="AutoCheck_Core_Connectors_Postgres_CreateDataBase_" data-uid="AutoCheck.Core.Connectors.Postgres.CreateDataBase*"></a>
  <h4 id="AutoCheck_Core_Connectors_Postgres_CreateDataBase_System_String_" data-uid="AutoCheck.Core.Connectors.Postgres.CreateDataBase(System.String)">CreateDataBase(String)</h4>
  <div class="markdown level1 summary"><p>Creates a new database instance using an SQL Dump file.</p>
</div>
  <div class="markdown level1 conceptual"></div>
  <h5 class="decalaration">Declaration</h5>
  <div class="codewrapper">
    <pre><code class="lang-csharp hljs">public void CreateDataBase(string filePath)</code></pre>
  </div>
  <h5 class="parameters">Parameters</h5>
  <table class="table table-bordered table-striped table-condensed">
    <thead>
      <tr>
        <th>Type</th>
        <th>Name</th>
        <th>Description</th>
      </tr>
    </thead>
    <tbody>
      <tr>
        <td><span class="xref">System.String</span></td>
        <td><span class="parametername">filePath</span></td>
        <td><p>The SQL Dump file path.</p>
</td>
      </tr>
    </tbody>
  </table>
  <span class="small pull-right mobile-hide">
    <span class="divider">|</span>
    <a href="https://github.com/FherStk/AutoCheck/new/master/apiSpec/new?filename=AutoCheck_Core_Connectors_Postgres_CreateDataBase_System_String_System_String_.md&amp;value=---%0Auid%3A%20AutoCheck.Core.Connectors.Postgres.CreateDataBase(System.String%2CSystem.String)%0Asummary%3A%20'*You%20can%20override%20summary%20for%20the%20API%20here%20using%20*MARKDOWN*%20syntax'%0A---%0A%0A*Please%20type%20below%20more%20information%20about%20this%20API%3A*%0A%0A">Improve this Doc</a>
  </span>
  <span class="small pull-right mobile-hide">
    <a href="https://github.com/FherStk/AutoCheck/blob/UnitTest/src/connectors/Postgres.cs/#L355">View Source</a>
  </span>
  <a id="AutoCheck_Core_Connectors_Postgres_CreateDataBase_" data-uid="AutoCheck.Core.Connectors.Postgres.CreateDataBase*"></a>
  <h4 id="AutoCheck_Core_Connectors_Postgres_CreateDataBase_System_String_System_String_" data-uid="AutoCheck.Core.Connectors.Postgres.CreateDataBase(System.String,System.String)">CreateDataBase(String, String)</h4>
  <div class="markdown level1 summary"><p>Creates a new database using a SQL Dump file.</p>
</div>
  <div class="markdown level1 conceptual"></div>
  <h5 class="decalaration">Declaration</h5>
  <div class="codewrapper">
    <pre><code class="lang-csharp hljs">[Obsolete(&quot;This overload has been deprecated, use other overloads and set the binPath (if needed) using the constructor.&quot;)]
public void CreateDataBase(string filePath, string binPath)</code></pre>
  </div>
  <h5 class="parameters">Parameters</h5>
  <table class="table table-bordered table-striped table-condensed">
    <thead>
      <tr>
        <th>Type</th>
        <th>Name</th>
        <th>Description</th>
      </tr>
    </thead>
    <tbody>
      <tr>
        <td><span class="xref">System.String</span></td>
        <td><span class="parametername">filePath</span></td>
        <td><p>The SQL Dump file path.</p>
</td>
      </tr>
      <tr>
        <td><span class="xref">System.String</span></td>
        <td><span class="parametername">binPath</span></td>
        <td><p>The path to the bin folder [only needed for windows systems].</p>
</td>
      </tr>
    </tbody>
  </table>
  <span class="small pull-right mobile-hide">
    <span class="divider">|</span>
    <a href="https://github.com/FherStk/AutoCheck/new/master/apiSpec/new?filename=AutoCheck_Core_Connectors_Postgres_CreateRole_System_String_.md&amp;value=---%0Auid%3A%20AutoCheck.Core.Connectors.Postgres.CreateRole(System.String)%0Asummary%3A%20'*You%20can%20override%20summary%20for%20the%20API%20here%20using%20*MARKDOWN*%20syntax'%0A---%0A%0A*Please%20type%20below%20more%20information%20about%20this%20API%3A*%0A%0A">Improve this Doc</a>
  </span>
  <span class="small pull-right mobile-hide">
    <a href="https://github.com/FherStk/AutoCheck/blob/UnitTest/src/connectors/Postgres.cs/#L908">View Source</a>
  </span>
  <a id="AutoCheck_Core_Connectors_Postgres_CreateRole_" data-uid="AutoCheck.Core.Connectors.Postgres.CreateRole*"></a>
  <h4 id="AutoCheck_Core_Connectors_Postgres_CreateRole_System_String_" data-uid="AutoCheck.Core.Connectors.Postgres.CreateRole(System.String)">CreateRole(String)</h4>
  <div class="markdown level1 summary"><p>Creates a new role.</p>
</div>
  <div class="markdown level1 conceptual"></div>
  <h5 class="decalaration">Declaration</h5>
  <div class="codewrapper">
    <pre><code class="lang-csharp hljs">public void CreateRole(string role)</code></pre>
  </div>
  <h5 class="parameters">Parameters</h5>
  <table class="table table-bordered table-striped table-condensed">
    <thead>
      <tr>
        <th>Type</th>
        <th>Name</th>
        <th>Description</th>
      </tr>
    </thead>
    <tbody>
      <tr>
        <td><span class="xref">System.String</span></td>
        <td><span class="parametername">role</span></td>
        <td><p>The role name to create.</p>
</td>
      </tr>
    </tbody>
  </table>
  <span class="small pull-right mobile-hide">
    <span class="divider">|</span>
    <a href="https://github.com/FherStk/AutoCheck/new/master/apiSpec/new?filename=AutoCheck_Core_Connectors_Postgres_CreateUser_System_String_System_String_.md&amp;value=---%0Auid%3A%20AutoCheck.Core.Connectors.Postgres.CreateUser(System.String%2CSystem.String)%0Asummary%3A%20'*You%20can%20override%20summary%20for%20the%20API%20here%20using%20*MARKDOWN*%20syntax'%0A---%0A%0A*Please%20type%20below%20more%20information%20about%20this%20API%3A*%0A%0A">Improve this Doc</a>
  </span>
  <span class="small pull-right mobile-hide">
    <a href="https://github.com/FherStk/AutoCheck/blob/UnitTest/src/connectors/Postgres.cs/#L856">View Source</a>
  </span>
  <a id="AutoCheck_Core_Connectors_Postgres_CreateUser_" data-uid="AutoCheck.Core.Connectors.Postgres.CreateUser*"></a>
  <h4 id="AutoCheck_Core_Connectors_Postgres_CreateUser_System_String_System_String_" data-uid="AutoCheck.Core.Connectors.Postgres.CreateUser(System.String,System.String)">CreateUser(String, String)</h4>
  <div class="markdown level1 summary"><p>Creates a new user.</p>
</div>
  <div class="markdown level1 conceptual"></div>
  <h5 class="decalaration">Declaration</h5>
  <div class="codewrapper">
    <pre><code class="lang-csharp hljs">public void CreateUser(string user, string password = &quot;&quot;)</code></pre>
  </div>
  <h5 class="parameters">Parameters</h5>
  <table class="table table-bordered table-striped table-condensed">
    <thead>
      <tr>
        <th>Type</th>
        <th>Name</th>
        <th>Description</th>
      </tr>
    </thead>
    <tbody>
      <tr>
        <td><span class="xref">System.String</span></td>
        <td><span class="parametername">user</span></td>
        <td></td>
      </tr>
      <tr>
        <td><span class="xref">System.String</span></td>
        <td><span class="parametername">password</span></td>
        <td></td>
      </tr>
    </tbody>
  </table>
  <span class="small pull-right mobile-hide">
    <span class="divider">|</span>
    <a href="https://github.com/FherStk/AutoCheck/new/master/apiSpec/new?filename=AutoCheck_Core_Connectors_Postgres_Delete_AutoCheck_Core_Connectors_Postgres_Destination_.md&amp;value=---%0Auid%3A%20AutoCheck.Core.Connectors.Postgres.Delete(AutoCheck.Core.Connectors.Postgres.Destination)%0Asummary%3A%20'*You%20can%20override%20summary%20for%20the%20API%20here%20using%20*MARKDOWN*%20syntax'%0A---%0A%0A*Please%20type%20below%20more%20information%20about%20this%20API%3A*%0A%0A">Improve this Doc</a>
  </span>
  <span class="small pull-right mobile-hide">
    <a href="https://github.com/FherStk/AutoCheck/blob/UnitTest/src/connectors/Postgres.cs/#L777">View Source</a>
  </span>
  <a id="AutoCheck_Core_Connectors_Postgres_Delete_" data-uid="AutoCheck.Core.Connectors.Postgres.Delete*"></a>
  <h4 id="AutoCheck_Core_Connectors_Postgres_Delete_AutoCheck_Core_Connectors_Postgres_Destination_" data-uid="AutoCheck.Core.Connectors.Postgres.Delete(AutoCheck.Core.Connectors.Postgres.Destination)">Delete(Postgres.Destination)</h4>
  <div class="markdown level1 summary"><p>Deletes some data from a table, the 'ExecuteNonQuery' method can be used for complex filters (and, or, etc.).</p>
</div>
  <div class="markdown level1 conceptual"></div>
  <h5 class="decalaration">Declaration</h5>
  <div class="codewrapper">
    <pre><code class="lang-csharp hljs">public void Delete(Postgres.Destination destination)</code></pre>
  </div>
  <h5 class="parameters">Parameters</h5>
  <table class="table table-bordered table-striped table-condensed">
    <thead>
      <tr>
        <th>Type</th>
        <th>Name</th>
        <th>Description</th>
      </tr>
    </thead>
    <tbody>
      <tr>
        <td><a class="xref" href="AutoCheck.Connectors.Postgres.Destination.html">Postgres.Destination</a></td>
        <td><span class="parametername">destination</span></td>
        <td><p>The unique schema and table where the data will be added.</p>
</td>
      </tr>
    </tbody>
  </table>
  <span class="small pull-right mobile-hide">
    <span class="divider">|</span>
    <a href="https://github.com/FherStk/AutoCheck/new/master/apiSpec/new?filename=AutoCheck_Core_Connectors_Postgres_Delete_AutoCheck_Core_Connectors_Postgres_Destination_AutoCheck_Core_Connectors_Postgres_Filter_.md&amp;value=---%0Auid%3A%20AutoCheck.Core.Connectors.Postgres.Delete(AutoCheck.Core.Connectors.Postgres.Destination%2CAutoCheck.Core.Connectors.Postgres.Filter)%0Asummary%3A%20'*You%20can%20override%20summary%20for%20the%20API%20here%20using%20*MARKDOWN*%20syntax'%0A---%0A%0A*Please%20type%20below%20more%20information%20about%20this%20API%3A*%0A%0A">Improve this Doc</a>
  </span>
  <span class="small pull-right mobile-hide">
    <a href="https://github.com/FherStk/AutoCheck/blob/UnitTest/src/connectors/Postgres.cs/#L787">View Source</a>
  </span>
  <a id="AutoCheck_Core_Connectors_Postgres_Delete_" data-uid="AutoCheck.Core.Connectors.Postgres.Delete*"></a>
  <h4 id="AutoCheck_Core_Connectors_Postgres_Delete_AutoCheck_Core_Connectors_Postgres_Destination_AutoCheck_Core_Connectors_Postgres_Filter_" data-uid="AutoCheck.Core.Connectors.Postgres.Delete(AutoCheck.Core.Connectors.Postgres.Destination,AutoCheck.Core.Connectors.Postgres.Filter)">Delete(Postgres.Destination, Postgres.Filter)</h4>
  <div class="markdown level1 summary"><p>Deletes some data from a table, the 'ExecuteNonQuery' method can be used for complex filters (and, or, etc.).</p>
</div>
  <div class="markdown level1 conceptual"></div>
  <h5 class="decalaration">Declaration</h5>
  <div class="codewrapper">
    <pre><code class="lang-csharp hljs">public void Delete(Postgres.Destination destination, Postgres.Filter filter)</code></pre>
  </div>
  <h5 class="parameters">Parameters</h5>
  <table class="table table-bordered table-striped table-condensed">
    <thead>
      <tr>
        <th>Type</th>
        <th>Name</th>
        <th>Description</th>
      </tr>
    </thead>
    <tbody>
      <tr>
        <td><a class="xref" href="AutoCheck.Connectors.Postgres.Destination.html">Postgres.Destination</a></td>
        <td><span class="parametername">destination</span></td>
        <td><p>The unique schema and table where the data will be added.</p>
</td>
      </tr>
      <tr>
        <td><a class="xref" href="AutoCheck.Connectors.Postgres.Filter.html">Postgres.Filter</a></td>
        <td><span class="parametername">filter</span></td>
        <td><p>A filter over a single field which will be used to screen the data, subqueries are allowed but must start with '@' and surrounded by parenthesis like '@(SELECT MAX(id)+1 FROM t)'.</p>
</td>
      </tr>
    </tbody>
  </table>
  <span class="small pull-right mobile-hide">
    <span class="divider">|</span>
    <a href="https://github.com/FherStk/AutoCheck/new/master/apiSpec/new?filename=AutoCheck_Core_Connectors_Postgres_Delete_AutoCheck_Core_Connectors_Postgres_Destination_AutoCheck_Core_Connectors_Postgres_Source_AutoCheck_Core_Connectors_Postgres_Filter_.md&amp;value=---%0Auid%3A%20AutoCheck.Core.Connectors.Postgres.Delete(AutoCheck.Core.Connectors.Postgres.Destination%2CAutoCheck.Core.Connectors.Postgres.Source%2CAutoCheck.Core.Connectors.Postgres.Filter)%0Asummary%3A%20'*You%20can%20override%20summary%20for%20the%20API%20here%20using%20*MARKDOWN*%20syntax'%0A---%0A%0A*Please%20type%20below%20more%20information%20about%20this%20API%3A*%0A%0A">Improve this Doc</a>
  </span>
  <span class="small pull-right mobile-hide">
    <a href="https://github.com/FherStk/AutoCheck/blob/UnitTest/src/connectors/Postgres.cs/#L800">View Source</a>
  </span>
  <a id="AutoCheck_Core_Connectors_Postgres_Delete_" data-uid="AutoCheck.Core.Connectors.Postgres.Delete*"></a>
  <h4 id="AutoCheck_Core_Connectors_Postgres_Delete_AutoCheck_Core_Connectors_Postgres_Destination_AutoCheck_Core_Connectors_Postgres_Source_AutoCheck_Core_Connectors_Postgres_Filter_" data-uid="AutoCheck.Core.Connectors.Postgres.Delete(AutoCheck.Core.Connectors.Postgres.Destination,AutoCheck.Core.Connectors.Postgres.Source,AutoCheck.Core.Connectors.Postgres.Filter)">Delete(Postgres.Destination, Postgres.Source, Postgres.Filter)</h4>
  <div class="markdown level1 summary"><p>Deletes some data from a table, the 'ExecuteNonQuery' method can be used for complex filters (and, or, etc.).</p>
</div>
  <div class="markdown level1 conceptual"></div>
  <h5 class="decalaration">Declaration</h5>
  <div class="codewrapper">
    <pre><code class="lang-csharp hljs">public void Delete(Postgres.Destination destination, Postgres.Source source, Postgres.Filter filter)</code></pre>
  </div>
  <h5 class="parameters">Parameters</h5>
  <table class="table table-bordered table-striped table-condensed">
    <thead>
      <tr>
        <th>Type</th>
        <th>Name</th>
        <th>Description</th>
      </tr>
    </thead>
    <tbody>
      <tr>
        <td><a class="xref" href="AutoCheck.Connectors.Postgres.Destination.html">Postgres.Destination</a></td>
        <td><span class="parametername">destination</span></td>
        <td><p>The unique schema and table where the data will be added.</p>
</td>
      </tr>
      <tr>
        <td><a class="xref" href="AutoCheck.Connectors.Postgres.Source.html">Postgres.Source</a></td>
        <td><span class="parametername">source</span></td>
        <td><p>The set of schemas and tables from which the data will be loaded, should be an SQL FROM sentence (without FROM) allowing joins and alisases.</p>
</td>
      </tr>
      <tr>
        <td><a class="xref" href="AutoCheck.Connectors.Postgres.Filter.html">Postgres.Filter</a></td>
        <td><span class="parametername">filter</span></td>
        <td><p>A filter over a single field which will be used to screen the data, subqueries are allowed but must start with '@' and surrounded by parenthesis like '@(SELECT MAX(id)+1 FROM t)'.</p>
</td>
      </tr>
    </tbody>
  </table>
  <span class="small pull-right mobile-hide">
    <span class="divider">|</span>
    <a href="https://github.com/FherStk/AutoCheck/new/master/apiSpec/new?filename=AutoCheck_Core_Connectors_Postgres_Delete_System_String_System_String_System_String_.md&amp;value=---%0Auid%3A%20AutoCheck.Core.Connectors.Postgres.Delete(System.String%2CSystem.String%2CSystem.String)%0Asummary%3A%20'*You%20can%20override%20summary%20for%20the%20API%20here%20using%20*MARKDOWN*%20syntax'%0A---%0A%0A*Please%20type%20below%20more%20information%20about%20this%20API%3A*%0A%0A">Improve this Doc</a>
  </span>
  <span class="small pull-right mobile-hide">
    <a href="https://github.com/FherStk/AutoCheck/blob/UnitTest/src/connectors/Postgres.cs/#L814">View Source</a>
  </span>
  <a id="AutoCheck_Core_Connectors_Postgres_Delete_" data-uid="AutoCheck.Core.Connectors.Postgres.Delete*"></a>
  <h4 id="AutoCheck_Core_Connectors_Postgres_Delete_System_String_System_String_System_String_" data-uid="AutoCheck.Core.Connectors.Postgres.Delete(System.String,System.String,System.String)">Delete(String, String, String)</h4>
  <div class="markdown level1 summary"><p>Delete some data from a table, the 'ExecuteNonQuery' method can be used for complex filters (and, or, etc.).</p>
</div>
  <div class="markdown level1 conceptual"></div>
  <h5 class="decalaration">Declaration</h5>
  <div class="codewrapper">
    <pre><code class="lang-csharp hljs">public void Delete(string destination, string source, string filter)</code></pre>
  </div>
  <h5 class="parameters">Parameters</h5>
  <table class="table table-bordered table-striped table-condensed">
    <thead>
      <tr>
        <th>Type</th>
        <th>Name</th>
        <th>Description</th>
      </tr>
    </thead>
    <tbody>
      <tr>
        <td><span class="xref">System.String</span></td>
        <td><span class="parametername">destination</span></td>
        <td><p>The unique schema and table where the data will be added.</p>
</td>
      </tr>
      <tr>
        <td><span class="xref">System.String</span></td>
        <td><span class="parametername">source</span></td>
        <td><p>The set of schemas and tables from which the data will be loaded, should be an SQL FROM sentence (without FROM) allowing joins and alisases.</p>
</td>
      </tr>
      <tr>
        <td><span class="xref">System.String</span></td>
        <td><span class="parametername">filter</span></td>
        <td><p>The set of filters which will be used to screen the data, should be an SQL WHERE sentence (without WHERE).</p>
</td>
      </tr>
    </tbody>
  </table>
  <span class="small pull-right mobile-hide">
    <span class="divider">|</span>
    <a href="https://github.com/FherStk/AutoCheck/new/master/apiSpec/new?filename=AutoCheck_Core_Connectors_Postgres_Dispose.md&amp;value=---%0Auid%3A%20AutoCheck.Core.Connectors.Postgres.Dispose%0Asummary%3A%20'*You%20can%20override%20summary%20for%20the%20API%20here%20using%20*MARKDOWN*%20syntax'%0A---%0A%0A*Please%20type%20below%20more%20information%20about%20this%20API%3A*%0A%0A">Improve this Doc</a>
  </span>
  <span class="small pull-right mobile-hide">
    <a href="https://github.com/FherStk/AutoCheck/blob/UnitTest/src/connectors/Postgres.cs/#L229">View Source</a>
  </span>
  <a id="AutoCheck_Core_Connectors_Postgres_Dispose_" data-uid="AutoCheck.Core.Connectors.Postgres.Dispose*"></a>
  <h4 id="AutoCheck_Core_Connectors_Postgres_Dispose" data-uid="AutoCheck.Core.Connectors.Postgres.Dispose">Dispose()</h4>
  <div class="markdown level1 summary"><p>Cleans and releases memory for unnatended objects.</p>
</div>
  <div class="markdown level1 conceptual"></div>
  <h5 class="decalaration">Declaration</h5>
  <div class="codewrapper">
    <pre><code class="lang-csharp hljs">public override void Dispose()</code></pre>
  </div>
  <h5 class="overrides">Overrides</h5>
  <div><span class="xref">AutoCheck.Core.Connector.Dispose()</span></div>
  <span class="small pull-right mobile-hide">
    <span class="divider">|</span>
    <a href="https://github.com/FherStk/AutoCheck/new/master/apiSpec/new?filename=AutoCheck_Core_Connectors_Postgres_DropDataBase.md&amp;value=---%0Auid%3A%20AutoCheck.Core.Connectors.Postgres.DropDataBase%0Asummary%3A%20'*You%20can%20override%20summary%20for%20the%20API%20here%20using%20*MARKDOWN*%20syntax'%0A---%0A%0A*Please%20type%20below%20more%20information%20about%20this%20API%3A*%0A%0A">Improve this Doc</a>
  </span>
  <span class="small pull-right mobile-hide">
    <a href="https://github.com/FherStk/AutoCheck/blob/UnitTest/src/connectors/Postgres.cs/#L436">View Source</a>
  </span>
  <a id="AutoCheck_Core_Connectors_Postgres_DropDataBase_" data-uid="AutoCheck.Core.Connectors.Postgres.DropDataBase*"></a>
  <h4 id="AutoCheck_Core_Connectors_Postgres_DropDataBase" data-uid="AutoCheck.Core.Connectors.Postgres.DropDataBase">DropDataBase()</h4>
  <div class="markdown level1 summary"><p>Drops the current database.</p>
</div>
  <div class="markdown level1 conceptual"></div>
  <h5 class="decalaration">Declaration</h5>
  <div class="codewrapper">
    <pre><code class="lang-csharp hljs">public void DropDataBase()</code></pre>
  </div>
  <span class="small pull-right mobile-hide">
    <span class="divider">|</span>
    <a href="https://github.com/FherStk/AutoCheck/new/master/apiSpec/new?filename=AutoCheck_Core_Connectors_Postgres_DropRole_System_String_.md&amp;value=---%0Auid%3A%20AutoCheck.Core.Connectors.Postgres.DropRole(System.String)%0Asummary%3A%20'*You%20can%20override%20summary%20for%20the%20API%20here%20using%20*MARKDOWN*%20syntax'%0A---%0A%0A*Please%20type%20below%20more%20information%20about%20this%20API%3A*%0A%0A">Improve this Doc</a>
  </span>
  <span class="small pull-right mobile-hide">
    <a href="https://github.com/FherStk/AutoCheck/blob/UnitTest/src/connectors/Postgres.cs/#L918">View Source</a>
  </span>
  <a id="AutoCheck_Core_Connectors_Postgres_DropRole_" data-uid="AutoCheck.Core.Connectors.Postgres.DropRole*"></a>
  <h4 id="AutoCheck_Core_Connectors_Postgres_DropRole_System_String_" data-uid="AutoCheck.Core.Connectors.Postgres.DropRole(System.String)">DropRole(String)</h4>
  <div class="markdown level1 summary"><p>Removes an existing role.</p>
</div>
  <div class="markdown level1 conceptual"></div>
  <h5 class="decalaration">Declaration</h5>
  <div class="codewrapper">
    <pre><code class="lang-csharp hljs">public void DropRole(string role)</code></pre>
  </div>
  <h5 class="parameters">Parameters</h5>
  <table class="table table-bordered table-striped table-condensed">
    <thead>
      <tr>
        <th>Type</th>
        <th>Name</th>
        <th>Description</th>
      </tr>
    </thead>
    <tbody>
      <tr>
        <td><span class="xref">System.String</span></td>
        <td><span class="parametername">role</span></td>
        <td><p>The role name to remove.</p>
</td>
      </tr>
    </tbody>
  </table>
  <span class="small pull-right mobile-hide">
    <span class="divider">|</span>
    <a href="https://github.com/FherStk/AutoCheck/new/master/apiSpec/new?filename=AutoCheck_Core_Connectors_Postgres_DropUser_System_String_.md&amp;value=---%0Auid%3A%20AutoCheck.Core.Connectors.Postgres.DropUser(System.String)%0Asummary%3A%20'*You%20can%20override%20summary%20for%20the%20API%20here%20using%20*MARKDOWN*%20syntax'%0A---%0A%0A*Please%20type%20below%20more%20information%20about%20this%20API%3A*%0A%0A">Improve this Doc</a>
  </span>
  <span class="small pull-right mobile-hide">
    <a href="https://github.com/FherStk/AutoCheck/blob/UnitTest/src/connectors/Postgres.cs/#L869">View Source</a>
  </span>
  <a id="AutoCheck_Core_Connectors_Postgres_DropUser_" data-uid="AutoCheck.Core.Connectors.Postgres.DropUser*"></a>
  <h4 id="AutoCheck_Core_Connectors_Postgres_DropUser_System_String_" data-uid="AutoCheck.Core.Connectors.Postgres.DropUser(System.String)">DropUser(String)</h4>
  <div class="markdown level1 summary"><p>Removes an existing user.</p>
</div>
  <div class="markdown level1 conceptual"></div>
  <h5 class="decalaration">Declaration</h5>
  <div class="codewrapper">
    <pre><code class="lang-csharp hljs">public void DropUser(string user)</code></pre>
  </div>
  <h5 class="parameters">Parameters</h5>
  <table class="table table-bordered table-striped table-condensed">
    <thead>
      <tr>
        <th>Type</th>
        <th>Name</th>
        <th>Description</th>
      </tr>
    </thead>
    <tbody>
      <tr>
        <td><span class="xref">System.String</span></td>
        <td><span class="parametername">user</span></td>
        <td></td>
      </tr>
    </tbody>
  </table>
  <span class="small pull-right mobile-hide">
    <span class="divider">|</span>
    <a href="https://github.com/FherStk/AutoCheck/new/master/apiSpec/new?filename=AutoCheck_Core_Connectors_Postgres_ExecuteNonQuery_System_String_.md&amp;value=---%0Auid%3A%20AutoCheck.Core.Connectors.Postgres.ExecuteNonQuery(System.String)%0Asummary%3A%20'*You%20can%20override%20summary%20for%20the%20API%20here%20using%20*MARKDOWN*%20syntax'%0A---%0A%0A*Please%20type%20below%20more%20information%20about%20this%20API%3A*%0A%0A">Improve this Doc</a>
  </span>
  <span class="small pull-right mobile-hide">
    <a href="https://github.com/FherStk/AutoCheck/blob/UnitTest/src/connectors/Postgres.cs/#L291">View Source</a>
  </span>
  <a id="AutoCheck_Core_Connectors_Postgres_ExecuteNonQuery_" data-uid="AutoCheck.Core.Connectors.Postgres.ExecuteNonQuery*"></a>
  <h4 id="AutoCheck_Core_Connectors_Postgres_ExecuteNonQuery_System_String_" data-uid="AutoCheck.Core.Connectors.Postgres.ExecuteNonQuery(System.String)">ExecuteNonQuery(String)</h4>
  <div class="markdown level1 summary"><p>Runs a query that produces no output.</p>
</div>
  <div class="markdown level1 conceptual"></div>
  <h5 class="decalaration">Declaration</h5>
  <div class="codewrapper">
    <pre><code class="lang-csharp hljs">public void ExecuteNonQuery(string query)</code></pre>
  </div>
  <h5 class="parameters">Parameters</h5>
  <table class="table table-bordered table-striped table-condensed">
    <thead>
      <tr>
        <th>Type</th>
        <th>Name</th>
        <th>Description</th>
      </tr>
    </thead>
    <tbody>
      <tr>
        <td><span class="xref">System.String</span></td>
        <td><span class="parametername">query</span></td>
        <td><p>The query to run.</p>
</td>
      </tr>
    </tbody>
  </table>
  <span class="small pull-right mobile-hide">
    <span class="divider">|</span>
    <a href="https://github.com/FherStk/AutoCheck/new/master/apiSpec/new?filename=AutoCheck_Core_Connectors_Postgres_ExecuteQuery_System_String_.md&amp;value=---%0Auid%3A%20AutoCheck.Core.Connectors.Postgres.ExecuteQuery(System.String)%0Asummary%3A%20'*You%20can%20override%20summary%20for%20the%20API%20here%20using%20*MARKDOWN*%20syntax'%0A---%0A%0A*Please%20type%20below%20more%20information%20about%20this%20API%3A*%0A%0A">Improve this Doc</a>
  </span>
  <span class="small pull-right mobile-hide">
    <a href="https://github.com/FherStk/AutoCheck/blob/UnitTest/src/connectors/Postgres.cs/#L253">View Source</a>
  </span>
  <a id="AutoCheck_Core_Connectors_Postgres_ExecuteQuery_" data-uid="AutoCheck.Core.Connectors.Postgres.ExecuteQuery*"></a>
  <h4 id="AutoCheck_Core_Connectors_Postgres_ExecuteQuery_System_String_" data-uid="AutoCheck.Core.Connectors.Postgres.ExecuteQuery(System.String)">ExecuteQuery(String)</h4>
  <div class="markdown level1 summary"><p>Runs a query that produces an output as a set of data.</p>
</div>
  <div class="markdown level1 conceptual"></div>
  <h5 class="decalaration">Declaration</h5>
  <div class="codewrapper">
    <pre><code class="lang-csharp hljs">public DataSet ExecuteQuery(string query)</code></pre>
  </div>
  <h5 class="parameters">Parameters</h5>
  <table class="table table-bordered table-striped table-condensed">
    <thead>
      <tr>
        <th>Type</th>
        <th>Name</th>
        <th>Description</th>
      </tr>
    </thead>
    <tbody>
      <tr>
        <td><span class="xref">System.String</span></td>
        <td><span class="parametername">query</span></td>
        <td><p>The query to run.</p>
</td>
      </tr>
    </tbody>
  </table>
  <h5 class="returns">Returns</h5>
  <table class="table table-bordered table-striped table-condensed">
    <thead>
      <tr>
        <th>Type</th>
        <th>Description</th>
      </tr>
    </thead>
    <tbody>
      <tr>
        <td><span class="xref">System.Data.DataSet</span></td>
        <td><p>The dataset containing all the output.</p>
</td>
      </tr>
    </tbody>
  </table>
  <span class="small pull-right mobile-hide">
    <span class="divider">|</span>
    <a href="https://github.com/FherStk/AutoCheck/new/master/apiSpec/new?filename=AutoCheck_Core_Connectors_Postgres_ExecuteScalar__1_System_String_.md&amp;value=---%0Auid%3A%20AutoCheck.Core.Connectors.Postgres.ExecuteScalar%60%601(System.String)%0Asummary%3A%20'*You%20can%20override%20summary%20for%20the%20API%20here%20using%20*MARKDOWN*%20syntax'%0A---%0A%0A*Please%20type%20below%20more%20information%20about%20this%20API%3A*%0A%0A">Improve this Doc</a>
  </span>
  <span class="small pull-right mobile-hide">
    <a href="https://github.com/FherStk/AutoCheck/blob/UnitTest/src/connectors/Postgres.cs/#L313">View Source</a>
  </span>
  <a id="AutoCheck_Core_Connectors_Postgres_ExecuteScalar_" data-uid="AutoCheck.Core.Connectors.Postgres.ExecuteScalar*"></a>
  <h4 id="AutoCheck_Core_Connectors_Postgres_ExecuteScalar__1_System_String_" data-uid="AutoCheck.Core.Connectors.Postgres.ExecuteScalar``1(System.String)">ExecuteScalar&lt;T&gt;(String)</h4>
  <div class="markdown level1 summary"><p>Runs a query that produces an output as a single data.</p>
</div>
  <div class="markdown level1 conceptual"></div>
  <h5 class="decalaration">Declaration</h5>
  <div class="codewrapper">
    <pre><code class="lang-csharp hljs">public T ExecuteScalar&lt;T&gt;(string query)</code></pre>
  </div>
  <h5 class="parameters">Parameters</h5>
  <table class="table table-bordered table-striped table-condensed">
    <thead>
      <tr>
        <th>Type</th>
        <th>Name</th>
        <th>Description</th>
      </tr>
    </thead>
    <tbody>
      <tr>
        <td><span class="xref">System.String</span></td>
        <td><span class="parametername">query</span></td>
        <td><p>The query to run.</p>
</td>
      </tr>
    </tbody>
  </table>
  <h5 class="returns">Returns</h5>
  <table class="table table-bordered table-striped table-condensed">
    <thead>
      <tr>
        <th>Type</th>
        <th>Description</th>
      </tr>
    </thead>
    <tbody>
      <tr>
        <td><span class="xref">T</span></td>
        <td><p>The requested item.</p>
</td>
      </tr>
    </tbody>
  </table>
  <h5 class="typeParameters">Type Parameters</h5>
  <table class="table table-bordered table-striped table-condensed">
    <thead>
      <tr>
        <th>Name</th>
        <th>Description</th>
      </tr>
    </thead>
    <tbody>
      <tr>
        <td><span class="parametername">T</span></td>
        <td></td>
      </tr>
    </tbody>
  </table>
  <span class="small pull-right mobile-hide">
    <span class="divider">|</span>
    <a href="https://github.com/FherStk/AutoCheck/new/master/apiSpec/new?filename=AutoCheck_Core_Connectors_Postgres_ExistsDataBase.md&amp;value=---%0Auid%3A%20AutoCheck.Core.Connectors.Postgres.ExistsDataBase%0Asummary%3A%20'*You%20can%20override%20summary%20for%20the%20API%20here%20using%20*MARKDOWN*%20syntax'%0A---%0A%0A*Please%20type%20below%20more%20information%20about%20this%20API%3A*%0A%0A">Improve this Doc</a>
  </span>
  <span class="small pull-right mobile-hide">
    <a href="https://github.com/FherStk/AutoCheck/blob/UnitTest/src/connectors/Postgres.cs/#L335">View Source</a>
  </span>
  <a id="AutoCheck_Core_Connectors_Postgres_ExistsDataBase_" data-uid="AutoCheck.Core.Connectors.Postgres.ExistsDataBase*"></a>
  <h4 id="AutoCheck_Core_Connectors_Postgres_ExistsDataBase" data-uid="AutoCheck.Core.Connectors.Postgres.ExistsDataBase">ExistsDataBase()</h4>
  <div class="markdown level1 summary"><p>Checks if the database exists.</p>
</div>
  <div class="markdown level1 conceptual"></div>
  <h5 class="decalaration">Declaration</h5>
  <div class="codewrapper">
    <pre><code class="lang-csharp hljs">public bool ExistsDataBase()</code></pre>
  </div>
  <h5 class="returns">Returns</h5>
  <table class="table table-bordered table-striped table-condensed">
    <thead>
      <tr>
        <th>Type</th>
        <th>Description</th>
      </tr>
    </thead>
    <tbody>
      <tr>
        <td><span class="xref">System.Boolean</span></td>
        <td><p>True if the database exists.</p>
</td>
      </tr>
    </tbody>
  </table>
  <span class="small pull-right mobile-hide">
    <span class="divider">|</span>
    <a href="https://github.com/FherStk/AutoCheck/new/master/apiSpec/new?filename=AutoCheck_Core_Connectors_Postgres_ExistsRole_System_String_.md&amp;value=---%0Auid%3A%20AutoCheck.Core.Connectors.Postgres.ExistsRole(System.String)%0Asummary%3A%20'*You%20can%20override%20summary%20for%20the%20API%20here%20using%20*MARKDOWN*%20syntax'%0A---%0A%0A*Please%20type%20below%20more%20information%20about%20this%20API%3A*%0A%0A">Improve this Doc</a>
  </span>
  <span class="small pull-right mobile-hide">
    <a href="https://github.com/FherStk/AutoCheck/blob/UnitTest/src/connectors/Postgres.cs/#L930">View Source</a>
  </span>
  <a id="AutoCheck_Core_Connectors_Postgres_ExistsRole_" data-uid="AutoCheck.Core.Connectors.Postgres.ExistsRole*"></a>
  <h4 id="AutoCheck_Core_Connectors_Postgres_ExistsRole_System_String_" data-uid="AutoCheck.Core.Connectors.Postgres.ExistsRole(System.String)">ExistsRole(String)</h4>
  <div class="markdown level1 summary"></div>
  <div class="markdown level1 conceptual"></div>
  <h5 class="decalaration">Declaration</h5>
  <div class="codewrapper">
    <pre><code class="lang-csharp hljs">public bool ExistsRole(string role)</code></pre>
  </div>
  <h5 class="parameters">Parameters</h5>
  <table class="table table-bordered table-striped table-condensed">
    <thead>
      <tr>
        <th>Type</th>
        <th>Name</th>
        <th>Description</th>
      </tr>
    </thead>
    <tbody>
      <tr>
        <td><span class="xref">System.String</span></td>
        <td><span class="parametername">role</span></td>
        <td></td>
      </tr>
    </tbody>
  </table>
  <h5 class="returns">Returns</h5>
  <table class="table table-bordered table-striped table-condensed">
    <thead>
      <tr>
        <th>Type</th>
        <th>Description</th>
      </tr>
    </thead>
    <tbody>
      <tr>
        <td><span class="xref">System.Boolean</span></td>
        <td></td>
      </tr>
    </tbody>
  </table>
  <span class="small pull-right mobile-hide">
    <span class="divider">|</span>
    <a href="https://github.com/FherStk/AutoCheck/new/master/apiSpec/new?filename=AutoCheck_Core_Connectors_Postgres_ExistsUser_System_String_.md&amp;value=---%0Auid%3A%20AutoCheck.Core.Connectors.Postgres.ExistsUser(System.String)%0Asummary%3A%20'*You%20can%20override%20summary%20for%20the%20API%20here%20using%20*MARKDOWN*%20syntax'%0A---%0A%0A*Please%20type%20below%20more%20information%20about%20this%20API%3A*%0A%0A">Improve this Doc</a>
  </span>
  <span class="small pull-right mobile-hide">
    <a href="https://github.com/FherStk/AutoCheck/blob/UnitTest/src/connectors/Postgres.cs/#L879">View Source</a>
  </span>
  <a id="AutoCheck_Core_Connectors_Postgres_ExistsUser_" data-uid="AutoCheck.Core.Connectors.Postgres.ExistsUser*"></a>
  <h4 id="AutoCheck_Core_Connectors_Postgres_ExistsUser_System_String_" data-uid="AutoCheck.Core.Connectors.Postgres.ExistsUser(System.String)">ExistsUser(String)</h4>
  <div class="markdown level1 summary"></div>
  <div class="markdown level1 conceptual"></div>
  <h5 class="decalaration">Declaration</h5>
  <div class="codewrapper">
    <pre><code class="lang-csharp hljs">public bool ExistsUser(string user)</code></pre>
  </div>
  <h5 class="parameters">Parameters</h5>
  <table class="table table-bordered table-striped table-condensed">
    <thead>
      <tr>
        <th>Type</th>
        <th>Name</th>
        <th>Description</th>
      </tr>
    </thead>
    <tbody>
      <tr>
        <td><span class="xref">System.String</span></td>
        <td><span class="parametername">user</span></td>
        <td></td>
      </tr>
    </tbody>
  </table>
  <h5 class="returns">Returns</h5>
  <table class="table table-bordered table-striped table-condensed">
    <thead>
      <tr>
        <th>Type</th>
        <th>Description</th>
      </tr>
    </thead>
    <tbody>
      <tr>
        <td><span class="xref">System.Boolean</span></td>
        <td></td>
      </tr>
    </tbody>
  </table>
  <span class="small pull-right mobile-hide">
    <span class="divider">|</span>
    <a href="https://github.com/FherStk/AutoCheck/new/master/apiSpec/new?filename=AutoCheck_Core_Connectors_Postgres_GetField__1_AutoCheck_Core_Connectors_Postgres_Source_AutoCheck_Core_Connectors_Postgres_Filter_System_String_System_ComponentModel_ListSortDirection_.md&amp;value=---%0Auid%3A%20AutoCheck.Core.Connectors.Postgres.GetField%60%601(AutoCheck.Core.Connectors.Postgres.Source%2CAutoCheck.Core.Connectors.Postgres.Filter%2CSystem.String%2CSystem.ComponentModel.ListSortDirection)%0Asummary%3A%20'*You%20can%20override%20summary%20for%20the%20API%20here%20using%20*MARKDOWN*%20syntax'%0A---%0A%0A*Please%20type%20below%20more%20information%20about%20this%20API%3A*%0A%0A">Improve this Doc</a>
  </span>
  <span class="small pull-right mobile-hide">
    <a href="https://github.com/FherStk/AutoCheck/blob/UnitTest/src/connectors/Postgres.cs/#L590">View Source</a>
  </span>
  <a id="AutoCheck_Core_Connectors_Postgres_GetField_" data-uid="AutoCheck.Core.Connectors.Postgres.GetField*"></a>
  <h4 id="AutoCheck_Core_Connectors_Postgres_GetField__1_AutoCheck_Core_Connectors_Postgres_Source_AutoCheck_Core_Connectors_Postgres_Filter_System_String_System_ComponentModel_ListSortDirection_" data-uid="AutoCheck.Core.Connectors.Postgres.GetField``1(AutoCheck.Core.Connectors.Postgres.Source,AutoCheck.Core.Connectors.Postgres.Filter,System.String,System.ComponentModel.ListSortDirection)">GetField&lt;T&gt;(Postgres.Source, Postgres.Filter, String, ListSortDirection)</h4>
  <div class="markdown level1 summary"><p>Returns the requested field's value for the first found item.</p>
</div>
  <div class="markdown level1 conceptual"></div>
  <h5 class="decalaration">Declaration</h5>
  <div class="codewrapper">
    <pre><code class="lang-csharp hljs">public T GetField&lt;T&gt;(Postgres.Source source, Postgres.Filter filter, string field, ListSortDirection sort = ListSortDirection.Descending)</code></pre>
  </div>
  <h5 class="parameters">Parameters</h5>
  <table class="table table-bordered table-striped table-condensed">
    <thead>
      <tr>
        <th>Type</th>
        <th>Name</th>
        <th>Description</th>
      </tr>
    </thead>
    <tbody>
      <tr>
        <td><a class="xref" href="AutoCheck.Connectors.Postgres.Source.html">Postgres.Source</a></td>
        <td><span class="parametername">source</span></td>
        <td><p>The unique schema and table from which the data will be loaded.</p>
</td>
      </tr>
      <tr>
        <td><a class="xref" href="AutoCheck.Connectors.Postgres.Filter.html">Postgres.Filter</a></td>
        <td><span class="parametername">filter</span></td>
        <td><p>A filter over a single field which will be used to screen the data, subqueries are allowed but must start with '@' and surrounded by parenthesis like '@(SELECT MAX(id)+1 FROM t)'.</p>
</td>
      </tr>
      <tr>
        <td><span class="xref">System.String</span></td>
        <td><span class="parametername">field</span></td>
        <td><p>The wanted field's name.</p>
</td>
      </tr>
      <tr>
        <td><span class="xref">System.ComponentModel.ListSortDirection</span></td>
        <td><span class="parametername">sort</span></td>
        <td><p>Defines how to order the list, so the max value will be returned when &quot;descending&quot; and min value when &quot;ascending&quot;..</p>
</td>
      </tr>
    </tbody>
  </table>
  <h5 class="returns">Returns</h5>
  <table class="table table-bordered table-striped table-condensed">
    <thead>
      <tr>
        <th>Type</th>
        <th>Description</th>
      </tr>
    </thead>
    <tbody>
      <tr>
        <td><span class="xref">T</span></td>
        <td><p>The item's field value, NULL if not found.</p>
</td>
      </tr>
    </tbody>
  </table>
  <h5 class="typeParameters">Type Parameters</h5>
  <table class="table table-bordered table-striped table-condensed">
    <thead>
      <tr>
        <th>Name</th>
        <th>Description</th>
      </tr>
    </thead>
    <tbody>
      <tr>
        <td><span class="parametername">T</span></td>
        <td></td>
      </tr>
    </tbody>
  </table>
  <h5 id="AutoCheck_Core_Connectors_Postgres_GetField__1_AutoCheck_Core_Connectors_Postgres_Source_AutoCheck_Core_Connectors_Postgres_Filter_System_String_System_ComponentModel_ListSortDirection__remarks">Remarks</h5>
  <div class="markdown level1 remarks"><p>Use the overload with only string parameters for complex queries.</p>
</div>
  <span class="small pull-right mobile-hide">
    <span class="divider">|</span>
    <a href="https://github.com/FherStk/AutoCheck/new/master/apiSpec/new?filename=AutoCheck_Core_Connectors_Postgres_GetField__1_AutoCheck_Core_Connectors_Postgres_Source_System_String_System_ComponentModel_ListSortDirection_.md&amp;value=---%0Auid%3A%20AutoCheck.Core.Connectors.Postgres.GetField%60%601(AutoCheck.Core.Connectors.Postgres.Source%2CSystem.String%2CSystem.ComponentModel.ListSortDirection)%0Asummary%3A%20'*You%20can%20override%20summary%20for%20the%20API%20here%20using%20*MARKDOWN*%20syntax'%0A---%0A%0A*Please%20type%20below%20more%20information%20about%20this%20API%3A*%0A%0A">Improve this Doc</a>
  </span>
  <span class="small pull-right mobile-hide">
    <a href="https://github.com/FherStk/AutoCheck/blob/UnitTest/src/connectors/Postgres.cs/#L576">View Source</a>
  </span>
  <a id="AutoCheck_Core_Connectors_Postgres_GetField_" data-uid="AutoCheck.Core.Connectors.Postgres.GetField*"></a>
  <h4 id="AutoCheck_Core_Connectors_Postgres_GetField__1_AutoCheck_Core_Connectors_Postgres_Source_System_String_System_ComponentModel_ListSortDirection_" data-uid="AutoCheck.Core.Connectors.Postgres.GetField``1(AutoCheck.Core.Connectors.Postgres.Source,System.String,System.ComponentModel.ListSortDirection)">GetField&lt;T&gt;(Postgres.Source, String, ListSortDirection)</h4>
  <div class="markdown level1 summary"><p>Returns the requested field's value for the first found item.</p>
</div>
  <div class="markdown level1 conceptual"></div>
  <h5 class="decalaration">Declaration</h5>
  <div class="codewrapper">
    <pre><code class="lang-csharp hljs">public T GetField&lt;T&gt;(Postgres.Source source, string field, ListSortDirection sort = ListSortDirection.Descending)</code></pre>
  </div>
  <h5 class="parameters">Parameters</h5>
  <table class="table table-bordered table-striped table-condensed">
    <thead>
      <tr>
        <th>Type</th>
        <th>Name</th>
        <th>Description</th>
      </tr>
    </thead>
    <tbody>
      <tr>
        <td><a class="xref" href="AutoCheck.Connectors.Postgres.Source.html">Postgres.Source</a></td>
        <td><span class="parametername">source</span></td>
        <td><p>The unique schema and table from which the data will be loaded.</p>
</td>
      </tr>
      <tr>
        <td><span class="xref">System.String</span></td>
        <td><span class="parametername">field</span></td>
        <td><p>The wanted field's name.</p>
</td>
      </tr>
      <tr>
        <td><span class="xref">System.ComponentModel.ListSortDirection</span></td>
        <td><span class="parametername">sort</span></td>
        <td><p>Defines how to order the list, so the max value will be returned when &quot;descending&quot; and min value when &quot;ascending&quot;..</p>
</td>
      </tr>
    </tbody>
  </table>
  <h5 class="returns">Returns</h5>
  <table class="table table-bordered table-striped table-condensed">
    <thead>
      <tr>
        <th>Type</th>
        <th>Description</th>
      </tr>
    </thead>
    <tbody>
      <tr>
        <td><span class="xref">T</span></td>
        <td><p>The item's field value, NULL if not found.</p>
</td>
      </tr>
    </tbody>
  </table>
  <h5 class="typeParameters">Type Parameters</h5>
  <table class="table table-bordered table-striped table-condensed">
    <thead>
      <tr>
        <th>Name</th>
        <th>Description</th>
      </tr>
    </thead>
    <tbody>
      <tr>
        <td><span class="parametername">T</span></td>
        <td></td>
      </tr>
    </tbody>
  </table>
  <h5 id="AutoCheck_Core_Connectors_Postgres_GetField__1_AutoCheck_Core_Connectors_Postgres_Source_System_String_System_ComponentModel_ListSortDirection__remarks">Remarks</h5>
  <div class="markdown level1 remarks"><p>Use the overload with only string parameters for complex queries.</p>
</div>
  <span class="small pull-right mobile-hide">
    <span class="divider">|</span>
    <a href="https://github.com/FherStk/AutoCheck/new/master/apiSpec/new?filename=AutoCheck_Core_Connectors_Postgres_GetField__1_System_String_System_String_System_String_System_ComponentModel_ListSortDirection_.md&amp;value=---%0Auid%3A%20AutoCheck.Core.Connectors.Postgres.GetField%60%601(System.String%2CSystem.String%2CSystem.String%2CSystem.ComponentModel.ListSortDirection)%0Asummary%3A%20'*You%20can%20override%20summary%20for%20the%20API%20here%20using%20*MARKDOWN*%20syntax'%0A---%0A%0A*Please%20type%20below%20more%20information%20about%20this%20API%3A*%0A%0A">Improve this Doc</a>
  </span>
  <span class="small pull-right mobile-hide">
    <a href="https://github.com/FherStk/AutoCheck/blob/UnitTest/src/connectors/Postgres.cs/#L604">View Source</a>
  </span>
  <a id="AutoCheck_Core_Connectors_Postgres_GetField_" data-uid="AutoCheck.Core.Connectors.Postgres.GetField*"></a>
  <h4 id="AutoCheck_Core_Connectors_Postgres_GetField__1_System_String_System_String_System_String_System_ComponentModel_ListSortDirection_" data-uid="AutoCheck.Core.Connectors.Postgres.GetField``1(System.String,System.String,System.String,System.ComponentModel.ListSortDirection)">GetField&lt;T&gt;(String, String, String, ListSortDirection)</h4>
  <div class="markdown level1 summary"><p>Returns the requested field's value for the first found item.</p>
</div>
  <div class="markdown level1 conceptual"></div>
  <h5 class="decalaration">Declaration</h5>
  <div class="codewrapper">
    <pre><code class="lang-csharp hljs">public T GetField&lt;T&gt;(string source, string filter, string field, ListSortDirection sort = ListSortDirection.Descending)</code></pre>
  </div>
  <h5 class="parameters">Parameters</h5>
  <table class="table table-bordered table-striped table-condensed">
    <thead>
      <tr>
        <th>Type</th>
        <th>Name</th>
        <th>Description</th>
      </tr>
    </thead>
    <tbody>
      <tr>
        <td><span class="xref">System.String</span></td>
        <td><span class="parametername">source</span></td>
        <td><p>The set of schemas and tables from which the data will be loaded, should be an SQL FROM sentence (without FROM) allowing joins and alisases.</p>
</td>
      </tr>
      <tr>
        <td><span class="xref">System.String</span></td>
        <td><span class="parametername">filter</span></td>
        <td><p>The set of filters which will be used to screen the data, should be an SQL WHERE sentence (without WHERE).</p>
</td>
      </tr>
      <tr>
        <td><span class="xref">System.String</span></td>
        <td><span class="parametername">field</span></td>
        <td><p>The wanted field's name.</p>
</td>
      </tr>
      <tr>
        <td><span class="xref">System.ComponentModel.ListSortDirection</span></td>
        <td><span class="parametername">sort</span></td>
        <td><p>Defines how to order the list, so the max value will be returned when &quot;descending&quot; and min value when &quot;ascending&quot;..</p>
</td>
      </tr>
    </tbody>
  </table>
  <h5 class="returns">Returns</h5>
  <table class="table table-bordered table-striped table-condensed">
    <thead>
      <tr>
        <th>Type</th>
        <th>Description</th>
      </tr>
    </thead>
    <tbody>
      <tr>
        <td><span class="xref">T</span></td>
        <td><p>The item's field value, NULL if not found.</p>
</td>
      </tr>
    </tbody>
  </table>
  <h5 class="typeParameters">Type Parameters</h5>
  <table class="table table-bordered table-striped table-condensed">
    <thead>
      <tr>
        <th>Name</th>
        <th>Description</th>
      </tr>
    </thead>
    <tbody>
      <tr>
        <td><span class="parametername">T</span></td>
        <td></td>
      </tr>
    </tbody>
  </table>
  <span class="small pull-right mobile-hide">
    <span class="divider">|</span>
    <a href="https://github.com/FherStk/AutoCheck/new/master/apiSpec/new?filename=AutoCheck_Core_Connectors_Postgres_GetForeignKeys_AutoCheck_Core_Connectors_Postgres_Source_.md&amp;value=---%0Auid%3A%20AutoCheck.Core.Connectors.Postgres.GetForeignKeys(AutoCheck.Core.Connectors.Postgres.Source)%0Asummary%3A%20'*You%20can%20override%20summary%20for%20the%20API%20here%20using%20*MARKDOWN*%20syntax'%0A---%0A%0A*Please%20type%20below%20more%20information%20about%20this%20API%3A*%0A%0A">Improve this Doc</a>
  </span>
  <span class="small pull-right mobile-hide">
    <a href="https://github.com/FherStk/AutoCheck/blob/UnitTest/src/connectors/Postgres.cs/#L1117">View Source</a>
  </span>
  <a id="AutoCheck_Core_Connectors_Postgres_GetForeignKeys_" data-uid="AutoCheck.Core.Connectors.Postgres.GetForeignKeys*"></a>
  <h4 id="AutoCheck_Core_Connectors_Postgres_GetForeignKeys_AutoCheck_Core_Connectors_Postgres_Source_" data-uid="AutoCheck.Core.Connectors.Postgres.GetForeignKeys(AutoCheck.Core.Connectors.Postgres.Source)">GetForeignKeys(Postgres.Source)</h4>
  <div class="markdown level1 summary"><p>Returns the information about all the foreign keys defined over a table.</p>
</div>
  <div class="markdown level1 conceptual"></div>
  <h5 class="decalaration">Declaration</h5>
  <div class="codewrapper">
    <pre><code class="lang-csharp hljs">public DataSet GetForeignKeys(Postgres.Source source)</code></pre>
  </div>
  <h5 class="parameters">Parameters</h5>
  <table class="table table-bordered table-striped table-condensed">
    <thead>
      <tr>
        <th>Type</th>
        <th>Name</th>
        <th>Description</th>
      </tr>
    </thead>
    <tbody>
      <tr>
        <td><a class="xref" href="AutoCheck.Connectors.Postgres.Source.html">Postgres.Source</a></td>
        <td><span class="parametername">source</span></td>
        <td><p>The unique schema and table from which the foreign keys will be loaded.</p>
</td>
      </tr>
    </tbody>
  </table>
  <h5 class="returns">Returns</h5>
  <table class="table table-bordered table-striped table-condensed">
    <thead>
      <tr>
        <th>Type</th>
        <th>Description</th>
      </tr>
    </thead>
    <tbody>
      <tr>
        <td><span class="xref">System.Data.DataSet</span></td>
        <td><p>The view definition as an SQL SELECT query.</p>
</td>
      </tr>
    </tbody>
  </table>
  <span class="small pull-right mobile-hide">
    <span class="divider">|</span>
    <a href="https://github.com/FherStk/AutoCheck/new/master/apiSpec/new?filename=AutoCheck_Core_Connectors_Postgres_GetForeignKeys_System_String_.md&amp;value=---%0Auid%3A%20AutoCheck.Core.Connectors.Postgres.GetForeignKeys(System.String)%0Asummary%3A%20'*You%20can%20override%20summary%20for%20the%20API%20here%20using%20*MARKDOWN*%20syntax'%0A---%0A%0A*Please%20type%20below%20more%20information%20about%20this%20API%3A*%0A%0A">Improve this Doc</a>
  </span>
  <span class="small pull-right mobile-hide">
    <a href="https://github.com/FherStk/AutoCheck/blob/UnitTest/src/connectors/Postgres.cs/#L1108">View Source</a>
  </span>
  <a id="AutoCheck_Core_Connectors_Postgres_GetForeignKeys_" data-uid="AutoCheck.Core.Connectors.Postgres.GetForeignKeys*"></a>
  <h4 id="AutoCheck_Core_Connectors_Postgres_GetForeignKeys_System_String_" data-uid="AutoCheck.Core.Connectors.Postgres.GetForeignKeys(System.String)">GetForeignKeys(String)</h4>
  <div class="markdown level1 summary"><p>Returns the information about all the foreign keys defined over a table.</p>
</div>
  <div class="markdown level1 conceptual"></div>
  <h5 class="decalaration">Declaration</h5>
  <div class="codewrapper">
    <pre><code class="lang-csharp hljs">public DataSet GetForeignKeys(string source)</code></pre>
  </div>
  <h5 class="parameters">Parameters</h5>
  <table class="table table-bordered table-striped table-condensed">
    <thead>
      <tr>
        <th>Type</th>
        <th>Name</th>
        <th>Description</th>
      </tr>
    </thead>
    <tbody>
      <tr>
        <td><span class="xref">System.String</span></td>
        <td><span class="parametername">source</span></td>
        <td><p>The unique schema and table from which the foreign keys will be loaded, as 'schema.table'.</p>
</td>
      </tr>
    </tbody>
  </table>
  <h5 class="returns">Returns</h5>
  <table class="table table-bordered table-striped table-condensed">
    <thead>
      <tr>
        <th>Type</th>
        <th>Description</th>
      </tr>
    </thead>
    <tbody>
      <tr>
        <td><span class="xref">System.Data.DataSet</span></td>
        <td><p>The foreign keys data.</p>
</td>
      </tr>
    </tbody>
  </table>
  <span class="small pull-right mobile-hide">
    <span class="divider">|</span>
    <a href="https://github.com/FherStk/AutoCheck/new/master/apiSpec/new?filename=AutoCheck_Core_Connectors_Postgres_GetMembership_System_String_.md&amp;value=---%0Auid%3A%20AutoCheck.Core.Connectors.Postgres.GetMembership(System.String)%0Asummary%3A%20'*You%20can%20override%20summary%20for%20the%20API%20here%20using%20*MARKDOWN*%20syntax'%0A---%0A%0A*Please%20type%20below%20more%20information%20about%20this%20API%3A*%0A%0A">Improve this Doc</a>
  </span>
  <span class="small pull-right mobile-hide">
    <a href="https://github.com/FherStk/AutoCheck/blob/UnitTest/src/connectors/Postgres.cs/#L1017">View Source</a>
  </span>
  <a id="AutoCheck_Core_Connectors_Postgres_GetMembership_" data-uid="AutoCheck.Core.Connectors.Postgres.GetMembership*"></a>
  <h4 id="AutoCheck_Core_Connectors_Postgres_GetMembership_System_String_" data-uid="AutoCheck.Core.Connectors.Postgres.GetMembership(System.String)">GetMembership(String)</h4>
  <div class="markdown level1 summary"><p>Get a list of groups and roles where the given item (user, role or group) belongs.</p>
</div>
  <div class="markdown level1 conceptual"></div>
  <h5 class="decalaration">Declaration</h5>
  <div class="codewrapper">
    <pre><code class="lang-csharp hljs">public DataSet GetMembership(string item)</code></pre>
  </div>
  <h5 class="parameters">Parameters</h5>
  <table class="table table-bordered table-striped table-condensed">
    <thead>
      <tr>
        <th>Type</th>
        <th>Name</th>
        <th>Description</th>
      </tr>
    </thead>
    <tbody>
      <tr>
        <td><span class="xref">System.String</span></td>
        <td><span class="parametername">item</span></td>
        <td><p>The role to check.</p>
</td>
      </tr>
    </tbody>
  </table>
  <h5 class="returns">Returns</h5>
  <table class="table table-bordered table-striped table-condensed">
    <thead>
      <tr>
        <th>Type</th>
        <th>Description</th>
      </tr>
    </thead>
    <tbody>
      <tr>
        <td><span class="xref">System.Data.DataSet</span></td>
        <td><p>The requested data (rolname, memberOf)</p>
</td>
      </tr>
    </tbody>
  </table>
  <span class="small pull-right mobile-hide">
    <span class="divider">|</span>
    <a href="https://github.com/FherStk/AutoCheck/new/master/apiSpec/new?filename=AutoCheck_Core_Connectors_Postgres_GetRoles.md&amp;value=---%0Auid%3A%20AutoCheck.Core.Connectors.Postgres.GetRoles%0Asummary%3A%20'*You%20can%20override%20summary%20for%20the%20API%20here%20using%20*MARKDOWN*%20syntax'%0A---%0A%0A*Please%20type%20below%20more%20information%20about%20this%20API%3A*%0A%0A">Improve this Doc</a>
  </span>
  <span class="small pull-right mobile-hide">
    <a href="https://github.com/FherStk/AutoCheck/blob/UnitTest/src/connectors/Postgres.cs/#L892">View Source</a>
  </span>
  <a id="AutoCheck_Core_Connectors_Postgres_GetRoles_" data-uid="AutoCheck.Core.Connectors.Postgres.GetRoles*"></a>
  <h4 id="AutoCheck_Core_Connectors_Postgres_GetRoles" data-uid="AutoCheck.Core.Connectors.Postgres.GetRoles">GetRoles()</h4>
  <div class="markdown level1 summary"><p>Requests for all the roles created.</p>
</div>
  <div class="markdown level1 conceptual"></div>
  <h5 class="decalaration">Declaration</h5>
  <div class="codewrapper">
    <pre><code class="lang-csharp hljs">public DataSet GetRoles()</code></pre>
  </div>
  <h5 class="returns">Returns</h5>
  <table class="table table-bordered table-striped table-condensed">
    <thead>
      <tr>
        <th>Type</th>
        <th>Description</th>
      </tr>
    </thead>
    <tbody>
      <tr>
        <td><span class="xref">System.Data.DataSet</span></td>
        <td><p>A dataset containing the requested data ('rolname').</p>
</td>
      </tr>
    </tbody>
  </table>
  <span class="small pull-right mobile-hide">
    <span class="divider">|</span>
    <a href="https://github.com/FherStk/AutoCheck/new/master/apiSpec/new?filename=AutoCheck_Core_Connectors_Postgres_GetSchemaPrivileges_System_String_System_String_.md&amp;value=---%0Auid%3A%20AutoCheck.Core.Connectors.Postgres.GetSchemaPrivileges(System.String%2CSystem.String)%0Asummary%3A%20'*You%20can%20override%20summary%20for%20the%20API%20here%20using%20*MARKDOWN*%20syntax'%0A---%0A%0A*Please%20type%20below%20more%20information%20about%20this%20API%3A*%0A%0A">Improve this Doc</a>
  </span>
  <span class="small pull-right mobile-hide">
    <a href="https://github.com/FherStk/AutoCheck/blob/UnitTest/src/connectors/Postgres.cs/#L1054">View Source</a>
  </span>
  <a id="AutoCheck_Core_Connectors_Postgres_GetSchemaPrivileges_" data-uid="AutoCheck.Core.Connectors.Postgres.GetSchemaPrivileges*"></a>
  <h4 id="AutoCheck_Core_Connectors_Postgres_GetSchemaPrivileges_System_String_System_String_" data-uid="AutoCheck.Core.Connectors.Postgres.GetSchemaPrivileges(System.String,System.String)">GetSchemaPrivileges(String, String)</h4>
  <div class="markdown level1 summary"><p>Returns the schema privileges.</p>
</div>
  <div class="markdown level1 conceptual"></div>
  <h5 class="decalaration">Declaration</h5>
  <div class="codewrapper">
    <pre><code class="lang-csharp hljs">public DataSet GetSchemaPrivileges(string schema, string role = null)</code></pre>
  </div>
  <h5 class="parameters">Parameters</h5>
  <table class="table table-bordered table-striped table-condensed">
    <thead>
      <tr>
        <th>Type</th>
        <th>Name</th>
        <th>Description</th>
      </tr>
    </thead>
    <tbody>
      <tr>
        <td><span class="xref">System.String</span></td>
        <td><span class="parametername">schema</span></td>
        <td><p>The schema containing the table to check.</p>
</td>
      </tr>
      <tr>
        <td><span class="xref">System.String</span></td>
        <td><span class="parametername">role</span></td>
        <td><p>The role which privileges will be checked.</p>
</td>
      </tr>
    </tbody>
  </table>
  <h5 class="returns">Returns</h5>
  <table class="table table-bordered table-striped table-condensed">
    <thead>
      <tr>
        <th>Type</th>
        <th>Description</th>
      </tr>
    </thead>
    <tbody>
      <tr>
        <td><span class="xref">System.Data.DataSet</span></td>
        <td><p>The requested data (grantee, privilege).</p>
</td>
      </tr>
    </tbody>
  </table>
  <span class="small pull-right mobile-hide">
    <span class="divider">|</span>
    <a href="https://github.com/FherStk/AutoCheck/new/master/apiSpec/new?filename=AutoCheck_Core_Connectors_Postgres_GetTablePrivileges_AutoCheck_Core_Connectors_Postgres_Source_System_String_.md&amp;value=---%0Auid%3A%20AutoCheck.Core.Connectors.Postgres.GetTablePrivileges(AutoCheck.Core.Connectors.Postgres.Source%2CSystem.String)%0Asummary%3A%20'*You%20can%20override%20summary%20for%20the%20API%20here%20using%20*MARKDOWN*%20syntax'%0A---%0A%0A*Please%20type%20below%20more%20information%20about%20this%20API%3A*%0A%0A">Improve this Doc</a>
  </span>
  <span class="small pull-right mobile-hide">
    <a href="https://github.com/FherStk/AutoCheck/blob/UnitTest/src/connectors/Postgres.cs/#L1028">View Source</a>
  </span>
  <a id="AutoCheck_Core_Connectors_Postgres_GetTablePrivileges_" data-uid="AutoCheck.Core.Connectors.Postgres.GetTablePrivileges*"></a>
  <h4 id="AutoCheck_Core_Connectors_Postgres_GetTablePrivileges_AutoCheck_Core_Connectors_Postgres_Source_System_String_" data-uid="AutoCheck.Core.Connectors.Postgres.GetTablePrivileges(AutoCheck.Core.Connectors.Postgres.Source,System.String)">GetTablePrivileges(Postgres.Source, String)</h4>
  <div class="markdown level1 summary"><p>Returns the table privileges.</p>
</div>
  <div class="markdown level1 conceptual"></div>
  <h5 class="decalaration">Declaration</h5>
  <div class="codewrapper">
    <pre><code class="lang-csharp hljs">public DataSet GetTablePrivileges(Postgres.Source source, string role = null)</code></pre>
  </div>
  <h5 class="parameters">Parameters</h5>
  <table class="table table-bordered table-striped table-condensed">
    <thead>
      <tr>
        <th>Type</th>
        <th>Name</th>
        <th>Description</th>
      </tr>
    </thead>
    <tbody>
      <tr>
        <td><a class="xref" href="AutoCheck.Connectors.Postgres.Source.html">Postgres.Source</a></td>
        <td><span class="parametername">source</span></td>
        <td><p>The source which permissions will be requested.</p>
</td>
      </tr>
      <tr>
        <td><span class="xref">System.String</span></td>
        <td><span class="parametername">role</span></td>
        <td><p>The role which privileges will be checked.</p>
</td>
      </tr>
    </tbody>
  </table>
  <h5 class="returns">Returns</h5>
  <table class="table table-bordered table-striped table-condensed">
    <thead>
      <tr>
        <th>Type</th>
        <th>Description</th>
      </tr>
    </thead>
    <tbody>
      <tr>
        <td><span class="xref">System.Data.DataSet</span></td>
        <td><p>The requested data (grantee, privilege).</p>
</td>
      </tr>
    </tbody>
  </table>
  <span class="small pull-right mobile-hide">
    <span class="divider">|</span>
    <a href="https://github.com/FherStk/AutoCheck/new/master/apiSpec/new?filename=AutoCheck_Core_Connectors_Postgres_GetTablePrivileges_System_String_System_String_.md&amp;value=---%0Auid%3A%20AutoCheck.Core.Connectors.Postgres.GetTablePrivileges(System.String%2CSystem.String)%0Asummary%3A%20'*You%20can%20override%20summary%20for%20the%20API%20here%20using%20*MARKDOWN*%20syntax'%0A---%0A%0A*Please%20type%20below%20more%20information%20about%20this%20API%3A*%0A%0A">Improve this Doc</a>
  </span>
  <span class="small pull-right mobile-hide">
    <a href="https://github.com/FherStk/AutoCheck/blob/UnitTest/src/connectors/Postgres.cs/#L1044">View Source</a>
  </span>
  <a id="AutoCheck_Core_Connectors_Postgres_GetTablePrivileges_" data-uid="AutoCheck.Core.Connectors.Postgres.GetTablePrivileges*"></a>
  <h4 id="AutoCheck_Core_Connectors_Postgres_GetTablePrivileges_System_String_System_String_" data-uid="AutoCheck.Core.Connectors.Postgres.GetTablePrivileges(System.String,System.String)">GetTablePrivileges(String, String)</h4>
  <div class="markdown level1 summary"><p>Returns the table privileges.</p>
</div>
  <div class="markdown level1 conceptual"></div>
  <h5 class="decalaration">Declaration</h5>
  <div class="codewrapper">
    <pre><code class="lang-csharp hljs">public DataSet GetTablePrivileges(string source, string role = null)</code></pre>
  </div>
  <h5 class="parameters">Parameters</h5>
  <table class="table table-bordered table-striped table-condensed">
    <thead>
      <tr>
        <th>Type</th>
        <th>Name</th>
        <th>Description</th>
      </tr>
    </thead>
    <tbody>
      <tr>
        <td><span class="xref">System.String</span></td>
        <td><span class="parametername">source</span></td>
        <td><p>The table which permissions will be requested as 'schema.table'.</p>
</td>
      </tr>
      <tr>
        <td><span class="xref">System.String</span></td>
        <td><span class="parametername">role</span></td>
        <td><p>The role which privileges will be checked.</p>
</td>
      </tr>
    </tbody>
  </table>
  <h5 class="returns">Returns</h5>
  <table class="table table-bordered table-striped table-condensed">
    <thead>
      <tr>
        <th>Type</th>
        <th>Description</th>
      </tr>
    </thead>
    <tbody>
      <tr>
        <td><span class="xref">System.Data.DataSet</span></td>
        <td><p>The table privileges.</p>
</td>
      </tr>
    </tbody>
  </table>
  <span class="small pull-right mobile-hide">
    <span class="divider">|</span>
    <a href="https://github.com/FherStk/AutoCheck/new/master/apiSpec/new?filename=AutoCheck_Core_Connectors_Postgres_GetUsers.md&amp;value=---%0Auid%3A%20AutoCheck.Core.Connectors.Postgres.GetUsers%0Asummary%3A%20'*You%20can%20override%20summary%20for%20the%20API%20here%20using%20*MARKDOWN*%20syntax'%0A---%0A%0A*Please%20type%20below%20more%20information%20about%20this%20API%3A*%0A%0A">Improve this Doc</a>
  </span>
  <span class="small pull-right mobile-hide">
    <a href="https://github.com/FherStk/AutoCheck/blob/UnitTest/src/connectors/Postgres.cs/#L830">View Source</a>
  </span>
  <a id="AutoCheck_Core_Connectors_Postgres_GetUsers_" data-uid="AutoCheck.Core.Connectors.Postgres.GetUsers*"></a>
  <h4 id="AutoCheck_Core_Connectors_Postgres_GetUsers" data-uid="AutoCheck.Core.Connectors.Postgres.GetUsers">GetUsers()</h4>
  <div class="markdown level1 summary"><p>Requests for all the users created.</p>
</div>
  <div class="markdown level1 conceptual"></div>
  <h5 class="decalaration">Declaration</h5>
  <div class="codewrapper">
    <pre><code class="lang-csharp hljs">public DataSet GetUsers()</code></pre>
  </div>
  <h5 class="returns">Returns</h5>
  <table class="table table-bordered table-striped table-condensed">
    <thead>
      <tr>
        <th>Type</th>
        <th>Description</th>
      </tr>
    </thead>
    <tbody>
      <tr>
        <td><span class="xref">System.Data.DataSet</span></td>
        <td><p>A dataset containing the requested data ('username', 'attributes').</p>
</td>
      </tr>
    </tbody>
  </table>
  <span class="small pull-right mobile-hide">
    <span class="divider">|</span>
    <a href="https://github.com/FherStk/AutoCheck/new/master/apiSpec/new?filename=AutoCheck_Core_Connectors_Postgres_GetViewDefinition_AutoCheck_Core_Connectors_Postgres_Source_.md&amp;value=---%0Auid%3A%20AutoCheck.Core.Connectors.Postgres.GetViewDefinition(AutoCheck.Core.Connectors.Postgres.Source)%0Asummary%3A%20'*You%20can%20override%20summary%20for%20the%20API%20here%20using%20*MARKDOWN*%20syntax'%0A---%0A%0A*Please%20type%20below%20more%20information%20about%20this%20API%3A*%0A%0A">Improve this Doc</a>
  </span>
  <span class="small pull-right mobile-hide">
    <a href="https://github.com/FherStk/AutoCheck/blob/UnitTest/src/connectors/Postgres.cs/#L1096">View Source</a>
  </span>
  <a id="AutoCheck_Core_Connectors_Postgres_GetViewDefinition_" data-uid="AutoCheck.Core.Connectors.Postgres.GetViewDefinition*"></a>
  <h4 id="AutoCheck_Core_Connectors_Postgres_GetViewDefinition_AutoCheck_Core_Connectors_Postgres_Source_" data-uid="AutoCheck.Core.Connectors.Postgres.GetViewDefinition(AutoCheck.Core.Connectors.Postgres.Source)">GetViewDefinition(Postgres.Source)</h4>
  <div class="markdown level1 summary"><p>Given a view, return its definition as a select query.</p>
</div>
  <div class="markdown level1 conceptual"></div>
  <h5 class="decalaration">Declaration</h5>
  <div class="codewrapper">
    <pre><code class="lang-csharp hljs">public string GetViewDefinition(Postgres.Source source)</code></pre>
  </div>
  <h5 class="parameters">Parameters</h5>
  <table class="table table-bordered table-striped table-condensed">
    <thead>
      <tr>
        <th>Type</th>
        <th>Name</th>
        <th>Description</th>
      </tr>
    </thead>
    <tbody>
      <tr>
        <td><a class="xref" href="AutoCheck.Connectors.Postgres.Source.html">Postgres.Source</a></td>
        <td><span class="parametername">source</span></td>
        <td><p>The unique schema and table from which the data will be loaded.</p>
</td>
      </tr>
    </tbody>
  </table>
  <h5 class="returns">Returns</h5>
  <table class="table table-bordered table-striped table-condensed">
    <thead>
      <tr>
        <th>Type</th>
        <th>Description</th>
      </tr>
    </thead>
    <tbody>
      <tr>
        <td><span class="xref">System.String</span></td>
        <td><p>The view definition as an SQL SELECT query.</p>
</td>
      </tr>
    </tbody>
  </table>
  <span class="small pull-right mobile-hide">
    <span class="divider">|</span>
    <a href="https://github.com/FherStk/AutoCheck/new/master/apiSpec/new?filename=AutoCheck_Core_Connectors_Postgres_GetViewDefinition_System_String_.md&amp;value=---%0Auid%3A%20AutoCheck.Core.Connectors.Postgres.GetViewDefinition(System.String)%0Asummary%3A%20'*You%20can%20override%20summary%20for%20the%20API%20here%20using%20*MARKDOWN*%20syntax'%0A---%0A%0A*Please%20type%20below%20more%20information%20about%20this%20API%3A*%0A%0A">Improve this Doc</a>
  </span>
  <span class="small pull-right mobile-hide">
    <a href="https://github.com/FherStk/AutoCheck/blob/UnitTest/src/connectors/Postgres.cs/#L1087">View Source</a>
  </span>
  <a id="AutoCheck_Core_Connectors_Postgres_GetViewDefinition_" data-uid="AutoCheck.Core.Connectors.Postgres.GetViewDefinition*"></a>
  <h4 id="AutoCheck_Core_Connectors_Postgres_GetViewDefinition_System_String_" data-uid="AutoCheck.Core.Connectors.Postgres.GetViewDefinition(System.String)">GetViewDefinition(String)</h4>
  <div class="markdown level1 summary"><p>Given a view, return its definition as a select query.</p>
</div>
  <div class="markdown level1 conceptual"></div>
  <h5 class="decalaration">Declaration</h5>
  <div class="codewrapper">
    <pre><code class="lang-csharp hljs">public string GetViewDefinition(string source)</code></pre>
  </div>
  <h5 class="parameters">Parameters</h5>
  <table class="table table-bordered table-striped table-condensed">
    <thead>
      <tr>
        <th>Type</th>
        <th>Name</th>
        <th>Description</th>
      </tr>
    </thead>
    <tbody>
      <tr>
        <td><span class="xref">System.String</span></td>
        <td><span class="parametername">source</span></td>
        <td><p>The unique schema and table from which the data will be loaded, as 'schema.table'.</p>
</td>
      </tr>
    </tbody>
  </table>
  <h5 class="returns">Returns</h5>
  <table class="table table-bordered table-striped table-condensed">
    <thead>
      <tr>
        <th>Type</th>
        <th>Description</th>
      </tr>
    </thead>
    <tbody>
      <tr>
        <td><span class="xref">System.String</span></td>
        <td><p>The view definition as an SQL SELECT query.</p>
</td>
      </tr>
    </tbody>
  </table>
  <span class="small pull-right mobile-hide">
    <span class="divider">|</span>
    <a href="https://github.com/FherStk/AutoCheck/new/master/apiSpec/new?filename=AutoCheck_Core_Connectors_Postgres_Grant_System_String_AutoCheck_Core_Connectors_Postgres_Destination_System_String_.md&amp;value=---%0Auid%3A%20AutoCheck.Core.Connectors.Postgres.Grant(System.String%2CAutoCheck.Core.Connectors.Postgres.Destination%2CSystem.String)%0Asummary%3A%20'*You%20can%20override%20summary%20for%20the%20API%20here%20using%20*MARKDOWN*%20syntax'%0A---%0A%0A*Please%20type%20below%20more%20information%20about%20this%20API%3A*%0A%0A">Improve this Doc</a>
  </span>
  <span class="small pull-right mobile-hide">
    <a href="https://github.com/FherStk/AutoCheck/blob/UnitTest/src/connectors/Postgres.cs/#L944">View Source</a>
  </span>
  <a id="AutoCheck_Core_Connectors_Postgres_Grant_" data-uid="AutoCheck.Core.Connectors.Postgres.Grant*"></a>
  <h4 id="AutoCheck_Core_Connectors_Postgres_Grant_System_String_AutoCheck_Core_Connectors_Postgres_Destination_System_String_" data-uid="AutoCheck.Core.Connectors.Postgres.Grant(System.String,AutoCheck.Core.Connectors.Postgres.Destination,System.String)">Grant(String, Postgres.Destination, String)</h4>
  <div class="markdown level1 summary"><p>Grants an item (role, group or permission) to a destination (role, group or user).</p>
</div>
  <div class="markdown level1 conceptual"></div>
  <h5 class="decalaration">Declaration</h5>
  <div class="codewrapper">
    <pre><code class="lang-csharp hljs">public void Grant(string what, Postgres.Destination where, string who)</code></pre>
  </div>
  <h5 class="parameters">Parameters</h5>
  <table class="table table-bordered table-striped table-condensed">
    <thead>
      <tr>
        <th>Type</th>
        <th>Name</th>
        <th>Description</th>
      </tr>
    </thead>
    <tbody>
      <tr>
        <td><span class="xref">System.String</span></td>
        <td><span class="parametername">what</span></td>
        <td><p>What to grant (permission).</p>
</td>
      </tr>
      <tr>
        <td><a class="xref" href="AutoCheck.Connectors.Postgres.Destination.html">Postgres.Destination</a></td>
        <td><span class="parametername">where</span></td>
        <td><p>Where to grant (table).</p>
</td>
      </tr>
      <tr>
        <td><span class="xref">System.String</span></td>
        <td><span class="parametername">who</span></td>
        <td><p>Who to grant (role, group or user).</p>
</td>
      </tr>
    </tbody>
  </table>
  <span class="small pull-right mobile-hide">
    <span class="divider">|</span>
    <a href="https://github.com/FherStk/AutoCheck/new/master/apiSpec/new?filename=AutoCheck_Core_Connectors_Postgres_Grant_System_String_System_String_.md&amp;value=---%0Auid%3A%20AutoCheck.Core.Connectors.Postgres.Grant(System.String%2CSystem.String)%0Asummary%3A%20'*You%20can%20override%20summary%20for%20the%20API%20here%20using%20*MARKDOWN*%20syntax'%0A---%0A%0A*Please%20type%20below%20more%20information%20about%20this%20API%3A*%0A%0A">Improve this Doc</a>
  </span>
  <span class="small pull-right mobile-hide">
    <a href="https://github.com/FherStk/AutoCheck/blob/UnitTest/src/connectors/Postgres.cs/#L968">View Source</a>
  </span>
  <a id="AutoCheck_Core_Connectors_Postgres_Grant_" data-uid="AutoCheck.Core.Connectors.Postgres.Grant*"></a>
  <h4 id="AutoCheck_Core_Connectors_Postgres_Grant_System_String_System_String_" data-uid="AutoCheck.Core.Connectors.Postgres.Grant(System.String,System.String)">Grant(String, String)</h4>
  <div class="markdown level1 summary"><p>Grants an item (role, group or permissio) to a destination (role, group or user).</p>
</div>
  <div class="markdown level1 conceptual"></div>
  <h5 class="decalaration">Declaration</h5>
  <div class="codewrapper">
    <pre><code class="lang-csharp hljs">public void Grant(string what, string where)</code></pre>
  </div>
  <h5 class="parameters">Parameters</h5>
  <table class="table table-bordered table-striped table-condensed">
    <thead>
      <tr>
        <th>Type</th>
        <th>Name</th>
        <th>Description</th>
      </tr>
    </thead>
    <tbody>
      <tr>
        <td><span class="xref">System.String</span></td>
        <td><span class="parametername">what</span></td>
        <td><p>Who to grant (role, group or user) or the permission to grant as an SQL compatible statement like 'permission ON schema.table'.</p>
</td>
      </tr>
      <tr>
        <td><span class="xref">System.String</span></td>
        <td><span class="parametername">where</span></td>
        <td><p>Where to grant (destination: role, group or user).</p>
</td>
      </tr>
    </tbody>
  </table>
  <span class="small pull-right mobile-hide">
    <span class="divider">|</span>
    <a href="https://github.com/FherStk/AutoCheck/new/master/apiSpec/new?filename=AutoCheck_Core_Connectors_Postgres_Grant_System_String_System_String_System_String_.md&amp;value=---%0Auid%3A%20AutoCheck.Core.Connectors.Postgres.Grant(System.String%2CSystem.String%2CSystem.String)%0Asummary%3A%20'*You%20can%20override%20summary%20for%20the%20API%20here%20using%20*MARKDOWN*%20syntax'%0A---%0A%0A*Please%20type%20below%20more%20information%20about%20this%20API%3A*%0A%0A">Improve this Doc</a>
  </span>
  <span class="small pull-right mobile-hide">
    <a href="https://github.com/FherStk/AutoCheck/blob/UnitTest/src/connectors/Postgres.cs/#L955">View Source</a>
  </span>
  <a id="AutoCheck_Core_Connectors_Postgres_Grant_" data-uid="AutoCheck.Core.Connectors.Postgres.Grant*"></a>
  <h4 id="AutoCheck_Core_Connectors_Postgres_Grant_System_String_System_String_System_String_" data-uid="AutoCheck.Core.Connectors.Postgres.Grant(System.String,System.String,System.String)">Grant(String, String, String)</h4>
  <div class="markdown level1 summary"><p>Grants an item (role, group or permission) to a destination (role, group or user).</p>
</div>
  <div class="markdown level1 conceptual"></div>
  <h5 class="decalaration">Declaration</h5>
  <div class="codewrapper">
    <pre><code class="lang-csharp hljs">public void Grant(string what, string where, string who)</code></pre>
  </div>
  <h5 class="parameters">Parameters</h5>
  <table class="table table-bordered table-striped table-condensed">
    <thead>
      <tr>
        <th>Type</th>
        <th>Name</th>
        <th>Description</th>
      </tr>
    </thead>
    <tbody>
      <tr>
        <td><span class="xref">System.String</span></td>
        <td><span class="parametername">what</span></td>
        <td><p>What to grant (permission).</p>
</td>
      </tr>
      <tr>
        <td><span class="xref">System.String</span></td>
        <td><span class="parametername">where</span></td>
        <td><p>Where to grant (schema).</p>
</td>
      </tr>
      <tr>
        <td><span class="xref">System.String</span></td>
        <td><span class="parametername">who</span></td>
        <td><p>Who to grant (role, group or user).</p>
</td>
      </tr>
    </tbody>
  </table>
  <span class="small pull-right mobile-hide">
    <span class="divider">|</span>
    <a href="https://github.com/FherStk/AutoCheck/new/master/apiSpec/new?filename=AutoCheck_Core_Connectors_Postgres_ImportSqlFile_System_String_.md&amp;value=---%0Auid%3A%20AutoCheck.Core.Connectors.Postgres.ImportSqlFile(System.String)%0Asummary%3A%20'*You%20can%20override%20summary%20for%20the%20API%20here%20using%20*MARKDOWN*%20syntax'%0A---%0A%0A*Please%20type%20below%20more%20information%20about%20this%20API%3A*%0A%0A">Improve this Doc</a>
  </span>
  <span class="small pull-right mobile-hide">
    <a href="https://github.com/FherStk/AutoCheck/blob/UnitTest/src/connectors/Postgres.cs/#L405">View Source</a>
  </span>
  <a id="AutoCheck_Core_Connectors_Postgres_ImportSqlFile_" data-uid="AutoCheck.Core.Connectors.Postgres.ImportSqlFile*"></a>
  <h4 id="AutoCheck_Core_Connectors_Postgres_ImportSqlFile_System_String_" data-uid="AutoCheck.Core.Connectors.Postgres.ImportSqlFile(System.String)">ImportSqlFile(String)</h4>
  <div class="markdown level1 summary"><p>Imports an SQL into the current database.</p>
</div>
  <div class="markdown level1 conceptual"></div>
  <h5 class="decalaration">Declaration</h5>
  <div class="codewrapper">
    <pre><code class="lang-csharp hljs">public void ImportSqlFile(string filePath)</code></pre>
  </div>
  <h5 class="parameters">Parameters</h5>
  <table class="table table-bordered table-striped table-condensed">
    <thead>
      <tr>
        <th>Type</th>
        <th>Name</th>
        <th>Description</th>
      </tr>
    </thead>
    <tbody>
      <tr>
        <td><span class="xref">System.String</span></td>
        <td><span class="parametername">filePath</span></td>
        <td></td>
      </tr>
    </tbody>
  </table>
  <span class="small pull-right mobile-hide">
    <span class="divider">|</span>
    <a href="https://github.com/FherStk/AutoCheck/new/master/apiSpec/new?filename=AutoCheck_Core_Connectors_Postgres_Insert_AutoCheck_Core_Connectors_Postgres_Destination_System_Collections_Generic_Dictionary_System_String_System_Object__.md&amp;value=---%0Auid%3A%20AutoCheck.Core.Connectors.Postgres.Insert(AutoCheck.Core.Connectors.Postgres.Destination%2CSystem.Collections.Generic.Dictionary%7BSystem.String%2CSystem.Object%7D)%0Asummary%3A%20'*You%20can%20override%20summary%20for%20the%20API%20here%20using%20*MARKDOWN*%20syntax'%0A---%0A%0A*Please%20type%20below%20more%20information%20about%20this%20API%3A*%0A%0A">Improve this Doc</a>
  </span>
  <span class="small pull-right mobile-hide">
    <a href="https://github.com/FherStk/AutoCheck/blob/UnitTest/src/connectors/Postgres.cs/#L683">View Source</a>
  </span>
  <a id="AutoCheck_Core_Connectors_Postgres_Insert_" data-uid="AutoCheck.Core.Connectors.Postgres.Insert*"></a>
  <h4 id="AutoCheck_Core_Connectors_Postgres_Insert_AutoCheck_Core_Connectors_Postgres_Destination_System_Collections_Generic_Dictionary_System_String_System_Object__" data-uid="AutoCheck.Core.Connectors.Postgres.Insert(AutoCheck.Core.Connectors.Postgres.Destination,System.Collections.Generic.Dictionary{System.String,System.Object})">Insert(Postgres.Destination, Dictionary&lt;String, Object&gt;)</h4>
  <div class="markdown level1 summary"><p>Inserts new data into a table.</p>
</div>
  <div class="markdown level1 conceptual"></div>
  <h5 class="decalaration">Declaration</h5>
  <div class="codewrapper">
    <pre><code class="lang-csharp hljs">public void Insert(Postgres.Destination destination, Dictionary&lt;string, object&gt; fields)</code></pre>
  </div>
  <h5 class="parameters">Parameters</h5>
  <table class="table table-bordered table-striped table-condensed">
    <thead>
      <tr>
        <th>Type</th>
        <th>Name</th>
        <th>Description</th>
      </tr>
    </thead>
    <tbody>
      <tr>
        <td><a class="xref" href="AutoCheck.Connectors.Postgres.Destination.html">Postgres.Destination</a></td>
        <td><span class="parametername">destination</span></td>
        <td><p>The unique schema and table where the data will be added.</p>
</td>
      </tr>
      <tr>
        <td><span class="xref">System.Collections.Generic.Dictionary</span>&lt;<span class="xref">System.String</span>, <span class="xref">System.Object</span>&gt;</td>
        <td><span class="parametername">fields</span></td>
        <td><p>Key-value pairs of data [field, value], subqueries as values must start with @.</p>
</td>
      </tr>
    </tbody>
  </table>
  <h5 id="AutoCheck_Core_Connectors_Postgres_Insert_AutoCheck_Core_Connectors_Postgres_Destination_System_Collections_Generic_Dictionary_System_String_System_Object___remarks">Remarks</h5>
  <div class="markdown level1 remarks"><p>Use the overload with only string parameters for complex queries.</p>
</div>
  <span class="small pull-right mobile-hide">
    <span class="divider">|</span>
    <a href="https://github.com/FherStk/AutoCheck/new/master/apiSpec/new?filename=AutoCheck_Core_Connectors_Postgres_Insert_System_String_System_Collections_Generic_Dictionary_System_String_System_Object__.md&amp;value=---%0Auid%3A%20AutoCheck.Core.Connectors.Postgres.Insert(System.String%2CSystem.Collections.Generic.Dictionary%7BSystem.String%2CSystem.Object%7D)%0Asummary%3A%20'*You%20can%20override%20summary%20for%20the%20API%20here%20using%20*MARKDOWN*%20syntax'%0A---%0A%0A*Please%20type%20below%20more%20information%20about%20this%20API%3A*%0A%0A">Improve this Doc</a>
  </span>
  <span class="small pull-right mobile-hide">
    <a href="https://github.com/FherStk/AutoCheck/blob/UnitTest/src/connectors/Postgres.cs/#L694">View Source</a>
  </span>
  <a id="AutoCheck_Core_Connectors_Postgres_Insert_" data-uid="AutoCheck.Core.Connectors.Postgres.Insert*"></a>
  <h4 id="AutoCheck_Core_Connectors_Postgres_Insert_System_String_System_Collections_Generic_Dictionary_System_String_System_Object__" data-uid="AutoCheck.Core.Connectors.Postgres.Insert(System.String,System.Collections.Generic.Dictionary{System.String,System.Object})">Insert(String, Dictionary&lt;String, Object&gt;)</h4>
  <div class="markdown level1 summary"><p>Inserts new data into a table.</p>
</div>
  <div class="markdown level1 conceptual"></div>
  <h5 class="decalaration">Declaration</h5>
  <div class="codewrapper">
    <pre><code class="lang-csharp hljs">public void Insert(string destination, Dictionary&lt;string, object&gt; fields)</code></pre>
  </div>
  <h5 class="parameters">Parameters</h5>
  <table class="table table-bordered table-striped table-condensed">
    <thead>
      <tr>
        <th>Type</th>
        <th>Name</th>
        <th>Description</th>
      </tr>
    </thead>
    <tbody>
      <tr>
        <td><span class="xref">System.String</span></td>
        <td><span class="parametername">destination</span></td>
        <td><p>The schema and table where the data will be added, should be an SQL INTO sentence (schema.table).</p>
</td>
      </tr>
      <tr>
        <td><span class="xref">System.Collections.Generic.Dictionary</span>&lt;<span class="xref">System.String</span>, <span class="xref">System.Object</span>&gt;</td>
        <td><span class="parametername">fields</span></td>
        <td><p>Key-value pairs of data [field, value], subqueries are allowed but must start with '@' and surrounded by parenthesis like '@(SELECT MAX(id)+1 FROM t)'.</p>
</td>
      </tr>
    </tbody>
  </table>
  <span class="small pull-right mobile-hide">
    <span class="divider">|</span>
    <a href="https://github.com/FherStk/AutoCheck/new/master/apiSpec/new?filename=AutoCheck_Core_Connectors_Postgres_Insert__1_AutoCheck_Core_Connectors_Postgres_Destination_System_String_System_Collections_Generic_Dictionary_System_String_System_Object__.md&amp;value=---%0Auid%3A%20AutoCheck.Core.Connectors.Postgres.Insert%60%601(AutoCheck.Core.Connectors.Postgres.Destination%2CSystem.String%2CSystem.Collections.Generic.Dictionary%7BSystem.String%2CSystem.Object%7D)%0Asummary%3A%20'*You%20can%20override%20summary%20for%20the%20API%20here%20using%20*MARKDOWN*%20syntax'%0A---%0A%0A*Please%20type%20below%20more%20information%20about%20this%20API%3A*%0A%0A">Improve this Doc</a>
  </span>
  <span class="small pull-right mobile-hide">
    <a href="https://github.com/FherStk/AutoCheck/blob/UnitTest/src/connectors/Postgres.cs/#L660">View Source</a>
  </span>
  <a id="AutoCheck_Core_Connectors_Postgres_Insert_" data-uid="AutoCheck.Core.Connectors.Postgres.Insert*"></a>
  <h4 id="AutoCheck_Core_Connectors_Postgres_Insert__1_AutoCheck_Core_Connectors_Postgres_Destination_System_String_System_Collections_Generic_Dictionary_System_String_System_Object__" data-uid="AutoCheck.Core.Connectors.Postgres.Insert``1(AutoCheck.Core.Connectors.Postgres.Destination,System.String,System.Collections.Generic.Dictionary{System.String,System.Object})">Insert&lt;T&gt;(Postgres.Destination, String, Dictionary&lt;String, Object&gt;)</h4>
  <div class="markdown level1 summary"></div>
  <div class="markdown level1 conceptual"></div>
  <h5 class="decalaration">Declaration</h5>
  <div class="codewrapper">
    <pre><code class="lang-csharp hljs">public T Insert&lt;T&gt;(Postgres.Destination destination, string primaryKey, Dictionary&lt;string, object&gt; fields)</code></pre>
  </div>
  <h5 class="parameters">Parameters</h5>
  <table class="table table-bordered table-striped table-condensed">
    <thead>
      <tr>
        <th>Type</th>
        <th>Name</th>
        <th>Description</th>
      </tr>
    </thead>
    <tbody>
      <tr>
        <td><a class="xref" href="AutoCheck.Connectors.Postgres.Destination.html">Postgres.Destination</a></td>
        <td><span class="parametername">destination</span></td>
        <td></td>
      </tr>
      <tr>
        <td><span class="xref">System.String</span></td>
        <td><span class="parametername">primaryKey</span></td>
        <td></td>
      </tr>
      <tr>
        <td><span class="xref">System.Collections.Generic.Dictionary</span>&lt;<span class="xref">System.String</span>, <span class="xref">System.Object</span>&gt;</td>
        <td><span class="parametername">fields</span></td>
        <td></td>
      </tr>
    </tbody>
  </table>
  <h5 class="returns">Returns</h5>
  <table class="table table-bordered table-striped table-condensed">
    <thead>
      <tr>
        <th>Type</th>
        <th>Description</th>
      </tr>
    </thead>
    <tbody>
      <tr>
        <td><span class="xref">T</span></td>
        <td></td>
      </tr>
    </tbody>
  </table>
  <h5 class="typeParameters">Type Parameters</h5>
  <table class="table table-bordered table-striped table-condensed">
    <thead>
      <tr>
        <th>Name</th>
        <th>Description</th>
      </tr>
    </thead>
    <tbody>
      <tr>
        <td><span class="parametername">T</span></td>
        <td></td>
      </tr>
    </tbody>
  </table>
  <span class="small pull-right mobile-hide">
    <span class="divider">|</span>
    <a href="https://github.com/FherStk/AutoCheck/new/master/apiSpec/new?filename=AutoCheck_Core_Connectors_Postgres_Insert__1_System_String_System_String_System_Collections_Generic_Dictionary_System_String_System_Object__.md&amp;value=---%0Auid%3A%20AutoCheck.Core.Connectors.Postgres.Insert%60%601(System.String%2CSystem.String%2CSystem.Collections.Generic.Dictionary%7BSystem.String%2CSystem.Object%7D)%0Asummary%3A%20'*You%20can%20override%20summary%20for%20the%20API%20here%20using%20*MARKDOWN*%20syntax'%0A---%0A%0A*Please%20type%20below%20more%20information%20about%20this%20API%3A*%0A%0A">Improve this Doc</a>
  </span>
  <span class="small pull-right mobile-hide">
    <a href="https://github.com/FherStk/AutoCheck/blob/UnitTest/src/connectors/Postgres.cs/#L672">View Source</a>
  </span>
  <a id="AutoCheck_Core_Connectors_Postgres_Insert_" data-uid="AutoCheck.Core.Connectors.Postgres.Insert*"></a>
  <h4 id="AutoCheck_Core_Connectors_Postgres_Insert__1_System_String_System_String_System_Collections_Generic_Dictionary_System_String_System_Object__" data-uid="AutoCheck.Core.Connectors.Postgres.Insert``1(System.String,System.String,System.Collections.Generic.Dictionary{System.String,System.Object})">Insert&lt;T&gt;(String, String, Dictionary&lt;String, Object&gt;)</h4>
  <div class="markdown level1 summary"></div>
  <div class="markdown level1 conceptual"></div>
  <h5 class="decalaration">Declaration</h5>
  <div class="codewrapper">
    <pre><code class="lang-csharp hljs">public T Insert&lt;T&gt;(string destination, string primaryKey, Dictionary&lt;string, object&gt; fields)</code></pre>
  </div>
  <h5 class="parameters">Parameters</h5>
  <table class="table table-bordered table-striped table-condensed">
    <thead>
      <tr>
        <th>Type</th>
        <th>Name</th>
        <th>Description</th>
      </tr>
    </thead>
    <tbody>
      <tr>
        <td><span class="xref">System.String</span></td>
        <td><span class="parametername">destination</span></td>
        <td></td>
      </tr>
      <tr>
        <td><span class="xref">System.String</span></td>
        <td><span class="parametername">primaryKey</span></td>
        <td></td>
      </tr>
      <tr>
        <td><span class="xref">System.Collections.Generic.Dictionary</span>&lt;<span class="xref">System.String</span>, <span class="xref">System.Object</span>&gt;</td>
        <td><span class="parametername">fields</span></td>
        <td></td>
      </tr>
    </tbody>
  </table>
  <h5 class="returns">Returns</h5>
  <table class="table table-bordered table-striped table-condensed">
    <thead>
      <tr>
        <th>Type</th>
        <th>Description</th>
      </tr>
    </thead>
    <tbody>
      <tr>
        <td><span class="xref">T</span></td>
        <td></td>
      </tr>
    </tbody>
  </table>
  <h5 class="typeParameters">Type Parameters</h5>
  <table class="table table-bordered table-striped table-condensed">
    <thead>
      <tr>
        <th>Name</th>
        <th>Description</th>
      </tr>
    </thead>
    <tbody>
      <tr>
        <td><span class="parametername">T</span></td>
        <td></td>
      </tr>
    </tbody>
  </table>
  <span class="small pull-right mobile-hide">
    <span class="divider">|</span>
    <a href="https://github.com/FherStk/AutoCheck/new/master/apiSpec/new?filename=AutoCheck_Core_Connectors_Postgres_Revoke_System_String_AutoCheck_Core_Connectors_Postgres_Destination_System_String_.md&amp;value=---%0Auid%3A%20AutoCheck.Core.Connectors.Postgres.Revoke(System.String%2CAutoCheck.Core.Connectors.Postgres.Destination%2CSystem.String)%0Asummary%3A%20'*You%20can%20override%20summary%20for%20the%20API%20here%20using%20*MARKDOWN*%20syntax'%0A---%0A%0A*Please%20type%20below%20more%20information%20about%20this%20API%3A*%0A%0A">Improve this Doc</a>
  </span>
  <span class="small pull-right mobile-hide">
    <a href="https://github.com/FherStk/AutoCheck/blob/UnitTest/src/connectors/Postgres.cs/#L981">View Source</a>
  </span>
  <a id="AutoCheck_Core_Connectors_Postgres_Revoke_" data-uid="AutoCheck.Core.Connectors.Postgres.Revoke*"></a>
  <h4 id="AutoCheck_Core_Connectors_Postgres_Revoke_System_String_AutoCheck_Core_Connectors_Postgres_Destination_System_String_" data-uid="AutoCheck.Core.Connectors.Postgres.Revoke(System.String,AutoCheck.Core.Connectors.Postgres.Destination,System.String)">Revoke(String, Postgres.Destination, String)</h4>
  <div class="markdown level1 summary"><p>Revokes an item (role, group or permission) from a destination (role, group or user).</p>
</div>
  <div class="markdown level1 conceptual"></div>
  <h5 class="decalaration">Declaration</h5>
  <div class="codewrapper">
    <pre><code class="lang-csharp hljs">public void Revoke(string what, Postgres.Destination where, string who)</code></pre>
  </div>
  <h5 class="parameters">Parameters</h5>
  <table class="table table-bordered table-striped table-condensed">
    <thead>
      <tr>
        <th>Type</th>
        <th>Name</th>
        <th>Description</th>
      </tr>
    </thead>
    <tbody>
      <tr>
        <td><span class="xref">System.String</span></td>
        <td><span class="parametername">what</span></td>
        <td><p>What to revoke (permission).</p>
</td>
      </tr>
      <tr>
        <td><a class="xref" href="AutoCheck.Connectors.Postgres.Destination.html">Postgres.Destination</a></td>
        <td><span class="parametername">where</span></td>
        <td><p>Where to revoke (schema).</p>
</td>
      </tr>
      <tr>
        <td><span class="xref">System.String</span></td>
        <td><span class="parametername">who</span></td>
        <td><p>Who to revoke (role, group or user).</p>
</td>
      </tr>
    </tbody>
  </table>
  <span class="small pull-right mobile-hide">
    <span class="divider">|</span>
    <a href="https://github.com/FherStk/AutoCheck/new/master/apiSpec/new?filename=AutoCheck_Core_Connectors_Postgres_Revoke_System_String_System_String_.md&amp;value=---%0Auid%3A%20AutoCheck.Core.Connectors.Postgres.Revoke(System.String%2CSystem.String)%0Asummary%3A%20'*You%20can%20override%20summary%20for%20the%20API%20here%20using%20*MARKDOWN*%20syntax'%0A---%0A%0A*Please%20type%20below%20more%20information%20about%20this%20API%3A*%0A%0A">Improve this Doc</a>
  </span>
  <span class="small pull-right mobile-hide">
    <a href="https://github.com/FherStk/AutoCheck/blob/UnitTest/src/connectors/Postgres.cs/#L1005">View Source</a>
  </span>
  <a id="AutoCheck_Core_Connectors_Postgres_Revoke_" data-uid="AutoCheck.Core.Connectors.Postgres.Revoke*"></a>
  <h4 id="AutoCheck_Core_Connectors_Postgres_Revoke_System_String_System_String_" data-uid="AutoCheck.Core.Connectors.Postgres.Revoke(System.String,System.String)">Revoke(String, String)</h4>
  <div class="markdown level1 summary"><p>Revokes an item (role, group or permissio) from a destination (role, group or user).</p>
</div>
  <div class="markdown level1 conceptual"></div>
  <h5 class="decalaration">Declaration</h5>
  <div class="codewrapper">
    <pre><code class="lang-csharp hljs">public void Revoke(string what, string where)</code></pre>
  </div>
  <h5 class="parameters">Parameters</h5>
  <table class="table table-bordered table-striped table-condensed">
    <thead>
      <tr>
        <th>Type</th>
        <th>Name</th>
        <th>Description</th>
      </tr>
    </thead>
    <tbody>
      <tr>
        <td><span class="xref">System.String</span></td>
        <td><span class="parametername">what</span></td>
        <td><p>Who to revoke (role, group or user) or the permission to revoke as an SQL compatible statement like 'permission FROM schema.table'.</p>
</td>
      </tr>
      <tr>
        <td><span class="xref">System.String</span></td>
        <td><span class="parametername">where</span></td>
        <td><p>Where to revoke (destination: role, group or user).</p>
</td>
      </tr>
    </tbody>
  </table>
  <span class="small pull-right mobile-hide">
    <span class="divider">|</span>
    <a href="https://github.com/FherStk/AutoCheck/new/master/apiSpec/new?filename=AutoCheck_Core_Connectors_Postgres_Revoke_System_String_System_String_System_String_.md&amp;value=---%0Auid%3A%20AutoCheck.Core.Connectors.Postgres.Revoke(System.String%2CSystem.String%2CSystem.String)%0Asummary%3A%20'*You%20can%20override%20summary%20for%20the%20API%20here%20using%20*MARKDOWN*%20syntax'%0A---%0A%0A*Please%20type%20below%20more%20information%20about%20this%20API%3A*%0A%0A">Improve this Doc</a>
  </span>
  <span class="small pull-right mobile-hide">
    <a href="https://github.com/FherStk/AutoCheck/blob/UnitTest/src/connectors/Postgres.cs/#L992">View Source</a>
  </span>
  <a id="AutoCheck_Core_Connectors_Postgres_Revoke_" data-uid="AutoCheck.Core.Connectors.Postgres.Revoke*"></a>
  <h4 id="AutoCheck_Core_Connectors_Postgres_Revoke_System_String_System_String_System_String_" data-uid="AutoCheck.Core.Connectors.Postgres.Revoke(System.String,System.String,System.String)">Revoke(String, String, String)</h4>
  <div class="markdown level1 summary"><p>Revokes an item (role, group or permission) from a destination (role, group or user).</p>
</div>
  <div class="markdown level1 conceptual"></div>
  <h5 class="decalaration">Declaration</h5>
  <div class="codewrapper">
    <pre><code class="lang-csharp hljs">public void Revoke(string what, string where, string who)</code></pre>
  </div>
  <h5 class="parameters">Parameters</h5>
  <table class="table table-bordered table-striped table-condensed">
    <thead>
      <tr>
        <th>Type</th>
        <th>Name</th>
        <th>Description</th>
      </tr>
    </thead>
    <tbody>
      <tr>
        <td><span class="xref">System.String</span></td>
        <td><span class="parametername">what</span></td>
        <td><p>What to revoke (permission).</p>
</td>
      </tr>
      <tr>
        <td><span class="xref">System.String</span></td>
        <td><span class="parametername">where</span></td>
        <td><p>Where to revoke (schema).</p>
</td>
      </tr>
      <tr>
        <td><span class="xref">System.String</span></td>
        <td><span class="parametername">who</span></td>
        <td><p>Who to revoke (role, group or user).</p>
</td>
      </tr>
    </tbody>
  </table>
  <span class="small pull-right mobile-hide">
    <span class="divider">|</span>
    <a href="https://github.com/FherStk/AutoCheck/new/master/apiSpec/new?filename=AutoCheck_Core_Connectors_Postgres_Select_AutoCheck_Core_Connectors_Postgres_Source_AutoCheck_Core_Connectors_Postgres_Filter_System_String_.md&amp;value=---%0Auid%3A%20AutoCheck.Core.Connectors.Postgres.Select(AutoCheck.Core.Connectors.Postgres.Source%2CAutoCheck.Core.Connectors.Postgres.Filter%2CSystem.String)%0Asummary%3A%20'*You%20can%20override%20summary%20for%20the%20API%20here%20using%20*MARKDOWN*%20syntax'%0A---%0A%0A*Please%20type%20below%20more%20information%20about%20this%20API%3A*%0A%0A">Improve this Doc</a>
  </span>
  <span class="small pull-right mobile-hide">
    <a href="https://github.com/FherStk/AutoCheck/blob/UnitTest/src/connectors/Postgres.cs/#L517">View Source</a>
  </span>
  <a id="AutoCheck_Core_Connectors_Postgres_Select_" data-uid="AutoCheck.Core.Connectors.Postgres.Select*"></a>
  <h4 id="AutoCheck_Core_Connectors_Postgres_Select_AutoCheck_Core_Connectors_Postgres_Source_AutoCheck_Core_Connectors_Postgres_Filter_System_String_" data-uid="AutoCheck.Core.Connectors.Postgres.Select(AutoCheck.Core.Connectors.Postgres.Source,AutoCheck.Core.Connectors.Postgres.Filter,System.String)">Select(Postgres.Source, Postgres.Filter, String)</h4>
  <div class="markdown level1 summary"><p>Selects some data from the database.</p>
</div>
  <div class="markdown level1 conceptual"></div>
  <h5 class="decalaration">Declaration</h5>
  <div class="codewrapper">
    <pre><code class="lang-csharp hljs">public DataSet Select(Postgres.Source source, Postgres.Filter filter, string field = &quot;*&quot;)</code></pre>
  </div>
  <h5 class="parameters">Parameters</h5>
  <table class="table table-bordered table-striped table-condensed">
    <thead>
      <tr>
        <th>Type</th>
        <th>Name</th>
        <th>Description</th>
      </tr>
    </thead>
    <tbody>
      <tr>
        <td><a class="xref" href="AutoCheck.Connectors.Postgres.Source.html">Postgres.Source</a></td>
        <td><span class="parametername">source</span></td>
        <td><p>The unique schema and table from which the data will be loaded.</p>
</td>
      </tr>
      <tr>
        <td><a class="xref" href="AutoCheck.Connectors.Postgres.Filter.html">Postgres.Filter</a></td>
        <td><span class="parametername">filter</span></td>
        <td><p>A filter over a single field which will be used to screen the data, subqueries are allowed but must start with '@' and surrounded by parenthesis like '@(SELECT MAX(id)+1 FROM t)'.</p>
</td>
      </tr>
      <tr>
        <td><span class="xref">System.String</span></td>
        <td><span class="parametername">field</span></td>
        <td><p>The field's data to load (a single one, or comma-separated set).</p>
</td>
      </tr>
    </tbody>
  </table>
  <h5 class="returns">Returns</h5>
  <table class="table table-bordered table-striped table-condensed">
    <thead>
      <tr>
        <th>Type</th>
        <th>Description</th>
      </tr>
    </thead>
    <tbody>
      <tr>
        <td><span class="xref">System.Data.DataSet</span></td>
        <td><p>A dataset containing the requested data.</p>
</td>
      </tr>
    </tbody>
  </table>
  <h5 id="AutoCheck_Core_Connectors_Postgres_Select_AutoCheck_Core_Connectors_Postgres_Source_AutoCheck_Core_Connectors_Postgres_Filter_System_String__remarks">Remarks</h5>
  <div class="markdown level1 remarks"><p>Use the overload with only string parameters for complex queries.</p>
</div>
  <span class="small pull-right mobile-hide">
    <span class="divider">|</span>
    <a href="https://github.com/FherStk/AutoCheck/new/master/apiSpec/new?filename=AutoCheck_Core_Connectors_Postgres_Select_AutoCheck_Core_Connectors_Postgres_Source_AutoCheck_Core_Connectors_Postgres_Filter_System_String___.md&amp;value=---%0Auid%3A%20AutoCheck.Core.Connectors.Postgres.Select(AutoCheck.Core.Connectors.Postgres.Source%2CAutoCheck.Core.Connectors.Postgres.Filter%2CSystem.String%5B%5D)%0Asummary%3A%20'*You%20can%20override%20summary%20for%20the%20API%20here%20using%20*MARKDOWN*%20syntax'%0A---%0A%0A*Please%20type%20below%20more%20information%20about%20this%20API%3A*%0A%0A">Improve this Doc</a>
  </span>
  <span class="small pull-right mobile-hide">
    <a href="https://github.com/FherStk/AutoCheck/blob/UnitTest/src/connectors/Postgres.cs/#L532">View Source</a>
  </span>
  <a id="AutoCheck_Core_Connectors_Postgres_Select_" data-uid="AutoCheck.Core.Connectors.Postgres.Select*"></a>
  <h4 id="AutoCheck_Core_Connectors_Postgres_Select_AutoCheck_Core_Connectors_Postgres_Source_AutoCheck_Core_Connectors_Postgres_Filter_System_String___" data-uid="AutoCheck.Core.Connectors.Postgres.Select(AutoCheck.Core.Connectors.Postgres.Source,AutoCheck.Core.Connectors.Postgres.Filter,System.String[])">Select(Postgres.Source, Postgres.Filter, String[])</h4>
  <div class="markdown level1 summary"><p>Selects some data from the database.</p>
</div>
  <div class="markdown level1 conceptual"></div>
  <h5 class="decalaration">Declaration</h5>
  <div class="codewrapper">
    <pre><code class="lang-csharp hljs">public DataSet Select(Postgres.Source source, Postgres.Filter filter, string[] fields)</code></pre>
  </div>
  <h5 class="parameters">Parameters</h5>
  <table class="table table-bordered table-striped table-condensed">
    <thead>
      <tr>
        <th>Type</th>
        <th>Name</th>
        <th>Description</th>
      </tr>
    </thead>
    <tbody>
      <tr>
        <td><a class="xref" href="AutoCheck.Connectors.Postgres.Source.html">Postgres.Source</a></td>
        <td><span class="parametername">source</span></td>
        <td><p>The unique schema and table from which the data will be loaded.</p>
</td>
      </tr>
      <tr>
        <td><a class="xref" href="AutoCheck.Connectors.Postgres.Filter.html">Postgres.Filter</a></td>
        <td><span class="parametername">filter</span></td>
        <td><p>A filter over a single field which will be used to screen the data, subqueries are allowed but must start with '@' and surrounded by parenthesis like '@(SELECT MAX(id)+1 FROM t)'.</p>
</td>
      </tr>
      <tr>
        <td><span class="xref">System.String</span>[]</td>
        <td><span class="parametername">fields</span></td>
        <td><p>The set of field's data to load.</p>
</td>
      </tr>
    </tbody>
  </table>
  <h5 class="returns">Returns</h5>
  <table class="table table-bordered table-striped table-condensed">
    <thead>
      <tr>
        <th>Type</th>
        <th>Description</th>
      </tr>
    </thead>
    <tbody>
      <tr>
        <td><span class="xref">System.Data.DataSet</span></td>
        <td><p>A dataset containing the requested data.</p>
</td>
      </tr>
    </tbody>
  </table>
  <h5 id="AutoCheck_Core_Connectors_Postgres_Select_AutoCheck_Core_Connectors_Postgres_Source_AutoCheck_Core_Connectors_Postgres_Filter_System_String____remarks">Remarks</h5>
  <div class="markdown level1 remarks"><p>Use the overload with only string parameters for complex queries.</p>
</div>
  <span class="small pull-right mobile-hide">
    <span class="divider">|</span>
    <a href="https://github.com/FherStk/AutoCheck/new/master/apiSpec/new?filename=AutoCheck_Core_Connectors_Postgres_Select_AutoCheck_Core_Connectors_Postgres_Source_System_String_.md&amp;value=---%0Auid%3A%20AutoCheck.Core.Connectors.Postgres.Select(AutoCheck.Core.Connectors.Postgres.Source%2CSystem.String)%0Asummary%3A%20'*You%20can%20override%20summary%20for%20the%20API%20here%20using%20*MARKDOWN*%20syntax'%0A---%0A%0A*Please%20type%20below%20more%20information%20about%20this%20API%3A*%0A%0A">Improve this Doc</a>
  </span>
  <span class="small pull-right mobile-hide">
    <a href="https://github.com/FherStk/AutoCheck/blob/UnitTest/src/connectors/Postgres.cs/#L492">View Source</a>
  </span>
  <a id="AutoCheck_Core_Connectors_Postgres_Select_" data-uid="AutoCheck.Core.Connectors.Postgres.Select*"></a>
  <h4 id="AutoCheck_Core_Connectors_Postgres_Select_AutoCheck_Core_Connectors_Postgres_Source_System_String_" data-uid="AutoCheck.Core.Connectors.Postgres.Select(AutoCheck.Core.Connectors.Postgres.Source,System.String)">Select(Postgres.Source, String)</h4>
  <div class="markdown level1 summary"><p>Selects some data from the database.</p>
</div>
  <div class="markdown level1 conceptual"></div>
  <h5 class="decalaration">Declaration</h5>
  <div class="codewrapper">
    <pre><code class="lang-csharp hljs">public DataSet Select(Postgres.Source source, string field = &quot;*&quot;)</code></pre>
  </div>
  <h5 class="parameters">Parameters</h5>
  <table class="table table-bordered table-striped table-condensed">
    <thead>
      <tr>
        <th>Type</th>
        <th>Name</th>
        <th>Description</th>
      </tr>
    </thead>
    <tbody>
      <tr>
        <td><a class="xref" href="AutoCheck.Connectors.Postgres.Source.html">Postgres.Source</a></td>
        <td><span class="parametername">source</span></td>
        <td><p>The unique schema and table from which the data will be loaded.</p>
</td>
      </tr>
      <tr>
        <td><span class="xref">System.String</span></td>
        <td><span class="parametername">field</span></td>
        <td><p>The field's data to load (a single one, or comma-separated set).</p>
</td>
      </tr>
    </tbody>
  </table>
  <h5 class="returns">Returns</h5>
  <table class="table table-bordered table-striped table-condensed">
    <thead>
      <tr>
        <th>Type</th>
        <th>Description</th>
      </tr>
    </thead>
    <tbody>
      <tr>
        <td><span class="xref">System.Data.DataSet</span></td>
        <td><p>A dataset containing the requested data.</p>
</td>
      </tr>
    </tbody>
  </table>
  <h5 id="AutoCheck_Core_Connectors_Postgres_Select_AutoCheck_Core_Connectors_Postgres_Source_System_String__remarks">Remarks</h5>
  <div class="markdown level1 remarks"><p>Use the overload with only string parameters for complex queries.</p>
</div>
  <span class="small pull-right mobile-hide">
    <span class="divider">|</span>
    <a href="https://github.com/FherStk/AutoCheck/new/master/apiSpec/new?filename=AutoCheck_Core_Connectors_Postgres_Select_AutoCheck_Core_Connectors_Postgres_Source_System_String___.md&amp;value=---%0Auid%3A%20AutoCheck.Core.Connectors.Postgres.Select(AutoCheck.Core.Connectors.Postgres.Source%2CSystem.String%5B%5D)%0Asummary%3A%20'*You%20can%20override%20summary%20for%20the%20API%20here%20using%20*MARKDOWN*%20syntax'%0A---%0A%0A*Please%20type%20below%20more%20information%20about%20this%20API%3A*%0A%0A">Improve this Doc</a>
  </span>
  <span class="small pull-right mobile-hide">
    <a href="https://github.com/FherStk/AutoCheck/blob/UnitTest/src/connectors/Postgres.cs/#L504">View Source</a>
  </span>
  <a id="AutoCheck_Core_Connectors_Postgres_Select_" data-uid="AutoCheck.Core.Connectors.Postgres.Select*"></a>
  <h4 id="AutoCheck_Core_Connectors_Postgres_Select_AutoCheck_Core_Connectors_Postgres_Source_System_String___" data-uid="AutoCheck.Core.Connectors.Postgres.Select(AutoCheck.Core.Connectors.Postgres.Source,System.String[])">Select(Postgres.Source, String[])</h4>
  <div class="markdown level1 summary"><p>Selects some data from the database.</p>
</div>
  <div class="markdown level1 conceptual"></div>
  <h5 class="decalaration">Declaration</h5>
  <div class="codewrapper">
    <pre><code class="lang-csharp hljs">public DataSet Select(Postgres.Source source, string[] fields)</code></pre>
  </div>
  <h5 class="parameters">Parameters</h5>
  <table class="table table-bordered table-striped table-condensed">
    <thead>
      <tr>
        <th>Type</th>
        <th>Name</th>
        <th>Description</th>
      </tr>
    </thead>
    <tbody>
      <tr>
        <td><a class="xref" href="AutoCheck.Connectors.Postgres.Source.html">Postgres.Source</a></td>
        <td><span class="parametername">source</span></td>
        <td><p>The unique schema and table from which the data will be loaded.</p>
</td>
      </tr>
      <tr>
        <td><span class="xref">System.String</span>[]</td>
        <td><span class="parametername">fields</span></td>
        <td><p>The set of field's data to load.</p>
</td>
      </tr>
    </tbody>
  </table>
  <h5 class="returns">Returns</h5>
  <table class="table table-bordered table-striped table-condensed">
    <thead>
      <tr>
        <th>Type</th>
        <th>Description</th>
      </tr>
    </thead>
    <tbody>
      <tr>
        <td><span class="xref">System.Data.DataSet</span></td>
        <td><p>A dataset containing the requested data.</p>
</td>
      </tr>
    </tbody>
  </table>
  <h5 id="AutoCheck_Core_Connectors_Postgres_Select_AutoCheck_Core_Connectors_Postgres_Source_System_String____remarks">Remarks</h5>
  <div class="markdown level1 remarks"><p>Use the overload with only string parameters for complex queries.</p>
</div>
  <span class="small pull-right mobile-hide">
    <span class="divider">|</span>
    <a href="https://github.com/FherStk/AutoCheck/new/master/apiSpec/new?filename=AutoCheck_Core_Connectors_Postgres_Select_System_String_System_String_System_String_.md&amp;value=---%0Auid%3A%20AutoCheck.Core.Connectors.Postgres.Select(System.String%2CSystem.String%2CSystem.String)%0Asummary%3A%20'*You%20can%20override%20summary%20for%20the%20API%20here%20using%20*MARKDOWN*%20syntax'%0A---%0A%0A*Please%20type%20below%20more%20information%20about%20this%20API%3A*%0A%0A">Improve this Doc</a>
  </span>
  <span class="small pull-right mobile-hide">
    <a href="https://github.com/FherStk/AutoCheck/blob/UnitTest/src/connectors/Postgres.cs/#L546">View Source</a>
  </span>
  <a id="AutoCheck_Core_Connectors_Postgres_Select_" data-uid="AutoCheck.Core.Connectors.Postgres.Select*"></a>
  <h4 id="AutoCheck_Core_Connectors_Postgres_Select_System_String_System_String_System_String_" data-uid="AutoCheck.Core.Connectors.Postgres.Select(System.String,System.String,System.String)">Select(String, String, String)</h4>
  <div class="markdown level1 summary"><p>Selects some data from the database.</p>
</div>
  <div class="markdown level1 conceptual"></div>
  <h5 class="decalaration">Declaration</h5>
  <div class="codewrapper">
    <pre><code class="lang-csharp hljs">public DataSet Select(string source, string filter, string field = &quot;*&quot;)</code></pre>
  </div>
  <h5 class="parameters">Parameters</h5>
  <table class="table table-bordered table-striped table-condensed">
    <thead>
      <tr>
        <th>Type</th>
        <th>Name</th>
        <th>Description</th>
      </tr>
    </thead>
    <tbody>
      <tr>
        <td><span class="xref">System.String</span></td>
        <td><span class="parametername">source</span></td>
        <td><p>The set of schemas and tables from which the data will be loaded, should be an SQL FROM sentence (without FROM) allowing joins and alisases.</p>
</td>
      </tr>
      <tr>
        <td><span class="xref">System.String</span></td>
        <td><span class="parametername">filter</span></td>
        <td><p>The set of filters which will be used to screen the data, should be an SQL WHERE sentence (without WHERE).</p>
</td>
      </tr>
      <tr>
        <td><span class="xref">System.String</span></td>
        <td><span class="parametername">field</span></td>
        <td><p>The field's data to load (a single one, or comma-separated set).</p>
</td>
      </tr>
    </tbody>
  </table>
  <h5 class="returns">Returns</h5>
  <table class="table table-bordered table-striped table-condensed">
    <thead>
      <tr>
        <th>Type</th>
        <th>Description</th>
      </tr>
    </thead>
    <tbody>
      <tr>
        <td><span class="xref">System.Data.DataSet</span></td>
        <td><p>A dataset containing the requested data.</p>
</td>
      </tr>
    </tbody>
  </table>
  <span class="small pull-right mobile-hide">
    <span class="divider">|</span>
    <a href="https://github.com/FherStk/AutoCheck/new/master/apiSpec/new?filename=AutoCheck_Core_Connectors_Postgres_Select_System_String_System_String_System_String___.md&amp;value=---%0Auid%3A%20AutoCheck.Core.Connectors.Postgres.Select(System.String%2CSystem.String%2CSystem.String%5B%5D)%0Asummary%3A%20'*You%20can%20override%20summary%20for%20the%20API%20here%20using%20*MARKDOWN*%20syntax'%0A---%0A%0A*Please%20type%20below%20more%20information%20about%20this%20API%3A*%0A%0A">Improve this Doc</a>
  </span>
  <span class="small pull-right mobile-hide">
    <a href="https://github.com/FherStk/AutoCheck/blob/UnitTest/src/connectors/Postgres.cs/#L558">View Source</a>
  </span>
  <a id="AutoCheck_Core_Connectors_Postgres_Select_" data-uid="AutoCheck.Core.Connectors.Postgres.Select*"></a>
  <h4 id="AutoCheck_Core_Connectors_Postgres_Select_System_String_System_String_System_String___" data-uid="AutoCheck.Core.Connectors.Postgres.Select(System.String,System.String,System.String[])">Select(String, String, String[])</h4>
  <div class="markdown level1 summary"><p>Selects some data from the database.</p>
</div>
  <div class="markdown level1 conceptual"></div>
  <h5 class="decalaration">Declaration</h5>
  <div class="codewrapper">
    <pre><code class="lang-csharp hljs">public DataSet Select(string source, string filter, string[] fields)</code></pre>
  </div>
  <h5 class="parameters">Parameters</h5>
  <table class="table table-bordered table-striped table-condensed">
    <thead>
      <tr>
        <th>Type</th>
        <th>Name</th>
        <th>Description</th>
      </tr>
    </thead>
    <tbody>
      <tr>
        <td><span class="xref">System.String</span></td>
        <td><span class="parametername">source</span></td>
        <td><p>The set of schemas and tables from which the data will be loaded, should be an SQL FROM sentence (without FROM) allowing joins and alisases.</p>
</td>
      </tr>
      <tr>
        <td><span class="xref">System.String</span></td>
        <td><span class="parametername">filter</span></td>
        <td><p>The set of filters which will be used to screen the data, should be an SQL WHERE sentence (without WHERE).</p>
</td>
      </tr>
      <tr>
        <td><span class="xref">System.String</span>[]</td>
        <td><span class="parametername">fields</span></td>
        <td><p>The set of field's data to load.</p>
</td>
      </tr>
    </tbody>
  </table>
  <h5 class="returns">Returns</h5>
  <table class="table table-bordered table-striped table-condensed">
    <thead>
      <tr>
        <th>Type</th>
        <th>Description</th>
      </tr>
    </thead>
    <tbody>
      <tr>
        <td><span class="xref">System.Data.DataSet</span></td>
        <td><p>A dataset containing the requested data.</p>
</td>
      </tr>
    </tbody>
  </table>
  <span class="small pull-right mobile-hide">
    <span class="divider">|</span>
    <a href="https://github.com/FherStk/AutoCheck/new/master/apiSpec/new?filename=AutoCheck_Core_Connectors_Postgres_TestConnection.md&amp;value=---%0Auid%3A%20AutoCheck.Core.Connectors.Postgres.TestConnection%0Asummary%3A%20'*You%20can%20override%20summary%20for%20the%20API%20here%20using%20*MARKDOWN*%20syntax'%0A---%0A%0A*Please%20type%20below%20more%20information%20about%20this%20API%3A*%0A%0A">Improve this Doc</a>
  </span>
  <span class="small pull-right mobile-hide">
    <a href="https://github.com/FherStk/AutoCheck/blob/UnitTest/src/connectors/Postgres.cs/#L237">View Source</a>
  </span>
  <a id="AutoCheck_Core_Connectors_Postgres_TestConnection_" data-uid="AutoCheck.Core.Connectors.Postgres.TestConnection*"></a>
  <h4 id="AutoCheck_Core_Connectors_Postgres_TestConnection" data-uid="AutoCheck.Core.Connectors.Postgres.TestConnection">TestConnection()</h4>
  <div class="markdown level1 summary"><p>Test the connection to the database, so an exception will be thrown if any problem occurs.</p>
</div>
  <div class="markdown level1 conceptual"></div>
  <h5 class="decalaration">Declaration</h5>
  <div class="codewrapper">
    <pre><code class="lang-csharp hljs">public void TestConnection()</code></pre>
  </div>
  <span class="small pull-right mobile-hide">
    <span class="divider">|</span>
    <a href="https://github.com/FherStk/AutoCheck/new/master/apiSpec/new?filename=AutoCheck_Core_Connectors_Postgres_Update_AutoCheck_Core_Connectors_Postgres_Destination_AutoCheck_Core_Connectors_Postgres_Filter_System_Collections_Generic_Dictionary_System_String_System_Object__.md&amp;value=---%0Auid%3A%20AutoCheck.Core.Connectors.Postgres.Update(AutoCheck.Core.Connectors.Postgres.Destination%2CAutoCheck.Core.Connectors.Postgres.Filter%2CSystem.Collections.Generic.Dictionary%7BSystem.String%2CSystem.Object%7D)%0Asummary%3A%20'*You%20can%20override%20summary%20for%20the%20API%20here%20using%20*MARKDOWN*%20syntax'%0A---%0A%0A*Please%20type%20below%20more%20information%20about%20this%20API%3A*%0A%0A">Improve this Doc</a>
  </span>
  <span class="small pull-right mobile-hide">
    <a href="https://github.com/FherStk/AutoCheck/blob/UnitTest/src/connectors/Postgres.cs/#L726">View Source</a>
  </span>
  <a id="AutoCheck_Core_Connectors_Postgres_Update_" data-uid="AutoCheck.Core.Connectors.Postgres.Update*"></a>
  <h4 id="AutoCheck_Core_Connectors_Postgres_Update_AutoCheck_Core_Connectors_Postgres_Destination_AutoCheck_Core_Connectors_Postgres_Filter_System_Collections_Generic_Dictionary_System_String_System_Object__" data-uid="AutoCheck.Core.Connectors.Postgres.Update(AutoCheck.Core.Connectors.Postgres.Destination,AutoCheck.Core.Connectors.Postgres.Filter,System.Collections.Generic.Dictionary{System.String,System.Object})">Update(Postgres.Destination, Postgres.Filter, Dictionary&lt;String, Object&gt;)</h4>
  <div class="markdown level1 summary"><p>Updates some data from a table, the 'ExecuteNonQuery' method can be used for complex filters (and, or, etc.).</p>
</div>
  <div class="markdown level1 conceptual"></div>
  <h5 class="decalaration">Declaration</h5>
  <div class="codewrapper">
    <pre><code class="lang-csharp hljs">public void Update(Postgres.Destination destination, Postgres.Filter filter, Dictionary&lt;string, object&gt; fields)</code></pre>
  </div>
  <h5 class="parameters">Parameters</h5>
  <table class="table table-bordered table-striped table-condensed">
    <thead>
      <tr>
        <th>Type</th>
        <th>Name</th>
        <th>Description</th>
      </tr>
    </thead>
    <tbody>
      <tr>
        <td><a class="xref" href="AutoCheck.Connectors.Postgres.Destination.html">Postgres.Destination</a></td>
        <td><span class="parametername">destination</span></td>
        <td><p>The unique schema and table where the data will be added.</p>
</td>
      </tr>
      <tr>
        <td><a class="xref" href="AutoCheck.Connectors.Postgres.Filter.html">Postgres.Filter</a></td>
        <td><span class="parametername">filter</span></td>
        <td><p>A filter over a single field which will be used to screen the data, subqueries are allowed but must start with '@' and surrounded by parenthesis like '@(SELECT MAX(id)+1 FROM t)'.</p>
</td>
      </tr>
      <tr>
        <td><span class="xref">System.Collections.Generic.Dictionary</span>&lt;<span class="xref">System.String</span>, <span class="xref">System.Object</span>&gt;</td>
        <td><span class="parametername">fields</span></td>
        <td><p>Key-value pairs of data [field, value], subqueries are allowed but must start with '@' and surrounded by parenthesis like '@(SELECT MAX(id)+1 FROM t)'.</p>
</td>
      </tr>
    </tbody>
  </table>
  <h5 id="AutoCheck_Core_Connectors_Postgres_Update_AutoCheck_Core_Connectors_Postgres_Destination_AutoCheck_Core_Connectors_Postgres_Filter_System_Collections_Generic_Dictionary_System_String_System_Object___remarks">Remarks</h5>
  <div class="markdown level1 remarks"><p>Use the overload with only string parameters for complex queries.</p>
</div>
  <span class="small pull-right mobile-hide">
    <span class="divider">|</span>
    <a href="https://github.com/FherStk/AutoCheck/new/master/apiSpec/new?filename=AutoCheck_Core_Connectors_Postgres_Update_AutoCheck_Core_Connectors_Postgres_Destination_AutoCheck_Core_Connectors_Postgres_Source_AutoCheck_Core_Connectors_Postgres_Filter_System_Collections_Generic_Dictionary_System_String_System_Object__.md&amp;value=---%0Auid%3A%20AutoCheck.Core.Connectors.Postgres.Update(AutoCheck.Core.Connectors.Postgres.Destination%2CAutoCheck.Core.Connectors.Postgres.Source%2CAutoCheck.Core.Connectors.Postgres.Filter%2CSystem.Collections.Generic.Dictionary%7BSystem.String%2CSystem.Object%7D)%0Asummary%3A%20'*You%20can%20override%20summary%20for%20the%20API%20here%20using%20*MARKDOWN*%20syntax'%0A---%0A%0A*Please%20type%20below%20more%20information%20about%20this%20API%3A*%0A%0A">Improve this Doc</a>
  </span>
  <span class="small pull-right mobile-hide">
    <a href="https://github.com/FherStk/AutoCheck/blob/UnitTest/src/connectors/Postgres.cs/#L741">View Source</a>
  </span>
  <a id="AutoCheck_Core_Connectors_Postgres_Update_" data-uid="AutoCheck.Core.Connectors.Postgres.Update*"></a>
  <h4 id="AutoCheck_Core_Connectors_Postgres_Update_AutoCheck_Core_Connectors_Postgres_Destination_AutoCheck_Core_Connectors_Postgres_Source_AutoCheck_Core_Connectors_Postgres_Filter_System_Collections_Generic_Dictionary_System_String_System_Object__" data-uid="AutoCheck.Core.Connectors.Postgres.Update(AutoCheck.Core.Connectors.Postgres.Destination,AutoCheck.Core.Connectors.Postgres.Source,AutoCheck.Core.Connectors.Postgres.Filter,System.Collections.Generic.Dictionary{System.String,System.Object})">Update(Postgres.Destination, Postgres.Source, Postgres.Filter, Dictionary&lt;String, Object&gt;)</h4>
  <div class="markdown level1 summary"><p>Updates some data from a table, the 'ExecuteNonQuery' method can be used for complex filters (and, or, etc.).</p>
</div>
  <div class="markdown level1 conceptual"></div>
  <h5 class="decalaration">Declaration</h5>
  <div class="codewrapper">
    <pre><code class="lang-csharp hljs">public void Update(Postgres.Destination destination, Postgres.Source source, Postgres.Filter filter, Dictionary&lt;string, object&gt; fields)</code></pre>
  </div>
  <h5 class="parameters">Parameters</h5>
  <table class="table table-bordered table-striped table-condensed">
    <thead>
      <tr>
        <th>Type</th>
        <th>Name</th>
        <th>Description</th>
      </tr>
    </thead>
    <tbody>
      <tr>
        <td><a class="xref" href="AutoCheck.Connectors.Postgres.Destination.html">Postgres.Destination</a></td>
        <td><span class="parametername">destination</span></td>
        <td><p>The unique schema and table where the data will be added.</p>
</td>
      </tr>
      <tr>
        <td><a class="xref" href="AutoCheck.Connectors.Postgres.Source.html">Postgres.Source</a></td>
        <td><span class="parametername">source</span></td>
        <td><p>The set of schemas and tables from which the data will be loaded, should be an SQL FROM sentence (without FROM) allowing joins and alisases.</p>
</td>
      </tr>
      <tr>
        <td><a class="xref" href="AutoCheck.Connectors.Postgres.Filter.html">Postgres.Filter</a></td>
        <td><span class="parametername">filter</span></td>
        <td><p>A filter over a single field which will be used to screen the data, subqueries are allowed but must start with '@' and surrounded by parenthesis like '@(SELECT MAX(id)+1 FROM t)'.</p>
</td>
      </tr>
      <tr>
        <td><span class="xref">System.Collections.Generic.Dictionary</span>&lt;<span class="xref">System.String</span>, <span class="xref">System.Object</span>&gt;</td>
        <td><span class="parametername">fields</span></td>
        <td><p>Key-value pairs of data [field, value], subqueries are allowed but must start with '@' and surrounded by parenthesis like '@(SELECT MAX(id)+1 FROM t)'.</p>
</td>
      </tr>
    </tbody>
  </table>
  <h5 id="AutoCheck_Core_Connectors_Postgres_Update_AutoCheck_Core_Connectors_Postgres_Destination_AutoCheck_Core_Connectors_Postgres_Source_AutoCheck_Core_Connectors_Postgres_Filter_System_Collections_Generic_Dictionary_System_String_System_Object___remarks">Remarks</h5>
  <div class="markdown level1 remarks"><p>Use the overload with only string parameters for complex queries.</p>
</div>
  <span class="small pull-right mobile-hide">
    <span class="divider">|</span>
    <a href="https://github.com/FherStk/AutoCheck/new/master/apiSpec/new?filename=AutoCheck_Core_Connectors_Postgres_Update_AutoCheck_Core_Connectors_Postgres_Destination_System_Collections_Generic_Dictionary_System_String_System_Object__.md&amp;value=---%0Auid%3A%20AutoCheck.Core.Connectors.Postgres.Update(AutoCheck.Core.Connectors.Postgres.Destination%2CSystem.Collections.Generic.Dictionary%7BSystem.String%2CSystem.Object%7D)%0Asummary%3A%20'*You%20can%20override%20summary%20for%20the%20API%20here%20using%20*MARKDOWN*%20syntax'%0A---%0A%0A*Please%20type%20below%20more%20information%20about%20this%20API%3A*%0A%0A">Improve this Doc</a>
  </span>
  <span class="small pull-right mobile-hide">
    <a href="https://github.com/FherStk/AutoCheck/blob/UnitTest/src/connectors/Postgres.cs/#L713">View Source</a>
  </span>
  <a id="AutoCheck_Core_Connectors_Postgres_Update_" data-uid="AutoCheck.Core.Connectors.Postgres.Update*"></a>
  <h4 id="AutoCheck_Core_Connectors_Postgres_Update_AutoCheck_Core_Connectors_Postgres_Destination_System_Collections_Generic_Dictionary_System_String_System_Object__" data-uid="AutoCheck.Core.Connectors.Postgres.Update(AutoCheck.Core.Connectors.Postgres.Destination,System.Collections.Generic.Dictionary{System.String,System.Object})">Update(Postgres.Destination, Dictionary&lt;String, Object&gt;)</h4>
  <div class="markdown level1 summary"><p>Updates some data from a table, the 'ExecuteNonQuery' method can be used for complex filters (and, or, etc.).</p>
</div>
  <div class="markdown level1 conceptual"></div>
  <h5 class="decalaration">Declaration</h5>
  <div class="codewrapper">
    <pre><code class="lang-csharp hljs">public void Update(Postgres.Destination destination, Dictionary&lt;string, object&gt; fields)</code></pre>
  </div>
  <h5 class="parameters">Parameters</h5>
  <table class="table table-bordered table-striped table-condensed">
    <thead>
      <tr>
        <th>Type</th>
        <th>Name</th>
        <th>Description</th>
      </tr>
    </thead>
    <tbody>
      <tr>
        <td><a class="xref" href="AutoCheck.Connectors.Postgres.Destination.html">Postgres.Destination</a></td>
        <td><span class="parametername">destination</span></td>
        <td><p>The unique schema and table where the data will be added.</p>
</td>
      </tr>
      <tr>
        <td><span class="xref">System.Collections.Generic.Dictionary</span>&lt;<span class="xref">System.String</span>, <span class="xref">System.Object</span>&gt;</td>
        <td><span class="parametername">fields</span></td>
        <td><p>Key-value pairs of data [field, value], subqueries are allowed but must start with '@' and surrounded by parenthesis like '@(SELECT MAX(id)+1 FROM t)'.</p>
</td>
      </tr>
    </tbody>
  </table>
  <h5 id="AutoCheck_Core_Connectors_Postgres_Update_AutoCheck_Core_Connectors_Postgres_Destination_System_Collections_Generic_Dictionary_System_String_System_Object___remarks">Remarks</h5>
  <div class="markdown level1 remarks"><p>Use the overload with only string parameters for complex queries.</p>
</div>
  <span class="small pull-right mobile-hide">
    <span class="divider">|</span>
    <a href="https://github.com/FherStk/AutoCheck/new/master/apiSpec/new?filename=AutoCheck_Core_Connectors_Postgres_Update_System_String_System_String_System_String_System_Collections_Generic_Dictionary_System_String_System_Object__.md&amp;value=---%0Auid%3A%20AutoCheck.Core.Connectors.Postgres.Update(System.String%2CSystem.String%2CSystem.String%2CSystem.Collections.Generic.Dictionary%7BSystem.String%2CSystem.Object%7D)%0Asummary%3A%20'*You%20can%20override%20summary%20for%20the%20API%20here%20using%20*MARKDOWN*%20syntax'%0A---%0A%0A*Please%20type%20below%20more%20information%20about%20this%20API%3A*%0A%0A">Improve this Doc</a>
  </span>
  <span class="small pull-right mobile-hide">
    <a href="https://github.com/FherStk/AutoCheck/blob/UnitTest/src/connectors/Postgres.cs/#L756">View Source</a>
  </span>
  <a id="AutoCheck_Core_Connectors_Postgres_Update_" data-uid="AutoCheck.Core.Connectors.Postgres.Update*"></a>
  <h4 id="AutoCheck_Core_Connectors_Postgres_Update_System_String_System_String_System_String_System_Collections_Generic_Dictionary_System_String_System_Object__" data-uid="AutoCheck.Core.Connectors.Postgres.Update(System.String,System.String,System.String,System.Collections.Generic.Dictionary{System.String,System.Object})">Update(String, String, String, Dictionary&lt;String, Object&gt;)</h4>
  <div class="markdown level1 summary"><p>Updates some data from a table, the 'ExecuteNonQuery' method can be used for complex filters (and, or, etc.).</p>
</div>
  <div class="markdown level1 conceptual"></div>
  <h5 class="decalaration">Declaration</h5>
  <div class="codewrapper">
    <pre><code class="lang-csharp hljs">public void Update(string destination, string source, string filter, Dictionary&lt;string, object&gt; fields)</code></pre>
  </div>
  <h5 class="parameters">Parameters</h5>
  <table class="table table-bordered table-striped table-condensed">
    <thead>
      <tr>
        <th>Type</th>
        <th>Name</th>
        <th>Description</th>
      </tr>
    </thead>
    <tbody>
      <tr>
        <td><span class="xref">System.String</span></td>
        <td><span class="parametername">destination</span></td>
        <td><p>The unique schema and table where the data will be added.</p>
</td>
      </tr>
      <tr>
        <td><span class="xref">System.String</span></td>
        <td><span class="parametername">source</span></td>
        <td><p>The set of schemas and tables from which the data will be loaded, should be an SQL FROM sentence (without FROM) allowing joins and alisases.</p>
</td>
      </tr>
      <tr>
        <td><span class="xref">System.String</span></td>
        <td><span class="parametername">filter</span></td>
        <td><p>The set of filters which will be used to screen the data, should be an SQL WHERE sentence (without WHERE).</p>
</td>
      </tr>
      <tr>
        <td><span class="xref">System.Collections.Generic.Dictionary</span>&lt;<span class="xref">System.String</span>, <span class="xref">System.Object</span>&gt;</td>
        <td><span class="parametername">fields</span></td>
        <td><p>Key-value pairs of data [field, value], subqueries are allowed but must start with '@' and surrounded by parenthesis like '@(SELECT MAX(id)+1 FROM t)'.</p>
</td>
      </tr>
    </tbody>
  </table>
  <h3 id="implements">Implements</h3>
  <div>
      <span class="xref">System.IDisposable</span>
  </div>
</article>
          </div>
          
          <div class="hidden-sm col-md-2" role="complementary">
            <div class="sideaffix">
              <div class="contribution">
                <ul class="nav">
                  <li>
                    <a href="https://github.com/FherStk/AutoCheck/new/master/apiSpec/new?filename=AutoCheck_Core_Connectors_Postgres.md&amp;value=---%0Auid%3A%20AutoCheck.Core.Connectors.Postgres%0Asummary%3A%20'*You%20can%20override%20summary%20for%20the%20API%20here%20using%20*MARKDOWN*%20syntax'%0A---%0A%0A*Please%20type%20below%20more%20information%20about%20this%20API%3A*%0A%0A" class="contribution-link">Improve this Doc</a>
                  </li>
                  <li>
                    <a href="https://github.com/FherStk/AutoCheck/blob/UnitTest/src/connectors/Postgres.cs/#L38" class="contribution-link">View Source</a>
                  </li>
                </ul>
              </div>
              <nav class="bs-docs-sidebar hidden-print hidden-xs hidden-sm affix" id="affix">
                <h5>In This Article</h5>
                <div></div>
              </nav>
            </div>
          </div>
        </div>
      </div>
      
      <footer>
        <div class="grad-bottom"></div>
        <div class="footer">
          <div class="container">
            <span class="pull-right">
              <a href="#top">Back to top</a>
            </span>
            
            <span>Generated by <strong>DocFX</strong></span>
          </div>
        </div>
      </footer>
    </div>
    
    <script type="text/javascript" src="../styles/docfx.vendor.js"></script>
    <script type="text/javascript" src="../styles/docfx.js"></script>
    <script type="text/javascript" src="../styles/main.js"></script>
  </body>
</html>
<|MERGE_RESOLUTION|>--- conflicted
+++ resolved
@@ -1,3498 +1,3482 @@
-﻿<!DOCTYPE html>
-<!--[if IE]><![endif]-->
-<html>
-  
-  <head>
-    <meta charset="utf-8">
-    <meta http-equiv="X-UA-Compatible" content="IE=edge,chrome=1">
-    <title>Class Postgres
-   </title>
-    <meta name="viewport" content="width=device-width">
-    <meta name="title" content="Class Postgres
-   ">
-<<<<<<< HEAD
-    <meta name="generator" content="docfx 2.56.6.0">
-=======
-    <meta name="generator" content="docfx 2.58.9.0">
->>>>>>> 3b594e91
-    
-    <link rel="shortcut icon" href="../images/favicon.ico">
-    <link rel="stylesheet" href="../styles/docfx.vendor.css">
-    <link rel="stylesheet" href="../styles/docfx.css">
-    <link rel="stylesheet" href="../styles/main.css">
-    <meta property="docfx:navrel" content="../toc">
-    <meta property="docfx:tocrel" content="toc">
-    
-    
-    
-  </head>
-  <body data-spy="scroll" data-target="#affix" data-offset="120">
-    <div id="wrapper">
-      <header>
-        
-        <nav id="autocollapse" class="navbar navbar-inverse ng-scope" role="navigation">
-          <div class="container">
-            <div class="navbar-header">
-              <button type="button" class="navbar-toggle" data-toggle="collapse" data-target="#navbar">
-                <span class="sr-only">Toggle navigation</span>
-                <span class="icon-bar"></span>
-                <span class="icon-bar"></span>
-                <span class="icon-bar"></span>
-              </button>
-              
-              <a class="navbar-brand" href="../index.html">
-                <img id="logo" class="svg" src="../images/logo.png" alt="">
-              </a>
-            </div>
-            <div class="collapse navbar-collapse" id="navbar">
-              <form class="navbar-form navbar-right" role="search" id="search">
-                <div class="form-group">
-                  <input type="text" class="form-control" id="search-query" placeholder="Search" autocomplete="off">
-                </div>
-              </form>
-                
-                <ul class="nav level1 navbar-nav">
-                      <li>
-                          <a href="../tutorials/student.html" title="Tutorials">Tutorials</a>
-                      </li>
-                      <li>
-                          <a href="../api/AutoCheck.Core.html" title="Api Documentation">Api Documentation</a>
-                      </li>
-                      <li>
-                          <a href="https://github.com/FherStk/AutoCheck" title="Download">Download</a>
-                      </li>
-                      <li>
-                          <a href="../credits/credits.html" title="Credits">Credits</a>
-                      </li>
-                </ul>    </div>
-          </div>
-        </nav>
-        
-        <div class="subnav navbar navbar-default">
-          <div class="container hide-when-search" id="breadcrumb">
-            <ul class="breadcrumb">
-              <li></li>
-            </ul>
-          </div>
-        </div>
-      </header>
-      <div role="main" class="container body-content hide-when-search">
-        <div class="sidenav hide-when-search">
-          <a class="btn toc-toggle collapse" data-toggle="collapse" href="#sidetoggle" aria-expanded="false" aria-controls="sidetoggle">Show / Hide Table of Contents</a>
-          <div class="sidetoggle collapse" id="sidetoggle">
-            <div>
-              <div class="sidefilter">
-                <form class="toc-filter">
-                  <span class="glyphicon glyphicon-filter filter-icon"></span>
-                  <input type="text" id="toc_filter_input" placeholder="Enter here to filter..." onkeypress="if(event.keyCode==13) {return false;}">
-                </form>
-              </div>
-              <div class="sidetoc">
-                <div class="toc" id="toc">
-                  
-                  <ul class="nav level1">
-                    <li class="">
-                      <span class="expand-stub"></span>
-                      <a href="AutoCheck.Core.html" title="AutoCheck.Core" class="">AutoCheck.Core</a>
-                        
-                        <ul class="nav level2">
-                          <li class="">
-                            <a href="AutoCheck.Core.Output.html" title="Output" class="">Output</a>
-                          </li>
-                          <li class="">
-<<<<<<< HEAD
-                            <a href="AutoCheck.Core.Output.Content.html" title="Output.Content" class="">Output.Content</a>
-                          </li>
-                          <li class="">
-                            <a href="AutoCheck.Core.Output.Log.html" title="Output.Log" class="">Output.Log</a>
-                          </li>
-                          <li class="">
-                            <a href="AutoCheck.Core.Output.Space.html" title="Output.Space" class="">Output.Space</a>
-                          </li>
-                          <li class="">
-=======
-                            <a href="AutoCheck.Core.Output.Log.html" title="Output.Log" class="">Output.Log</a>
-                          </li>
-                          <li class="">
->>>>>>> 3b594e91
-                            <a href="AutoCheck.Core.Output.Style.html" title="Output.Style" class="">Output.Style</a>
-                          </li>
-                          <li class="">
-                            <a href="AutoCheck.Core.Output.Type.html" title="Output.Type" class="">Output.Type</a>
-                          </li>
-                          <li class="">
-                            <a href="AutoCheck.Core.Script.html" title="Script" class="">Script</a>
-                          </li>
-                          <li class="">
-                            <a href="AutoCheck.Core.Script.ExecutionModeType.html" title="Script.ExecutionModeType" class="">Script.ExecutionModeType</a>
-                          </li>
-                          <li class="">
-                            <a href="AutoCheck.Core.Script.LogGeneratedEventArgs.html" title="Script.LogGeneratedEventArgs" class="">Script.LogGeneratedEventArgs</a>
-                          </li>
-                          <li class="">
-                            <a href="AutoCheck.Core.Utils.html" title="Utils" class="">Utils</a>
-                          </li>
-                          <li class="">
-                            <a href="AutoCheck.Core.Utils.OS.html" title="Utils.OS" class="">Utils.OS</a>
-                          </li>
-                        </ul>  </li>
-                    <li class="">
-                      <span class="expand-stub"></span>
-                      <a href="AutoCheck.Connectors.html" title="AutoCheck.Core.Connectors" class="">AutoCheck.Core.Connectors</a>
-                        
-                        <ul class="nav level2">
-                          <li class="">
-                            <a href="AutoCheck.Core.Connectors.Atom.html" title="Atom" class="">Atom</a>
-                          </li>
-                          <li class="">
-                            <a href="AutoCheck.Core.Connectors.Base.html" title="Base" class="">Base</a>
-                          </li>
-                          <li class="">
-                            <a href="AutoCheck.Connectors.Css.html" title="Css" class="">Css</a>
-                          </li>
-                          <li class="">
-                            <a href="AutoCheck.Connectors.Csv.html" title="Csv" class="">Csv</a>
-                          </li>
-                          <li class="">
-                            <a href="AutoCheck.Connectors.CsvDocument.html" title="CsvDocument" class="">CsvDocument</a>
-                          </li>
-                          <li class="">
-                            <a href="AutoCheck.Connectors.GDrive.html" title="GDrive" class="">GDrive</a>
-                          </li>
-                          <li class="">
-                            <a href="AutoCheck.Connectors.Html.html" title="Html" class="">Html</a>
-                          </li>
-                          <li class="">
-                            <a href="AutoCheck.Core.Connectors.Math.html" title="Math" class="">Math</a>
-                          </li>
-                          <li class="">
-                            <a href="AutoCheck.Connectors.Odoo.html" title="Odoo" class="">Odoo</a>
-                          </li>
-                          <li class="">
-                            <a href="AutoCheck.Core.Connectors.Operator.html" title="Operator" class="">Operator</a>
-                          </li>
-                          <li class="">
-                            <a href="AutoCheck.Core.Connectors.PlainText.html" title="PlainText" class="">PlainText</a>
-                          </li>
-                          <li class="">
-                            <a href="AutoCheck.Core.Connectors.PlainText.PlainTextDocument.html" title="PlainText.PlainTextDocument" class="">PlainText.PlainTextDocument</a>
-                          </li>
-                          <li class="active">
-                            <a href="AutoCheck.Connectors.Postgres.html" title="Postgres" class="active">Postgres</a>
-                          </li>
-                          <li class="">
-                            <a href="AutoCheck.Core.Connectors.Rss.html" title="Rss" class="">Rss</a>
-                          </li>
-                          <li class="">
-                            <a href="AutoCheck.Core.Connectors.Shell.html" title="Shell" class="">Shell</a>
-                          </li>
-                          <li class="">
-                            <a href="AutoCheck.Core.Connectors.Xml.html" title="Xml" class="">Xml</a>
-                          </li>
-                          <li class="">
-                            <a href="AutoCheck.Core.Connectors.Xml.XmlNodeType.html" title="Xml.XmlNodeType" class="">Xml.XmlNodeType</a>
-                          </li>
-                          <li class="">
-                            <a href="AutoCheck.Core.Connectors.Zip.html" title="Zip" class="">Zip</a>
-                          </li>
-                        </ul>  </li>
-                    <li class="">
-                      <span class="expand-stub"></span>
-                      <a href="AutoCheck.CopyDetectors.html" title="AutoCheck.Core.CopyDetectors" class="">AutoCheck.Core.CopyDetectors</a>
-                        
-                        <ul class="nav level2">
-                          <li class="">
-                            <a href="AutoCheck.Core.CopyDetectors.Base.html" title="Base" class="">Base</a>
-                          </li>
-                          <li class="">
-                            <a href="AutoCheck.CopyDetectors.Css.html" title="Css" class="">Css</a>
-                          </li>
-                          <li class="">
-                            <a href="AutoCheck.CopyDetectors.Html.html" title="Html" class="">Html</a>
-                          </li>
-                          <li class="">
-                            <a href="AutoCheck.CopyDetectors.PlainText.html" title="PlainText" class="">PlainText</a>
-                          </li>
-                          <li class="">
-                            <a href="AutoCheck.CopyDetectors.SqlLog.html" title="SqlLog" class="">SqlLog</a>
-                          </li>
-                          <li class="">
-                            <a href="AutoCheck.Core.CopyDetectors.Xml.html" title="Xml" class="">Xml</a>
-                          </li>
-                        </ul>  </li>
-                    <li class="">
-                      <span class="expand-stub"></span>
-                      <a href="AutoCheck.Core.Exceptions.html" title="AutoCheck.Core.Exceptions" class="">AutoCheck.Core.Exceptions</a>
-                        
-                        <ul class="nav level2">
-                          <li class="">
-                            <a href="AutoCheck.Core.Exceptions.ArgumentInvalidException.html" title="ArgumentInvalidException" class="">ArgumentInvalidException</a>
-                          </li>
-                          <li class="">
-                            <a href="AutoCheck.Core.Exceptions.ArgumentNotFoundException.html" title="ArgumentNotFoundException" class="">ArgumentNotFoundException</a>
-                          </li>
-                          <li class="">
-                            <a href="AutoCheck.Core.Exceptions.ConnectionInvalidException.html" title="ConnectionInvalidException" class="">ConnectionInvalidException</a>
-                          </li>
-                          <li class="">
-                            <a href="AutoCheck.Core.Exceptions.ConnectorInvalidException.html" title="ConnectorInvalidException" class="">ConnectorInvalidException</a>
-                          </li>
-                          <li class="">
-                            <a href="AutoCheck.Core.Exceptions.ConnectorNotFoundException.html" title="ConnectorNotFoundException" class="">ConnectorNotFoundException</a>
-                          </li>
-                          <li class="">
-                            <a href="AutoCheck.Core.Exceptions.DocumentInvalidException.html" title="DocumentInvalidException" class="">DocumentInvalidException</a>
-                          </li>
-                          <li class="">
-                            <a href="AutoCheck.Core.Exceptions.DownloadFailedException.html" title="DownloadFailedException" class="">DownloadFailedException</a>
-                          </li>
-                          <li class="">
-                            <a href="AutoCheck.Core.Exceptions.ItemNotFoundException.html" title="ItemNotFoundException" class="">ItemNotFoundException</a>
-                          </li>
-                          <li class="">
-                            <a href="AutoCheck.Core.Exceptions.PorpertyNotFoundException.html" title="PorpertyNotFoundException" class="">PorpertyNotFoundException</a>
-                          </li>
-                          <li class="">
-                            <a href="AutoCheck.Core.Exceptions.QueryInvalidException.html" title="QueryInvalidException" class="">QueryInvalidException</a>
-                          </li>
-                          <li class="">
-                            <a href="AutoCheck.Core.Exceptions.RegexInvalidException.html" title="RegexInvalidException" class="">RegexInvalidException</a>
-                          </li>
-                          <li class="">
-                            <a href="AutoCheck.Core.Exceptions.ResultMismatchException.html" title="ResultMismatchException" class="">ResultMismatchException</a>
-                          </li>
-                          <li class="">
-                            <a href="AutoCheck.Core.Exceptions.StyleInvalidException.html" title="StyleInvalidException" class="">StyleInvalidException</a>
-                          </li>
-                          <li class="">
-                            <a href="AutoCheck.Core.Exceptions.StyleNotAppliedException.html" title="StyleNotAppliedException" class="">StyleNotAppliedException</a>
-                          </li>
-                          <li class="">
-                            <a href="AutoCheck.Core.Exceptions.StyleNotFoundException.html" title="StyleNotFoundException" class="">StyleNotFoundException</a>
-                          </li>
-                          <li class="">
-                            <a href="AutoCheck.Core.Exceptions.TableInconsistencyException.html" title="TableInconsistencyException" class="">TableInconsistencyException</a>
-                          </li>
-                          <li class="">
-                            <a href="AutoCheck.Core.Exceptions.VariableInvalidException.html" title="VariableInvalidException" class="">VariableInvalidException</a>
-                          </li>
-                          <li class="">
-                            <a href="AutoCheck.Core.Exceptions.VariableNotFoundException.html" title="VariableNotFoundException" class="">VariableNotFoundException</a>
-                          </li>
-                        </ul>  </li>
-                  </ul>        </div>
-              </div>
-            </div>
-          </div>
-        </div>
-        <div class="article row grid-right">
-          <div class="col-md-10">
-            <article class="content wrap" id="_content" data-uid="AutoCheck.Core.Connectors.Postgres">
-  
-  
-  <h1 id="AutoCheck_Core_Connectors_Postgres" data-uid="AutoCheck.Core.Connectors.Postgres" class="text-break">Class Postgres
-  </h1>
-  <div class="markdown level0 summary"><p>Allows in/out operations and/or data validations with a PostgreSQL instance.</p>
-</div>
-  <div class="markdown level0 conceptual"></div>
-  <div class="inheritance">
-    <h5>Inheritance</h5>
-    <div class="level0"><span class="xref">System.Object</span></div>
-    <div class="level1"><span class="xref">AutoCheck.Core.Connector</span></div>
-    <div class="level2"><span class="xref">Postgres</span></div>
-      <div class="level3"><a class="xref" href="AutoCheck.Connectors.Odoo.html">Odoo</a></div>
-  </div>
-  <div classs="implements">
-    <h5>Implements</h5>
-    <div><span class="xref">System.IDisposable</span></div>
-  </div>
-  <div class="inheritedMembers">
-    <h5>Inherited Members</h5>
-    <div>
-      <span class="xref">AutoCheck.Core.Connector.CurrentOS</span>
-    </div>
-    <div>
-      <span class="xref">System.Object.Equals(System.Object)</span>
-    </div>
-    <div>
-      <span class="xref">System.Object.Equals(System.Object, System.Object)</span>
-    </div>
-    <div>
-      <span class="xref">System.Object.GetHashCode()</span>
-    </div>
-    <div>
-      <span class="xref">System.Object.GetType()</span>
-    </div>
-    <div>
-      <span class="xref">System.Object.MemberwiseClone()</span>
-    </div>
-    <div>
-      <span class="xref">System.Object.ReferenceEquals(System.Object, System.Object)</span>
-    </div>
-    <div>
-      <span class="xref">System.Object.ToString()</span>
-    </div>
-  </div>
-  <h6><strong>Namespace</strong>: <a class="xref" href="AutoCheck.Connectors.html">AutoCheck.Core.Connectors</a></h6>
-  <h6><strong>Assembly</strong>: AutoCheck.dll</h6>
-  <h5 id="AutoCheck_Core_Connectors_Postgres_syntax">Syntax</h5>
-  <div class="codewrapper">
-    <pre><code class="lang-csharp hljs">public class Postgres : Connector, IDisposable</code></pre>
-  </div>
-  <h3 id="constructors">Constructors
-  </h3>
-  <span class="small pull-right mobile-hide">
-    <span class="divider">|</span>
-    <a href="https://github.com/FherStk/AutoCheck/new/master/apiSpec/new?filename=AutoCheck_Core_Connectors_Postgres__ctor_System_String_System_String_System_String_System_String_System_String_.md&amp;value=---%0Auid%3A%20AutoCheck.Core.Connectors.Postgres.%23ctor(System.String%2CSystem.String%2CSystem.String%2CSystem.String%2CSystem.String)%0Asummary%3A%20'*You%20can%20override%20summary%20for%20the%20API%20here%20using%20*MARKDOWN*%20syntax'%0A---%0A%0A*Please%20type%20below%20more%20information%20about%20this%20API%3A*%0A%0A">Improve this Doc</a>
-  </span>
-  <span class="small pull-right mobile-hide">
-    <a href="https://github.com/FherStk/AutoCheck/blob/UnitTest/src/connectors/Postgres.cs/#L213">View Source</a>
-  </span>
-  <a id="AutoCheck_Core_Connectors_Postgres__ctor_" data-uid="AutoCheck.Core.Connectors.Postgres.#ctor*"></a>
-  <h4 id="AutoCheck_Core_Connectors_Postgres__ctor_System_String_System_String_System_String_System_String_System_String_" data-uid="AutoCheck.Core.Connectors.Postgres.#ctor(System.String,System.String,System.String,System.String,System.String)">Postgres(String, String, String, String, String)</h4>
-  <div class="markdown level1 summary"><p>Creates a new connector instance.</p>
-</div>
-  <div class="markdown level1 conceptual"></div>
-  <h5 class="decalaration">Declaration</h5>
-  <div class="codewrapper">
-    <pre><code class="lang-csharp hljs">public Postgres(string host, string database, string username, string password = null, string binPath = &quot;C:\\Program Files\\PostgreSQL\\10\\bin&quot;)</code></pre>
-  </div>
-  <h5 class="parameters">Parameters</h5>
-  <table class="table table-bordered table-striped table-condensed">
-    <thead>
-      <tr>
-        <th>Type</th>
-        <th>Name</th>
-        <th>Description</th>
-      </tr>
-    </thead>
-    <tbody>
-      <tr>
-        <td><span class="xref">System.String</span></td>
-        <td><span class="parametername">host</span></td>
-        <td><p>Host address in order to connect with the running PostgreSQL service.</p>
-</td>
-      </tr>
-      <tr>
-        <td><span class="xref">System.String</span></td>
-        <td><span class="parametername">database</span></td>
-        <td><p>The PostgreSQL database name.</p>
-</td>
-      </tr>
-      <tr>
-        <td><span class="xref">System.String</span></td>
-        <td><span class="parametername">username</span></td>
-        <td><p>The PostgreSQL database username, which will be used to perform operations.</p>
-</td>
-      </tr>
-      <tr>
-        <td><span class="xref">System.String</span></td>
-        <td><span class="parametername">password</span></td>
-        <td><p>The PostgreSQL database password, which will be used to perform operations.</p>
-</td>
-      </tr>
-      <tr>
-        <td><span class="xref">System.String</span></td>
-        <td><span class="parametername">binPath</span></td>
-        <td><p>The path to the bin folder [only needed for windows systems].</p>
-</td>
-      </tr>
-    </tbody>
-  </table>
-  <h3 id="properties">Properties
-  </h3>
-  <span class="small pull-right mobile-hide">
-    <span class="divider">|</span>
-    <a href="https://github.com/FherStk/AutoCheck/new/master/apiSpec/new?filename=AutoCheck_Core_Connectors_Postgres_BinPath.md&amp;value=---%0Auid%3A%20AutoCheck.Core.Connectors.Postgres.BinPath%0Asummary%3A%20'*You%20can%20override%20summary%20for%20the%20API%20here%20using%20*MARKDOWN*%20syntax'%0A---%0A%0A*Please%20type%20below%20more%20information%20about%20this%20API%3A*%0A%0A">Improve this Doc</a>
-  </span>
-  <span class="small pull-right mobile-hide">
-    <a href="https://github.com/FherStk/AutoCheck/blob/UnitTest/src/connectors/Postgres.cs/#L192">View Source</a>
-  </span>
-  <a id="AutoCheck_Core_Connectors_Postgres_BinPath_" data-uid="AutoCheck.Core.Connectors.Postgres.BinPath*"></a>
-  <h4 id="AutoCheck_Core_Connectors_Postgres_BinPath" data-uid="AutoCheck.Core.Connectors.Postgres.BinPath">BinPath</h4>
-  <div class="markdown level1 summary"><p>The path to the bin folder [only needed for windows systems].</p>
-</div>
-  <div class="markdown level1 conceptual"></div>
-  <h5 class="decalaration">Declaration</h5>
-  <div class="codewrapper">
-    <pre><code class="lang-csharp hljs">public string BinPath { get; }</code></pre>
-  </div>
-  <h5 class="propertyValue">Property Value</h5>
-  <table class="table table-bordered table-striped table-condensed">
-    <thead>
-      <tr>
-        <th>Type</th>
-        <th>Description</th>
-      </tr>
-    </thead>
-    <tbody>
-      <tr>
-        <td><span class="xref">System.String</span></td>
-        <td></td>
-      </tr>
-    </tbody>
-  </table>
-  <span class="small pull-right mobile-hide">
-    <span class="divider">|</span>
-    <a href="https://github.com/FherStk/AutoCheck/new/master/apiSpec/new?filename=AutoCheck_Core_Connectors_Postgres_Conn.md&amp;value=---%0Auid%3A%20AutoCheck.Core.Connectors.Postgres.Conn%0Asummary%3A%20'*You%20can%20override%20summary%20for%20the%20API%20here%20using%20*MARKDOWN*%20syntax'%0A---%0A%0A*Please%20type%20below%20more%20information%20about%20this%20API%3A*%0A%0A">Improve this Doc</a>
-  </span>
-  <span class="small pull-right mobile-hide">
-    <a href="https://github.com/FherStk/AutoCheck/blob/UnitTest/src/connectors/Postgres.cs/#L161">View Source</a>
-  </span>
-  <a id="AutoCheck_Core_Connectors_Postgres_Conn_" data-uid="AutoCheck.Core.Connectors.Postgres.Conn*"></a>
-  <h4 id="AutoCheck_Core_Connectors_Postgres_Conn" data-uid="AutoCheck.Core.Connectors.Postgres.Conn">Conn</h4>
-  <div class="markdown level1 summary"><p>The connection used for communication between PostgreSQL and the current application.</p>
-</div>
-  <div class="markdown level1 conceptual"></div>
-  <h5 class="decalaration">Declaration</h5>
-  <div class="codewrapper">
-    <pre><code class="lang-csharp hljs">public NpgsqlConnection Conn { get; }</code></pre>
-  </div>
-  <h5 class="propertyValue">Property Value</h5>
-  <table class="table table-bordered table-striped table-condensed">
-    <thead>
-      <tr>
-        <th>Type</th>
-        <th>Description</th>
-      </tr>
-    </thead>
-    <tbody>
-      <tr>
-        <td><span class="xref">Npgsql.NpgsqlConnection</span></td>
-        <td></td>
-      </tr>
-    </tbody>
-  </table>
-  <span class="small pull-right mobile-hide">
-    <span class="divider">|</span>
-    <a href="https://github.com/FherStk/AutoCheck/new/master/apiSpec/new?filename=AutoCheck_Core_Connectors_Postgres_Database.md&amp;value=---%0Auid%3A%20AutoCheck.Core.Connectors.Postgres.Database%0Asummary%3A%20'*You%20can%20override%20summary%20for%20the%20API%20here%20using%20*MARKDOWN*%20syntax'%0A---%0A%0A*Please%20type%20below%20more%20information%20about%20this%20API%3A*%0A%0A">Improve this Doc</a>
-  </span>
-  <span class="small pull-right mobile-hide">
-    <a href="https://github.com/FherStk/AutoCheck/blob/UnitTest/src/connectors/Postgres.cs/#L173">View Source</a>
-  </span>
-  <a id="AutoCheck_Core_Connectors_Postgres_Database_" data-uid="AutoCheck.Core.Connectors.Postgres.Database*"></a>
-  <h4 id="AutoCheck_Core_Connectors_Postgres_Database" data-uid="AutoCheck.Core.Connectors.Postgres.Database">Database</h4>
-  <div class="markdown level1 summary"><p>The PostgreSQL database host address, with a running instance allowing remote connections.</p>
-</div>
-  <div class="markdown level1 conceptual"></div>
-  <h5 class="decalaration">Declaration</h5>
-  <div class="codewrapper">
-    <pre><code class="lang-csharp hljs">public string Database { get; }</code></pre>
-  </div>
-  <h5 class="propertyValue">Property Value</h5>
-  <table class="table table-bordered table-striped table-condensed">
-    <thead>
-      <tr>
-        <th>Type</th>
-        <th>Description</th>
-      </tr>
-    </thead>
-    <tbody>
-      <tr>
-        <td><span class="xref">System.String</span></td>
-        <td></td>
-      </tr>
-    </tbody>
-  </table>
-  <span class="small pull-right mobile-hide">
-    <span class="divider">|</span>
-    <a href="https://github.com/FherStk/AutoCheck/new/master/apiSpec/new?filename=AutoCheck_Core_Connectors_Postgres_Host.md&amp;value=---%0Auid%3A%20AutoCheck.Core.Connectors.Postgres.Host%0Asummary%3A%20'*You%20can%20override%20summary%20for%20the%20API%20here%20using%20*MARKDOWN*%20syntax'%0A---%0A%0A*Please%20type%20below%20more%20information%20about%20this%20API%3A*%0A%0A">Improve this Doc</a>
-  </span>
-  <span class="small pull-right mobile-hide">
-    <a href="https://github.com/FherStk/AutoCheck/blob/UnitTest/src/connectors/Postgres.cs/#L167">View Source</a>
-  </span>
-  <a id="AutoCheck_Core_Connectors_Postgres_Host_" data-uid="AutoCheck.Core.Connectors.Postgres.Host*"></a>
-  <h4 id="AutoCheck_Core_Connectors_Postgres_Host" data-uid="AutoCheck.Core.Connectors.Postgres.Host">Host</h4>
-  <div class="markdown level1 summary"><p>PostgreSQL host address.</p>
-</div>
-  <div class="markdown level1 conceptual"></div>
-  <h5 class="decalaration">Declaration</h5>
-  <div class="codewrapper">
-    <pre><code class="lang-csharp hljs">public string Host { get; }</code></pre>
-  </div>
-  <h5 class="propertyValue">Property Value</h5>
-  <table class="table table-bordered table-striped table-condensed">
-    <thead>
-      <tr>
-        <th>Type</th>
-        <th>Description</th>
-      </tr>
-    </thead>
-    <tbody>
-      <tr>
-        <td><span class="xref">System.String</span></td>
-        <td></td>
-      </tr>
-    </tbody>
-  </table>
-  <span class="small pull-right mobile-hide">
-    <span class="divider">|</span>
-    <a href="https://github.com/FherStk/AutoCheck/new/master/apiSpec/new?filename=AutoCheck_Core_Connectors_Postgres_Password.md&amp;value=---%0Auid%3A%20AutoCheck.Core.Connectors.Postgres.Password%0Asummary%3A%20'*You%20can%20override%20summary%20for%20the%20API%20here%20using%20*MARKDOWN*%20syntax'%0A---%0A%0A*Please%20type%20below%20more%20information%20about%20this%20API%3A*%0A%0A">Improve this Doc</a>
-  </span>
-  <span class="small pull-right mobile-hide">
-    <a href="https://github.com/FherStk/AutoCheck/blob/UnitTest/src/connectors/Postgres.cs/#L186">View Source</a>
-  </span>
-  <a id="AutoCheck_Core_Connectors_Postgres_Password_" data-uid="AutoCheck.Core.Connectors.Postgres.Password*"></a>
-  <h4 id="AutoCheck_Core_Connectors_Postgres_Password" data-uid="AutoCheck.Core.Connectors.Postgres.Password">Password</h4>
-  <div class="markdown level1 summary"><p>The PostgreSQL database password, which will be used to perform operations.</p>
-</div>
-  <div class="markdown level1 conceptual"></div>
-  <h5 class="decalaration">Declaration</h5>
-  <div class="codewrapper">
-    <pre><code class="lang-csharp hljs">protected string Password { get; }</code></pre>
-  </div>
-  <h5 class="propertyValue">Property Value</h5>
-  <table class="table table-bordered table-striped table-condensed">
-    <thead>
-      <tr>
-        <th>Type</th>
-        <th>Description</th>
-      </tr>
-    </thead>
-    <tbody>
-      <tr>
-        <td><span class="xref">System.String</span></td>
-        <td></td>
-      </tr>
-    </tbody>
-  </table>
-  <span class="small pull-right mobile-hide">
-    <span class="divider">|</span>
-    <a href="https://github.com/FherStk/AutoCheck/new/master/apiSpec/new?filename=AutoCheck_Core_Connectors_Postgres_Student.md&amp;value=---%0Auid%3A%20AutoCheck.Core.Connectors.Postgres.Student%0Asummary%3A%20'*You%20can%20override%20summary%20for%20the%20API%20here%20using%20*MARKDOWN*%20syntax'%0A---%0A%0A*Please%20type%20below%20more%20information%20about%20this%20API%3A*%0A%0A">Improve this Doc</a>
-  </span>
-  <span class="small pull-right mobile-hide">
-    <a href="https://github.com/FherStk/AutoCheck/blob/UnitTest/src/connectors/Postgres.cs/#L198">View Source</a>
-  </span>
-  <a id="AutoCheck_Core_Connectors_Postgres_Student_" data-uid="AutoCheck.Core.Connectors.Postgres.Student*"></a>
-  <h4 id="AutoCheck_Core_Connectors_Postgres_Student" data-uid="AutoCheck.Core.Connectors.Postgres.Student">Student</h4>
-  <div class="markdown level1 summary"><p>The student name wich is the original database creator.</p>
-</div>
-  <div class="markdown level1 conceptual"></div>
-  <h5 class="decalaration">Declaration</h5>
-  <div class="codewrapper">
-    <pre><code class="lang-csharp hljs">public string Student { get; }</code></pre>
-  </div>
-  <h5 class="propertyValue">Property Value</h5>
-  <table class="table table-bordered table-striped table-condensed">
-    <thead>
-      <tr>
-        <th>Type</th>
-        <th>Description</th>
-      </tr>
-    </thead>
-    <tbody>
-      <tr>
-        <td><span class="xref">System.String</span></td>
-        <td></td>
-      </tr>
-    </tbody>
-  </table>
-  <span class="small pull-right mobile-hide">
-    <span class="divider">|</span>
-    <a href="https://github.com/FherStk/AutoCheck/new/master/apiSpec/new?filename=AutoCheck_Core_Connectors_Postgres_User.md&amp;value=---%0Auid%3A%20AutoCheck.Core.Connectors.Postgres.User%0Asummary%3A%20'*You%20can%20override%20summary%20for%20the%20API%20here%20using%20*MARKDOWN*%20syntax'%0A---%0A%0A*Please%20type%20below%20more%20information%20about%20this%20API%3A*%0A%0A">Improve this Doc</a>
-  </span>
-  <span class="small pull-right mobile-hide">
-    <a href="https://github.com/FherStk/AutoCheck/blob/UnitTest/src/connectors/Postgres.cs/#L179">View Source</a>
-  </span>
-  <a id="AutoCheck_Core_Connectors_Postgres_User_" data-uid="AutoCheck.Core.Connectors.Postgres.User*"></a>
-  <h4 id="AutoCheck_Core_Connectors_Postgres_User" data-uid="AutoCheck.Core.Connectors.Postgres.User">User</h4>
-  <div class="markdown level1 summary"><p>The PostgreSQL database username, which will be used to perform operations.</p>
-</div>
-  <div class="markdown level1 conceptual"></div>
-  <h5 class="decalaration">Declaration</h5>
-  <div class="codewrapper">
-    <pre><code class="lang-csharp hljs">public string User { get; }</code></pre>
-  </div>
-  <h5 class="propertyValue">Property Value</h5>
-  <table class="table table-bordered table-striped table-condensed">
-    <thead>
-      <tr>
-        <th>Type</th>
-        <th>Description</th>
-      </tr>
-    </thead>
-    <tbody>
-      <tr>
-        <td><span class="xref">System.String</span></td>
-        <td></td>
-      </tr>
-    </tbody>
-  </table>
-  <h3 id="methods">Methods
-  </h3>
-  <span class="small pull-right mobile-hide">
-    <span class="divider">|</span>
-    <a href="https://github.com/FherStk/AutoCheck/new/master/apiSpec/new?filename=AutoCheck_Core_Connectors_Postgres_CompareSelects_System_String_System_String_.md&amp;value=---%0Auid%3A%20AutoCheck.Core.Connectors.Postgres.CompareSelects(System.String%2CSystem.String)%0Asummary%3A%20'*You%20can%20override%20summary%20for%20the%20API%20here%20using%20*MARKDOWN*%20syntax'%0A---%0A%0A*Please%20type%20below%20more%20information%20about%20this%20API%3A*%0A%0A">Improve this Doc</a>
-  </span>
-  <span class="small pull-right mobile-hide">
-    <a href="https://github.com/FherStk/AutoCheck/blob/UnitTest/src/connectors/Postgres.cs/#L1070">View Source</a>
-  </span>
-  <a id="AutoCheck_Core_Connectors_Postgres_CompareSelects_" data-uid="AutoCheck.Core.Connectors.Postgres.CompareSelects*"></a>
-  <h4 id="AutoCheck_Core_Connectors_Postgres_CompareSelects_System_String_System_String_" data-uid="AutoCheck.Core.Connectors.Postgres.CompareSelects(System.String,System.String)">CompareSelects(String, String)</h4>
-  <div class="markdown level1 summary"><p>Compares two select queries, executing them and comparing the exact amount of rows and its data (doesn't compare the column names).</p>
-</div>
-  <div class="markdown level1 conceptual"></div>
-  <h5 class="decalaration">Declaration</h5>
-  <div class="codewrapper">
-    <pre><code class="lang-csharp hljs">public bool CompareSelects(string expected, string compared)</code></pre>
-  </div>
-  <h5 class="parameters">Parameters</h5>
-  <table class="table table-bordered table-striped table-condensed">
-    <thead>
-      <tr>
-        <th>Type</th>
-        <th>Name</th>
-        <th>Description</th>
-      </tr>
-    </thead>
-    <tbody>
-      <tr>
-        <td><span class="xref">System.String</span></td>
-        <td><span class="parametername">expected</span></td>
-        <td><p>The left-side select query.</p>
-</td>
-      </tr>
-      <tr>
-        <td><span class="xref">System.String</span></td>
-        <td><span class="parametername">compared</span></td>
-        <td><p>The right-side select query.</p>
-</td>
-      </tr>
-    </tbody>
-  </table>
-  <h5 class="returns">Returns</h5>
-  <table class="table table-bordered table-striped table-condensed">
-    <thead>
-      <tr>
-        <th>Type</th>
-        <th>Description</th>
-      </tr>
-    </thead>
-    <tbody>
-      <tr>
-        <td><span class="xref">System.Boolean</span></td>
-        <td><p>True if both select queries are equivalent (returns exactly the same rows).</p>
-</td>
-      </tr>
-    </tbody>
-  </table>
-  <span class="small pull-right mobile-hide">
-    <span class="divider">|</span>
-    <a href="https://github.com/FherStk/AutoCheck/new/master/apiSpec/new?filename=AutoCheck_Core_Connectors_Postgres_CountRegisters_AutoCheck_Core_Connectors_Postgres_Source_.md&amp;value=---%0Auid%3A%20AutoCheck.Core.Connectors.Postgres.CountRegisters(AutoCheck.Core.Connectors.Postgres.Source)%0Asummary%3A%20'*You%20can%20override%20summary%20for%20the%20API%20here%20using%20*MARKDOWN*%20syntax'%0A---%0A%0A*Please%20type%20below%20more%20information%20about%20this%20API%3A*%0A%0A">Improve this Doc</a>
-  </span>
-  <span class="small pull-right mobile-hide">
-    <a href="https://github.com/FherStk/AutoCheck/blob/UnitTest/src/connectors/Postgres.cs/#L618">View Source</a>
-  </span>
-  <a id="AutoCheck_Core_Connectors_Postgres_CountRegisters_" data-uid="AutoCheck.Core.Connectors.Postgres.CountRegisters*"></a>
-  <h4 id="AutoCheck_Core_Connectors_Postgres_CountRegisters_AutoCheck_Core_Connectors_Postgres_Source_" data-uid="AutoCheck.Core.Connectors.Postgres.CountRegisters(AutoCheck.Core.Connectors.Postgres.Source)">CountRegisters(Postgres.Source)</h4>
-  <div class="markdown level1 summary"><p>Counts how many registers appears in a table.</p>
-</div>
-  <div class="markdown level1 conceptual"></div>
-  <h5 class="decalaration">Declaration</h5>
-  <div class="codewrapper">
-    <pre><code class="lang-csharp hljs">public long CountRegisters(Postgres.Source source)</code></pre>
-  </div>
-  <h5 class="parameters">Parameters</h5>
-  <table class="table table-bordered table-striped table-condensed">
-    <thead>
-      <tr>
-        <th>Type</th>
-        <th>Name</th>
-        <th>Description</th>
-      </tr>
-    </thead>
-    <tbody>
-      <tr>
-        <td><a class="xref" href="AutoCheck.Connectors.Postgres.Source.html">Postgres.Source</a></td>
-        <td><span class="parametername">source</span></td>
-        <td><p>The unique schema and table from which the data will be loaded.</p>
-</td>
-      </tr>
-    </tbody>
-  </table>
-  <h5 class="returns">Returns</h5>
-  <table class="table table-bordered table-striped table-condensed">
-    <thead>
-      <tr>
-        <th>Type</th>
-        <th>Description</th>
-      </tr>
-    </thead>
-    <tbody>
-      <tr>
-        <td><span class="xref">System.Int64</span></td>
-        <td><p>Amount of registers found.</p>
-</td>
-      </tr>
-    </tbody>
-  </table>
-  <span class="small pull-right mobile-hide">
-    <span class="divider">|</span>
-    <a href="https://github.com/FherStk/AutoCheck/new/master/apiSpec/new?filename=AutoCheck_Core_Connectors_Postgres_CountRegisters_AutoCheck_Core_Connectors_Postgres_Source_AutoCheck_Core_Connectors_Postgres_Filter_.md&amp;value=---%0Auid%3A%20AutoCheck.Core.Connectors.Postgres.CountRegisters(AutoCheck.Core.Connectors.Postgres.Source%2CAutoCheck.Core.Connectors.Postgres.Filter)%0Asummary%3A%20'*You%20can%20override%20summary%20for%20the%20API%20here%20using%20*MARKDOWN*%20syntax'%0A---%0A%0A*Please%20type%20below%20more%20information%20about%20this%20API%3A*%0A%0A">Improve this Doc</a>
-  </span>
-  <span class="small pull-right mobile-hide">
-    <a href="https://github.com/FherStk/AutoCheck/blob/UnitTest/src/connectors/Postgres.cs/#L629">View Source</a>
-  </span>
-  <a id="AutoCheck_Core_Connectors_Postgres_CountRegisters_" data-uid="AutoCheck.Core.Connectors.Postgres.CountRegisters*"></a>
-  <h4 id="AutoCheck_Core_Connectors_Postgres_CountRegisters_AutoCheck_Core_Connectors_Postgres_Source_AutoCheck_Core_Connectors_Postgres_Filter_" data-uid="AutoCheck.Core.Connectors.Postgres.CountRegisters(AutoCheck.Core.Connectors.Postgres.Source,AutoCheck.Core.Connectors.Postgres.Filter)">CountRegisters(Postgres.Source, Postgres.Filter)</h4>
-  <div class="markdown level1 summary"><p>Counts how many registers appears in a table.</p>
-</div>
-  <div class="markdown level1 conceptual"></div>
-  <h5 class="decalaration">Declaration</h5>
-  <div class="codewrapper">
-    <pre><code class="lang-csharp hljs">public long CountRegisters(Postgres.Source source, Postgres.Filter filter)</code></pre>
-  </div>
-  <h5 class="parameters">Parameters</h5>
-  <table class="table table-bordered table-striped table-condensed">
-    <thead>
-      <tr>
-        <th>Type</th>
-        <th>Name</th>
-        <th>Description</th>
-      </tr>
-    </thead>
-    <tbody>
-      <tr>
-        <td><a class="xref" href="AutoCheck.Connectors.Postgres.Source.html">Postgres.Source</a></td>
-        <td><span class="parametername">source</span></td>
-        <td><p>The unique schema and table from which the data will be loaded.</p>
-</td>
-      </tr>
-      <tr>
-        <td><a class="xref" href="AutoCheck.Connectors.Postgres.Filter.html">Postgres.Filter</a></td>
-        <td><span class="parametername">filter</span></td>
-        <td><p>A filter over a single field which will be used to screen the data, subqueries are allowed but must start with '@' and surrounded by parenthesis like '@(SELECT MAX(id)+1 FROM t)'.</p>
-</td>
-      </tr>
-    </tbody>
-  </table>
-  <h5 class="returns">Returns</h5>
-  <table class="table table-bordered table-striped table-condensed">
-    <thead>
-      <tr>
-        <th>Type</th>
-        <th>Description</th>
-      </tr>
-    </thead>
-    <tbody>
-      <tr>
-        <td><span class="xref">System.Int64</span></td>
-        <td><p>Amount of registers found.</p>
-</td>
-      </tr>
-    </tbody>
-  </table>
-  <span class="small pull-right mobile-hide">
-    <span class="divider">|</span>
-    <a href="https://github.com/FherStk/AutoCheck/new/master/apiSpec/new?filename=AutoCheck_Core_Connectors_Postgres_CountRegisters_System_String_System_String_.md&amp;value=---%0Auid%3A%20AutoCheck.Core.Connectors.Postgres.CountRegisters(System.String%2CSystem.String)%0Asummary%3A%20'*You%20can%20override%20summary%20for%20the%20API%20here%20using%20*MARKDOWN*%20syntax'%0A---%0A%0A*Please%20type%20below%20more%20information%20about%20this%20API%3A*%0A%0A">Improve this Doc</a>
-  </span>
-  <span class="small pull-right mobile-hide">
-    <a href="https://github.com/FherStk/AutoCheck/blob/UnitTest/src/connectors/Postgres.cs/#L641">View Source</a>
-  </span>
-  <a id="AutoCheck_Core_Connectors_Postgres_CountRegisters_" data-uid="AutoCheck.Core.Connectors.Postgres.CountRegisters*"></a>
-  <h4 id="AutoCheck_Core_Connectors_Postgres_CountRegisters_System_String_System_String_" data-uid="AutoCheck.Core.Connectors.Postgres.CountRegisters(System.String,System.String)">CountRegisters(String, String)</h4>
-  <div class="markdown level1 summary"><p>Counts how many registers appears in a table.</p>
-</div>
-  <div class="markdown level1 conceptual"></div>
-  <h5 class="decalaration">Declaration</h5>
-  <div class="codewrapper">
-    <pre><code class="lang-csharp hljs">public long CountRegisters(string source, string filter = null)</code></pre>
-  </div>
-  <h5 class="parameters">Parameters</h5>
-  <table class="table table-bordered table-striped table-condensed">
-    <thead>
-      <tr>
-        <th>Type</th>
-        <th>Name</th>
-        <th>Description</th>
-      </tr>
-    </thead>
-    <tbody>
-      <tr>
-        <td><span class="xref">System.String</span></td>
-        <td><span class="parametername">source</span></td>
-        <td><p>The set of schemas and tables from which the data will be loaded, should be an SQL FROM sentence (without FROM) allowing joins and alisases.</p>
-</td>
-      </tr>
-      <tr>
-        <td><span class="xref">System.String</span></td>
-        <td><span class="parametername">filter</span></td>
-        <td><p>The set of filters which will be used to screen the data, should be an SQL WHERE sentence (without WHERE).</p>
-</td>
-      </tr>
-    </tbody>
-  </table>
-  <h5 class="returns">Returns</h5>
-  <table class="table table-bordered table-striped table-condensed">
-    <thead>
-      <tr>
-        <th>Type</th>
-        <th>Description</th>
-      </tr>
-    </thead>
-    <tbody>
-      <tr>
-        <td><span class="xref">System.Int64</span></td>
-        <td><p>Amount of registers found.</p>
-</td>
-      </tr>
-    </tbody>
-  </table>
-  <span class="small pull-right mobile-hide">
-    <span class="divider">|</span>
-    <a href="https://github.com/FherStk/AutoCheck/new/master/apiSpec/new?filename=AutoCheck_Core_Connectors_Postgres_CountRoles.md&amp;value=---%0Auid%3A%20AutoCheck.Core.Connectors.Postgres.CountRoles%0Asummary%3A%20'*You%20can%20override%20summary%20for%20the%20API%20here%20using%20*MARKDOWN*%20syntax'%0A---%0A%0A*Please%20type%20below%20more%20information%20about%20this%20API%3A*%0A%0A">Improve this Doc</a>
-  </span>
-  <span class="small pull-right mobile-hide">
-    <a href="https://github.com/FherStk/AutoCheck/blob/UnitTest/src/connectors/Postgres.cs/#L900">View Source</a>
-  </span>
-  <a id="AutoCheck_Core_Connectors_Postgres_CountRoles_" data-uid="AutoCheck.Core.Connectors.Postgres.CountRoles*"></a>
-  <h4 id="AutoCheck_Core_Connectors_Postgres_CountRoles" data-uid="AutoCheck.Core.Connectors.Postgres.CountRoles">CountRoles()</h4>
-  <div class="markdown level1 summary"><p>Counts how many roles are in the database.</p>
-</div>
-  <div class="markdown level1 conceptual"></div>
-  <h5 class="decalaration">Declaration</h5>
-  <div class="codewrapper">
-    <pre><code class="lang-csharp hljs">public long CountRoles()</code></pre>
-  </div>
-  <h5 class="returns">Returns</h5>
-  <table class="table table-bordered table-striped table-condensed">
-    <thead>
-      <tr>
-        <th>Type</th>
-        <th>Description</th>
-      </tr>
-    </thead>
-    <tbody>
-      <tr>
-        <td><span class="xref">System.Int64</span></td>
-        <td><p>A dataset containing the requested data.</p>
-</td>
-      </tr>
-    </tbody>
-  </table>
-  <span class="small pull-right mobile-hide">
-    <span class="divider">|</span>
-    <a href="https://github.com/FherStk/AutoCheck/new/master/apiSpec/new?filename=AutoCheck_Core_Connectors_Postgres_CountUsers.md&amp;value=---%0Auid%3A%20AutoCheck.Core.Connectors.Postgres.CountUsers%0Asummary%3A%20'*You%20can%20override%20summary%20for%20the%20API%20here%20using%20*MARKDOWN*%20syntax'%0A---%0A%0A*Please%20type%20below%20more%20information%20about%20this%20API%3A*%0A%0A">Improve this Doc</a>
-  </span>
-  <span class="small pull-right mobile-hide">
-    <a href="https://github.com/FherStk/AutoCheck/blob/UnitTest/src/connectors/Postgres.cs/#L848">View Source</a>
-  </span>
-  <a id="AutoCheck_Core_Connectors_Postgres_CountUsers_" data-uid="AutoCheck.Core.Connectors.Postgres.CountUsers*"></a>
-  <h4 id="AutoCheck_Core_Connectors_Postgres_CountUsers" data-uid="AutoCheck.Core.Connectors.Postgres.CountUsers">CountUsers()</h4>
-  <div class="markdown level1 summary"><p>Counts how many user accounts are in the database.</p>
-</div>
-  <div class="markdown level1 conceptual"></div>
-  <h5 class="decalaration">Declaration</h5>
-  <div class="codewrapper">
-    <pre><code class="lang-csharp hljs">public long CountUsers()</code></pre>
-  </div>
-  <h5 class="returns">Returns</h5>
-  <table class="table table-bordered table-striped table-condensed">
-    <thead>
-      <tr>
-        <th>Type</th>
-        <th>Description</th>
-      </tr>
-    </thead>
-    <tbody>
-      <tr>
-        <td><span class="xref">System.Int64</span></td>
-        <td><p>A dataset containing the requested data.</p>
-</td>
-      </tr>
-    </tbody>
-  </table>
-  <span class="small pull-right mobile-hide">
-    <span class="divider">|</span>
-    <a href="https://github.com/FherStk/AutoCheck/new/master/apiSpec/new?filename=AutoCheck_Core_Connectors_Postgres_CreateDataBase.md&amp;value=---%0Auid%3A%20AutoCheck.Core.Connectors.Postgres.CreateDataBase%0Asummary%3A%20'*You%20can%20override%20summary%20for%20the%20API%20here%20using%20*MARKDOWN*%20syntax'%0A---%0A%0A*Please%20type%20below%20more%20information%20about%20this%20API%3A*%0A%0A">Improve this Doc</a>
-  </span>
-  <span class="small pull-right mobile-hide">
-    <a href="https://github.com/FherStk/AutoCheck/blob/UnitTest/src/connectors/Postgres.cs/#L377">View Source</a>
-  </span>
-  <a id="AutoCheck_Core_Connectors_Postgres_CreateDataBase_" data-uid="AutoCheck.Core.Connectors.Postgres.CreateDataBase*"></a>
-  <h4 id="AutoCheck_Core_Connectors_Postgres_CreateDataBase" data-uid="AutoCheck.Core.Connectors.Postgres.CreateDataBase">CreateDataBase()</h4>
-  <div class="markdown level1 summary"><p>Creates a new and empty database.</p>
-</div>
-  <div class="markdown level1 conceptual"></div>
-  <h5 class="decalaration">Declaration</h5>
-  <div class="codewrapper">
-    <pre><code class="lang-csharp hljs">public void CreateDataBase()</code></pre>
-  </div>
-  <span class="small pull-right mobile-hide">
-    <span class="divider">|</span>
-    <a href="https://github.com/FherStk/AutoCheck/new/master/apiSpec/new?filename=AutoCheck_Core_Connectors_Postgres_CreateDataBase_System_String_.md&amp;value=---%0Auid%3A%20AutoCheck.Core.Connectors.Postgres.CreateDataBase(System.String)%0Asummary%3A%20'*You%20can%20override%20summary%20for%20the%20API%20here%20using%20*MARKDOWN*%20syntax'%0A---%0A%0A*Please%20type%20below%20more%20information%20about%20this%20API%3A*%0A%0A">Improve this Doc</a>
-  </span>
-  <span class="small pull-right mobile-hide">
-    <a href="https://github.com/FherStk/AutoCheck/blob/UnitTest/src/connectors/Postgres.cs/#L367">View Source</a>
-  </span>
-  <a id="AutoCheck_Core_Connectors_Postgres_CreateDataBase_" data-uid="AutoCheck.Core.Connectors.Postgres.CreateDataBase*"></a>
-  <h4 id="AutoCheck_Core_Connectors_Postgres_CreateDataBase_System_String_" data-uid="AutoCheck.Core.Connectors.Postgres.CreateDataBase(System.String)">CreateDataBase(String)</h4>
-  <div class="markdown level1 summary"><p>Creates a new database instance using an SQL Dump file.</p>
-</div>
-  <div class="markdown level1 conceptual"></div>
-  <h5 class="decalaration">Declaration</h5>
-  <div class="codewrapper">
-    <pre><code class="lang-csharp hljs">public void CreateDataBase(string filePath)</code></pre>
-  </div>
-  <h5 class="parameters">Parameters</h5>
-  <table class="table table-bordered table-striped table-condensed">
-    <thead>
-      <tr>
-        <th>Type</th>
-        <th>Name</th>
-        <th>Description</th>
-      </tr>
-    </thead>
-    <tbody>
-      <tr>
-        <td><span class="xref">System.String</span></td>
-        <td><span class="parametername">filePath</span></td>
-        <td><p>The SQL Dump file path.</p>
-</td>
-      </tr>
-    </tbody>
-  </table>
-  <span class="small pull-right mobile-hide">
-    <span class="divider">|</span>
-    <a href="https://github.com/FherStk/AutoCheck/new/master/apiSpec/new?filename=AutoCheck_Core_Connectors_Postgres_CreateDataBase_System_String_System_String_.md&amp;value=---%0Auid%3A%20AutoCheck.Core.Connectors.Postgres.CreateDataBase(System.String%2CSystem.String)%0Asummary%3A%20'*You%20can%20override%20summary%20for%20the%20API%20here%20using%20*MARKDOWN*%20syntax'%0A---%0A%0A*Please%20type%20below%20more%20information%20about%20this%20API%3A*%0A%0A">Improve this Doc</a>
-  </span>
-  <span class="small pull-right mobile-hide">
-    <a href="https://github.com/FherStk/AutoCheck/blob/UnitTest/src/connectors/Postgres.cs/#L355">View Source</a>
-  </span>
-  <a id="AutoCheck_Core_Connectors_Postgres_CreateDataBase_" data-uid="AutoCheck.Core.Connectors.Postgres.CreateDataBase*"></a>
-  <h4 id="AutoCheck_Core_Connectors_Postgres_CreateDataBase_System_String_System_String_" data-uid="AutoCheck.Core.Connectors.Postgres.CreateDataBase(System.String,System.String)">CreateDataBase(String, String)</h4>
-  <div class="markdown level1 summary"><p>Creates a new database using a SQL Dump file.</p>
-</div>
-  <div class="markdown level1 conceptual"></div>
-  <h5 class="decalaration">Declaration</h5>
-  <div class="codewrapper">
-    <pre><code class="lang-csharp hljs">[Obsolete(&quot;This overload has been deprecated, use other overloads and set the binPath (if needed) using the constructor.&quot;)]
-public void CreateDataBase(string filePath, string binPath)</code></pre>
-  </div>
-  <h5 class="parameters">Parameters</h5>
-  <table class="table table-bordered table-striped table-condensed">
-    <thead>
-      <tr>
-        <th>Type</th>
-        <th>Name</th>
-        <th>Description</th>
-      </tr>
-    </thead>
-    <tbody>
-      <tr>
-        <td><span class="xref">System.String</span></td>
-        <td><span class="parametername">filePath</span></td>
-        <td><p>The SQL Dump file path.</p>
-</td>
-      </tr>
-      <tr>
-        <td><span class="xref">System.String</span></td>
-        <td><span class="parametername">binPath</span></td>
-        <td><p>The path to the bin folder [only needed for windows systems].</p>
-</td>
-      </tr>
-    </tbody>
-  </table>
-  <span class="small pull-right mobile-hide">
-    <span class="divider">|</span>
-    <a href="https://github.com/FherStk/AutoCheck/new/master/apiSpec/new?filename=AutoCheck_Core_Connectors_Postgres_CreateRole_System_String_.md&amp;value=---%0Auid%3A%20AutoCheck.Core.Connectors.Postgres.CreateRole(System.String)%0Asummary%3A%20'*You%20can%20override%20summary%20for%20the%20API%20here%20using%20*MARKDOWN*%20syntax'%0A---%0A%0A*Please%20type%20below%20more%20information%20about%20this%20API%3A*%0A%0A">Improve this Doc</a>
-  </span>
-  <span class="small pull-right mobile-hide">
-    <a href="https://github.com/FherStk/AutoCheck/blob/UnitTest/src/connectors/Postgres.cs/#L908">View Source</a>
-  </span>
-  <a id="AutoCheck_Core_Connectors_Postgres_CreateRole_" data-uid="AutoCheck.Core.Connectors.Postgres.CreateRole*"></a>
-  <h4 id="AutoCheck_Core_Connectors_Postgres_CreateRole_System_String_" data-uid="AutoCheck.Core.Connectors.Postgres.CreateRole(System.String)">CreateRole(String)</h4>
-  <div class="markdown level1 summary"><p>Creates a new role.</p>
-</div>
-  <div class="markdown level1 conceptual"></div>
-  <h5 class="decalaration">Declaration</h5>
-  <div class="codewrapper">
-    <pre><code class="lang-csharp hljs">public void CreateRole(string role)</code></pre>
-  </div>
-  <h5 class="parameters">Parameters</h5>
-  <table class="table table-bordered table-striped table-condensed">
-    <thead>
-      <tr>
-        <th>Type</th>
-        <th>Name</th>
-        <th>Description</th>
-      </tr>
-    </thead>
-    <tbody>
-      <tr>
-        <td><span class="xref">System.String</span></td>
-        <td><span class="parametername">role</span></td>
-        <td><p>The role name to create.</p>
-</td>
-      </tr>
-    </tbody>
-  </table>
-  <span class="small pull-right mobile-hide">
-    <span class="divider">|</span>
-    <a href="https://github.com/FherStk/AutoCheck/new/master/apiSpec/new?filename=AutoCheck_Core_Connectors_Postgres_CreateUser_System_String_System_String_.md&amp;value=---%0Auid%3A%20AutoCheck.Core.Connectors.Postgres.CreateUser(System.String%2CSystem.String)%0Asummary%3A%20'*You%20can%20override%20summary%20for%20the%20API%20here%20using%20*MARKDOWN*%20syntax'%0A---%0A%0A*Please%20type%20below%20more%20information%20about%20this%20API%3A*%0A%0A">Improve this Doc</a>
-  </span>
-  <span class="small pull-right mobile-hide">
-    <a href="https://github.com/FherStk/AutoCheck/blob/UnitTest/src/connectors/Postgres.cs/#L856">View Source</a>
-  </span>
-  <a id="AutoCheck_Core_Connectors_Postgres_CreateUser_" data-uid="AutoCheck.Core.Connectors.Postgres.CreateUser*"></a>
-  <h4 id="AutoCheck_Core_Connectors_Postgres_CreateUser_System_String_System_String_" data-uid="AutoCheck.Core.Connectors.Postgres.CreateUser(System.String,System.String)">CreateUser(String, String)</h4>
-  <div class="markdown level1 summary"><p>Creates a new user.</p>
-</div>
-  <div class="markdown level1 conceptual"></div>
-  <h5 class="decalaration">Declaration</h5>
-  <div class="codewrapper">
-    <pre><code class="lang-csharp hljs">public void CreateUser(string user, string password = &quot;&quot;)</code></pre>
-  </div>
-  <h5 class="parameters">Parameters</h5>
-  <table class="table table-bordered table-striped table-condensed">
-    <thead>
-      <tr>
-        <th>Type</th>
-        <th>Name</th>
-        <th>Description</th>
-      </tr>
-    </thead>
-    <tbody>
-      <tr>
-        <td><span class="xref">System.String</span></td>
-        <td><span class="parametername">user</span></td>
-        <td></td>
-      </tr>
-      <tr>
-        <td><span class="xref">System.String</span></td>
-        <td><span class="parametername">password</span></td>
-        <td></td>
-      </tr>
-    </tbody>
-  </table>
-  <span class="small pull-right mobile-hide">
-    <span class="divider">|</span>
-    <a href="https://github.com/FherStk/AutoCheck/new/master/apiSpec/new?filename=AutoCheck_Core_Connectors_Postgres_Delete_AutoCheck_Core_Connectors_Postgres_Destination_.md&amp;value=---%0Auid%3A%20AutoCheck.Core.Connectors.Postgres.Delete(AutoCheck.Core.Connectors.Postgres.Destination)%0Asummary%3A%20'*You%20can%20override%20summary%20for%20the%20API%20here%20using%20*MARKDOWN*%20syntax'%0A---%0A%0A*Please%20type%20below%20more%20information%20about%20this%20API%3A*%0A%0A">Improve this Doc</a>
-  </span>
-  <span class="small pull-right mobile-hide">
-    <a href="https://github.com/FherStk/AutoCheck/blob/UnitTest/src/connectors/Postgres.cs/#L777">View Source</a>
-  </span>
-  <a id="AutoCheck_Core_Connectors_Postgres_Delete_" data-uid="AutoCheck.Core.Connectors.Postgres.Delete*"></a>
-  <h4 id="AutoCheck_Core_Connectors_Postgres_Delete_AutoCheck_Core_Connectors_Postgres_Destination_" data-uid="AutoCheck.Core.Connectors.Postgres.Delete(AutoCheck.Core.Connectors.Postgres.Destination)">Delete(Postgres.Destination)</h4>
-  <div class="markdown level1 summary"><p>Deletes some data from a table, the 'ExecuteNonQuery' method can be used for complex filters (and, or, etc.).</p>
-</div>
-  <div class="markdown level1 conceptual"></div>
-  <h5 class="decalaration">Declaration</h5>
-  <div class="codewrapper">
-    <pre><code class="lang-csharp hljs">public void Delete(Postgres.Destination destination)</code></pre>
-  </div>
-  <h5 class="parameters">Parameters</h5>
-  <table class="table table-bordered table-striped table-condensed">
-    <thead>
-      <tr>
-        <th>Type</th>
-        <th>Name</th>
-        <th>Description</th>
-      </tr>
-    </thead>
-    <tbody>
-      <tr>
-        <td><a class="xref" href="AutoCheck.Connectors.Postgres.Destination.html">Postgres.Destination</a></td>
-        <td><span class="parametername">destination</span></td>
-        <td><p>The unique schema and table where the data will be added.</p>
-</td>
-      </tr>
-    </tbody>
-  </table>
-  <span class="small pull-right mobile-hide">
-    <span class="divider">|</span>
-    <a href="https://github.com/FherStk/AutoCheck/new/master/apiSpec/new?filename=AutoCheck_Core_Connectors_Postgres_Delete_AutoCheck_Core_Connectors_Postgres_Destination_AutoCheck_Core_Connectors_Postgres_Filter_.md&amp;value=---%0Auid%3A%20AutoCheck.Core.Connectors.Postgres.Delete(AutoCheck.Core.Connectors.Postgres.Destination%2CAutoCheck.Core.Connectors.Postgres.Filter)%0Asummary%3A%20'*You%20can%20override%20summary%20for%20the%20API%20here%20using%20*MARKDOWN*%20syntax'%0A---%0A%0A*Please%20type%20below%20more%20information%20about%20this%20API%3A*%0A%0A">Improve this Doc</a>
-  </span>
-  <span class="small pull-right mobile-hide">
-    <a href="https://github.com/FherStk/AutoCheck/blob/UnitTest/src/connectors/Postgres.cs/#L787">View Source</a>
-  </span>
-  <a id="AutoCheck_Core_Connectors_Postgres_Delete_" data-uid="AutoCheck.Core.Connectors.Postgres.Delete*"></a>
-  <h4 id="AutoCheck_Core_Connectors_Postgres_Delete_AutoCheck_Core_Connectors_Postgres_Destination_AutoCheck_Core_Connectors_Postgres_Filter_" data-uid="AutoCheck.Core.Connectors.Postgres.Delete(AutoCheck.Core.Connectors.Postgres.Destination,AutoCheck.Core.Connectors.Postgres.Filter)">Delete(Postgres.Destination, Postgres.Filter)</h4>
-  <div class="markdown level1 summary"><p>Deletes some data from a table, the 'ExecuteNonQuery' method can be used for complex filters (and, or, etc.).</p>
-</div>
-  <div class="markdown level1 conceptual"></div>
-  <h5 class="decalaration">Declaration</h5>
-  <div class="codewrapper">
-    <pre><code class="lang-csharp hljs">public void Delete(Postgres.Destination destination, Postgres.Filter filter)</code></pre>
-  </div>
-  <h5 class="parameters">Parameters</h5>
-  <table class="table table-bordered table-striped table-condensed">
-    <thead>
-      <tr>
-        <th>Type</th>
-        <th>Name</th>
-        <th>Description</th>
-      </tr>
-    </thead>
-    <tbody>
-      <tr>
-        <td><a class="xref" href="AutoCheck.Connectors.Postgres.Destination.html">Postgres.Destination</a></td>
-        <td><span class="parametername">destination</span></td>
-        <td><p>The unique schema and table where the data will be added.</p>
-</td>
-      </tr>
-      <tr>
-        <td><a class="xref" href="AutoCheck.Connectors.Postgres.Filter.html">Postgres.Filter</a></td>
-        <td><span class="parametername">filter</span></td>
-        <td><p>A filter over a single field which will be used to screen the data, subqueries are allowed but must start with '@' and surrounded by parenthesis like '@(SELECT MAX(id)+1 FROM t)'.</p>
-</td>
-      </tr>
-    </tbody>
-  </table>
-  <span class="small pull-right mobile-hide">
-    <span class="divider">|</span>
-    <a href="https://github.com/FherStk/AutoCheck/new/master/apiSpec/new?filename=AutoCheck_Core_Connectors_Postgres_Delete_AutoCheck_Core_Connectors_Postgres_Destination_AutoCheck_Core_Connectors_Postgres_Source_AutoCheck_Core_Connectors_Postgres_Filter_.md&amp;value=---%0Auid%3A%20AutoCheck.Core.Connectors.Postgres.Delete(AutoCheck.Core.Connectors.Postgres.Destination%2CAutoCheck.Core.Connectors.Postgres.Source%2CAutoCheck.Core.Connectors.Postgres.Filter)%0Asummary%3A%20'*You%20can%20override%20summary%20for%20the%20API%20here%20using%20*MARKDOWN*%20syntax'%0A---%0A%0A*Please%20type%20below%20more%20information%20about%20this%20API%3A*%0A%0A">Improve this Doc</a>
-  </span>
-  <span class="small pull-right mobile-hide">
-    <a href="https://github.com/FherStk/AutoCheck/blob/UnitTest/src/connectors/Postgres.cs/#L800">View Source</a>
-  </span>
-  <a id="AutoCheck_Core_Connectors_Postgres_Delete_" data-uid="AutoCheck.Core.Connectors.Postgres.Delete*"></a>
-  <h4 id="AutoCheck_Core_Connectors_Postgres_Delete_AutoCheck_Core_Connectors_Postgres_Destination_AutoCheck_Core_Connectors_Postgres_Source_AutoCheck_Core_Connectors_Postgres_Filter_" data-uid="AutoCheck.Core.Connectors.Postgres.Delete(AutoCheck.Core.Connectors.Postgres.Destination,AutoCheck.Core.Connectors.Postgres.Source,AutoCheck.Core.Connectors.Postgres.Filter)">Delete(Postgres.Destination, Postgres.Source, Postgres.Filter)</h4>
-  <div class="markdown level1 summary"><p>Deletes some data from a table, the 'ExecuteNonQuery' method can be used for complex filters (and, or, etc.).</p>
-</div>
-  <div class="markdown level1 conceptual"></div>
-  <h5 class="decalaration">Declaration</h5>
-  <div class="codewrapper">
-    <pre><code class="lang-csharp hljs">public void Delete(Postgres.Destination destination, Postgres.Source source, Postgres.Filter filter)</code></pre>
-  </div>
-  <h5 class="parameters">Parameters</h5>
-  <table class="table table-bordered table-striped table-condensed">
-    <thead>
-      <tr>
-        <th>Type</th>
-        <th>Name</th>
-        <th>Description</th>
-      </tr>
-    </thead>
-    <tbody>
-      <tr>
-        <td><a class="xref" href="AutoCheck.Connectors.Postgres.Destination.html">Postgres.Destination</a></td>
-        <td><span class="parametername">destination</span></td>
-        <td><p>The unique schema and table where the data will be added.</p>
-</td>
-      </tr>
-      <tr>
-        <td><a class="xref" href="AutoCheck.Connectors.Postgres.Source.html">Postgres.Source</a></td>
-        <td><span class="parametername">source</span></td>
-        <td><p>The set of schemas and tables from which the data will be loaded, should be an SQL FROM sentence (without FROM) allowing joins and alisases.</p>
-</td>
-      </tr>
-      <tr>
-        <td><a class="xref" href="AutoCheck.Connectors.Postgres.Filter.html">Postgres.Filter</a></td>
-        <td><span class="parametername">filter</span></td>
-        <td><p>A filter over a single field which will be used to screen the data, subqueries are allowed but must start with '@' and surrounded by parenthesis like '@(SELECT MAX(id)+1 FROM t)'.</p>
-</td>
-      </tr>
-    </tbody>
-  </table>
-  <span class="small pull-right mobile-hide">
-    <span class="divider">|</span>
-    <a href="https://github.com/FherStk/AutoCheck/new/master/apiSpec/new?filename=AutoCheck_Core_Connectors_Postgres_Delete_System_String_System_String_System_String_.md&amp;value=---%0Auid%3A%20AutoCheck.Core.Connectors.Postgres.Delete(System.String%2CSystem.String%2CSystem.String)%0Asummary%3A%20'*You%20can%20override%20summary%20for%20the%20API%20here%20using%20*MARKDOWN*%20syntax'%0A---%0A%0A*Please%20type%20below%20more%20information%20about%20this%20API%3A*%0A%0A">Improve this Doc</a>
-  </span>
-  <span class="small pull-right mobile-hide">
-    <a href="https://github.com/FherStk/AutoCheck/blob/UnitTest/src/connectors/Postgres.cs/#L814">View Source</a>
-  </span>
-  <a id="AutoCheck_Core_Connectors_Postgres_Delete_" data-uid="AutoCheck.Core.Connectors.Postgres.Delete*"></a>
-  <h4 id="AutoCheck_Core_Connectors_Postgres_Delete_System_String_System_String_System_String_" data-uid="AutoCheck.Core.Connectors.Postgres.Delete(System.String,System.String,System.String)">Delete(String, String, String)</h4>
-  <div class="markdown level1 summary"><p>Delete some data from a table, the 'ExecuteNonQuery' method can be used for complex filters (and, or, etc.).</p>
-</div>
-  <div class="markdown level1 conceptual"></div>
-  <h5 class="decalaration">Declaration</h5>
-  <div class="codewrapper">
-    <pre><code class="lang-csharp hljs">public void Delete(string destination, string source, string filter)</code></pre>
-  </div>
-  <h5 class="parameters">Parameters</h5>
-  <table class="table table-bordered table-striped table-condensed">
-    <thead>
-      <tr>
-        <th>Type</th>
-        <th>Name</th>
-        <th>Description</th>
-      </tr>
-    </thead>
-    <tbody>
-      <tr>
-        <td><span class="xref">System.String</span></td>
-        <td><span class="parametername">destination</span></td>
-        <td><p>The unique schema and table where the data will be added.</p>
-</td>
-      </tr>
-      <tr>
-        <td><span class="xref">System.String</span></td>
-        <td><span class="parametername">source</span></td>
-        <td><p>The set of schemas and tables from which the data will be loaded, should be an SQL FROM sentence (without FROM) allowing joins and alisases.</p>
-</td>
-      </tr>
-      <tr>
-        <td><span class="xref">System.String</span></td>
-        <td><span class="parametername">filter</span></td>
-        <td><p>The set of filters which will be used to screen the data, should be an SQL WHERE sentence (without WHERE).</p>
-</td>
-      </tr>
-    </tbody>
-  </table>
-  <span class="small pull-right mobile-hide">
-    <span class="divider">|</span>
-    <a href="https://github.com/FherStk/AutoCheck/new/master/apiSpec/new?filename=AutoCheck_Core_Connectors_Postgres_Dispose.md&amp;value=---%0Auid%3A%20AutoCheck.Core.Connectors.Postgres.Dispose%0Asummary%3A%20'*You%20can%20override%20summary%20for%20the%20API%20here%20using%20*MARKDOWN*%20syntax'%0A---%0A%0A*Please%20type%20below%20more%20information%20about%20this%20API%3A*%0A%0A">Improve this Doc</a>
-  </span>
-  <span class="small pull-right mobile-hide">
-    <a href="https://github.com/FherStk/AutoCheck/blob/UnitTest/src/connectors/Postgres.cs/#L229">View Source</a>
-  </span>
-  <a id="AutoCheck_Core_Connectors_Postgres_Dispose_" data-uid="AutoCheck.Core.Connectors.Postgres.Dispose*"></a>
-  <h4 id="AutoCheck_Core_Connectors_Postgres_Dispose" data-uid="AutoCheck.Core.Connectors.Postgres.Dispose">Dispose()</h4>
-  <div class="markdown level1 summary"><p>Cleans and releases memory for unnatended objects.</p>
-</div>
-  <div class="markdown level1 conceptual"></div>
-  <h5 class="decalaration">Declaration</h5>
-  <div class="codewrapper">
-    <pre><code class="lang-csharp hljs">public override void Dispose()</code></pre>
-  </div>
-  <h5 class="overrides">Overrides</h5>
-  <div><span class="xref">AutoCheck.Core.Connector.Dispose()</span></div>
-  <span class="small pull-right mobile-hide">
-    <span class="divider">|</span>
-    <a href="https://github.com/FherStk/AutoCheck/new/master/apiSpec/new?filename=AutoCheck_Core_Connectors_Postgres_DropDataBase.md&amp;value=---%0Auid%3A%20AutoCheck.Core.Connectors.Postgres.DropDataBase%0Asummary%3A%20'*You%20can%20override%20summary%20for%20the%20API%20here%20using%20*MARKDOWN*%20syntax'%0A---%0A%0A*Please%20type%20below%20more%20information%20about%20this%20API%3A*%0A%0A">Improve this Doc</a>
-  </span>
-  <span class="small pull-right mobile-hide">
-    <a href="https://github.com/FherStk/AutoCheck/blob/UnitTest/src/connectors/Postgres.cs/#L436">View Source</a>
-  </span>
-  <a id="AutoCheck_Core_Connectors_Postgres_DropDataBase_" data-uid="AutoCheck.Core.Connectors.Postgres.DropDataBase*"></a>
-  <h4 id="AutoCheck_Core_Connectors_Postgres_DropDataBase" data-uid="AutoCheck.Core.Connectors.Postgres.DropDataBase">DropDataBase()</h4>
-  <div class="markdown level1 summary"><p>Drops the current database.</p>
-</div>
-  <div class="markdown level1 conceptual"></div>
-  <h5 class="decalaration">Declaration</h5>
-  <div class="codewrapper">
-    <pre><code class="lang-csharp hljs">public void DropDataBase()</code></pre>
-  </div>
-  <span class="small pull-right mobile-hide">
-    <span class="divider">|</span>
-    <a href="https://github.com/FherStk/AutoCheck/new/master/apiSpec/new?filename=AutoCheck_Core_Connectors_Postgres_DropRole_System_String_.md&amp;value=---%0Auid%3A%20AutoCheck.Core.Connectors.Postgres.DropRole(System.String)%0Asummary%3A%20'*You%20can%20override%20summary%20for%20the%20API%20here%20using%20*MARKDOWN*%20syntax'%0A---%0A%0A*Please%20type%20below%20more%20information%20about%20this%20API%3A*%0A%0A">Improve this Doc</a>
-  </span>
-  <span class="small pull-right mobile-hide">
-    <a href="https://github.com/FherStk/AutoCheck/blob/UnitTest/src/connectors/Postgres.cs/#L918">View Source</a>
-  </span>
-  <a id="AutoCheck_Core_Connectors_Postgres_DropRole_" data-uid="AutoCheck.Core.Connectors.Postgres.DropRole*"></a>
-  <h4 id="AutoCheck_Core_Connectors_Postgres_DropRole_System_String_" data-uid="AutoCheck.Core.Connectors.Postgres.DropRole(System.String)">DropRole(String)</h4>
-  <div class="markdown level1 summary"><p>Removes an existing role.</p>
-</div>
-  <div class="markdown level1 conceptual"></div>
-  <h5 class="decalaration">Declaration</h5>
-  <div class="codewrapper">
-    <pre><code class="lang-csharp hljs">public void DropRole(string role)</code></pre>
-  </div>
-  <h5 class="parameters">Parameters</h5>
-  <table class="table table-bordered table-striped table-condensed">
-    <thead>
-      <tr>
-        <th>Type</th>
-        <th>Name</th>
-        <th>Description</th>
-      </tr>
-    </thead>
-    <tbody>
-      <tr>
-        <td><span class="xref">System.String</span></td>
-        <td><span class="parametername">role</span></td>
-        <td><p>The role name to remove.</p>
-</td>
-      </tr>
-    </tbody>
-  </table>
-  <span class="small pull-right mobile-hide">
-    <span class="divider">|</span>
-    <a href="https://github.com/FherStk/AutoCheck/new/master/apiSpec/new?filename=AutoCheck_Core_Connectors_Postgres_DropUser_System_String_.md&amp;value=---%0Auid%3A%20AutoCheck.Core.Connectors.Postgres.DropUser(System.String)%0Asummary%3A%20'*You%20can%20override%20summary%20for%20the%20API%20here%20using%20*MARKDOWN*%20syntax'%0A---%0A%0A*Please%20type%20below%20more%20information%20about%20this%20API%3A*%0A%0A">Improve this Doc</a>
-  </span>
-  <span class="small pull-right mobile-hide">
-    <a href="https://github.com/FherStk/AutoCheck/blob/UnitTest/src/connectors/Postgres.cs/#L869">View Source</a>
-  </span>
-  <a id="AutoCheck_Core_Connectors_Postgres_DropUser_" data-uid="AutoCheck.Core.Connectors.Postgres.DropUser*"></a>
-  <h4 id="AutoCheck_Core_Connectors_Postgres_DropUser_System_String_" data-uid="AutoCheck.Core.Connectors.Postgres.DropUser(System.String)">DropUser(String)</h4>
-  <div class="markdown level1 summary"><p>Removes an existing user.</p>
-</div>
-  <div class="markdown level1 conceptual"></div>
-  <h5 class="decalaration">Declaration</h5>
-  <div class="codewrapper">
-    <pre><code class="lang-csharp hljs">public void DropUser(string user)</code></pre>
-  </div>
-  <h5 class="parameters">Parameters</h5>
-  <table class="table table-bordered table-striped table-condensed">
-    <thead>
-      <tr>
-        <th>Type</th>
-        <th>Name</th>
-        <th>Description</th>
-      </tr>
-    </thead>
-    <tbody>
-      <tr>
-        <td><span class="xref">System.String</span></td>
-        <td><span class="parametername">user</span></td>
-        <td></td>
-      </tr>
-    </tbody>
-  </table>
-  <span class="small pull-right mobile-hide">
-    <span class="divider">|</span>
-    <a href="https://github.com/FherStk/AutoCheck/new/master/apiSpec/new?filename=AutoCheck_Core_Connectors_Postgres_ExecuteNonQuery_System_String_.md&amp;value=---%0Auid%3A%20AutoCheck.Core.Connectors.Postgres.ExecuteNonQuery(System.String)%0Asummary%3A%20'*You%20can%20override%20summary%20for%20the%20API%20here%20using%20*MARKDOWN*%20syntax'%0A---%0A%0A*Please%20type%20below%20more%20information%20about%20this%20API%3A*%0A%0A">Improve this Doc</a>
-  </span>
-  <span class="small pull-right mobile-hide">
-    <a href="https://github.com/FherStk/AutoCheck/blob/UnitTest/src/connectors/Postgres.cs/#L291">View Source</a>
-  </span>
-  <a id="AutoCheck_Core_Connectors_Postgres_ExecuteNonQuery_" data-uid="AutoCheck.Core.Connectors.Postgres.ExecuteNonQuery*"></a>
-  <h4 id="AutoCheck_Core_Connectors_Postgres_ExecuteNonQuery_System_String_" data-uid="AutoCheck.Core.Connectors.Postgres.ExecuteNonQuery(System.String)">ExecuteNonQuery(String)</h4>
-  <div class="markdown level1 summary"><p>Runs a query that produces no output.</p>
-</div>
-  <div class="markdown level1 conceptual"></div>
-  <h5 class="decalaration">Declaration</h5>
-  <div class="codewrapper">
-    <pre><code class="lang-csharp hljs">public void ExecuteNonQuery(string query)</code></pre>
-  </div>
-  <h5 class="parameters">Parameters</h5>
-  <table class="table table-bordered table-striped table-condensed">
-    <thead>
-      <tr>
-        <th>Type</th>
-        <th>Name</th>
-        <th>Description</th>
-      </tr>
-    </thead>
-    <tbody>
-      <tr>
-        <td><span class="xref">System.String</span></td>
-        <td><span class="parametername">query</span></td>
-        <td><p>The query to run.</p>
-</td>
-      </tr>
-    </tbody>
-  </table>
-  <span class="small pull-right mobile-hide">
-    <span class="divider">|</span>
-    <a href="https://github.com/FherStk/AutoCheck/new/master/apiSpec/new?filename=AutoCheck_Core_Connectors_Postgres_ExecuteQuery_System_String_.md&amp;value=---%0Auid%3A%20AutoCheck.Core.Connectors.Postgres.ExecuteQuery(System.String)%0Asummary%3A%20'*You%20can%20override%20summary%20for%20the%20API%20here%20using%20*MARKDOWN*%20syntax'%0A---%0A%0A*Please%20type%20below%20more%20information%20about%20this%20API%3A*%0A%0A">Improve this Doc</a>
-  </span>
-  <span class="small pull-right mobile-hide">
-    <a href="https://github.com/FherStk/AutoCheck/blob/UnitTest/src/connectors/Postgres.cs/#L253">View Source</a>
-  </span>
-  <a id="AutoCheck_Core_Connectors_Postgres_ExecuteQuery_" data-uid="AutoCheck.Core.Connectors.Postgres.ExecuteQuery*"></a>
-  <h4 id="AutoCheck_Core_Connectors_Postgres_ExecuteQuery_System_String_" data-uid="AutoCheck.Core.Connectors.Postgres.ExecuteQuery(System.String)">ExecuteQuery(String)</h4>
-  <div class="markdown level1 summary"><p>Runs a query that produces an output as a set of data.</p>
-</div>
-  <div class="markdown level1 conceptual"></div>
-  <h5 class="decalaration">Declaration</h5>
-  <div class="codewrapper">
-    <pre><code class="lang-csharp hljs">public DataSet ExecuteQuery(string query)</code></pre>
-  </div>
-  <h5 class="parameters">Parameters</h5>
-  <table class="table table-bordered table-striped table-condensed">
-    <thead>
-      <tr>
-        <th>Type</th>
-        <th>Name</th>
-        <th>Description</th>
-      </tr>
-    </thead>
-    <tbody>
-      <tr>
-        <td><span class="xref">System.String</span></td>
-        <td><span class="parametername">query</span></td>
-        <td><p>The query to run.</p>
-</td>
-      </tr>
-    </tbody>
-  </table>
-  <h5 class="returns">Returns</h5>
-  <table class="table table-bordered table-striped table-condensed">
-    <thead>
-      <tr>
-        <th>Type</th>
-        <th>Description</th>
-      </tr>
-    </thead>
-    <tbody>
-      <tr>
-        <td><span class="xref">System.Data.DataSet</span></td>
-        <td><p>The dataset containing all the output.</p>
-</td>
-      </tr>
-    </tbody>
-  </table>
-  <span class="small pull-right mobile-hide">
-    <span class="divider">|</span>
-    <a href="https://github.com/FherStk/AutoCheck/new/master/apiSpec/new?filename=AutoCheck_Core_Connectors_Postgres_ExecuteScalar__1_System_String_.md&amp;value=---%0Auid%3A%20AutoCheck.Core.Connectors.Postgres.ExecuteScalar%60%601(System.String)%0Asummary%3A%20'*You%20can%20override%20summary%20for%20the%20API%20here%20using%20*MARKDOWN*%20syntax'%0A---%0A%0A*Please%20type%20below%20more%20information%20about%20this%20API%3A*%0A%0A">Improve this Doc</a>
-  </span>
-  <span class="small pull-right mobile-hide">
-    <a href="https://github.com/FherStk/AutoCheck/blob/UnitTest/src/connectors/Postgres.cs/#L313">View Source</a>
-  </span>
-  <a id="AutoCheck_Core_Connectors_Postgres_ExecuteScalar_" data-uid="AutoCheck.Core.Connectors.Postgres.ExecuteScalar*"></a>
-  <h4 id="AutoCheck_Core_Connectors_Postgres_ExecuteScalar__1_System_String_" data-uid="AutoCheck.Core.Connectors.Postgres.ExecuteScalar``1(System.String)">ExecuteScalar&lt;T&gt;(String)</h4>
-  <div class="markdown level1 summary"><p>Runs a query that produces an output as a single data.</p>
-</div>
-  <div class="markdown level1 conceptual"></div>
-  <h5 class="decalaration">Declaration</h5>
-  <div class="codewrapper">
-    <pre><code class="lang-csharp hljs">public T ExecuteScalar&lt;T&gt;(string query)</code></pre>
-  </div>
-  <h5 class="parameters">Parameters</h5>
-  <table class="table table-bordered table-striped table-condensed">
-    <thead>
-      <tr>
-        <th>Type</th>
-        <th>Name</th>
-        <th>Description</th>
-      </tr>
-    </thead>
-    <tbody>
-      <tr>
-        <td><span class="xref">System.String</span></td>
-        <td><span class="parametername">query</span></td>
-        <td><p>The query to run.</p>
-</td>
-      </tr>
-    </tbody>
-  </table>
-  <h5 class="returns">Returns</h5>
-  <table class="table table-bordered table-striped table-condensed">
-    <thead>
-      <tr>
-        <th>Type</th>
-        <th>Description</th>
-      </tr>
-    </thead>
-    <tbody>
-      <tr>
-        <td><span class="xref">T</span></td>
-        <td><p>The requested item.</p>
-</td>
-      </tr>
-    </tbody>
-  </table>
-  <h5 class="typeParameters">Type Parameters</h5>
-  <table class="table table-bordered table-striped table-condensed">
-    <thead>
-      <tr>
-        <th>Name</th>
-        <th>Description</th>
-      </tr>
-    </thead>
-    <tbody>
-      <tr>
-        <td><span class="parametername">T</span></td>
-        <td></td>
-      </tr>
-    </tbody>
-  </table>
-  <span class="small pull-right mobile-hide">
-    <span class="divider">|</span>
-    <a href="https://github.com/FherStk/AutoCheck/new/master/apiSpec/new?filename=AutoCheck_Core_Connectors_Postgres_ExistsDataBase.md&amp;value=---%0Auid%3A%20AutoCheck.Core.Connectors.Postgres.ExistsDataBase%0Asummary%3A%20'*You%20can%20override%20summary%20for%20the%20API%20here%20using%20*MARKDOWN*%20syntax'%0A---%0A%0A*Please%20type%20below%20more%20information%20about%20this%20API%3A*%0A%0A">Improve this Doc</a>
-  </span>
-  <span class="small pull-right mobile-hide">
-    <a href="https://github.com/FherStk/AutoCheck/blob/UnitTest/src/connectors/Postgres.cs/#L335">View Source</a>
-  </span>
-  <a id="AutoCheck_Core_Connectors_Postgres_ExistsDataBase_" data-uid="AutoCheck.Core.Connectors.Postgres.ExistsDataBase*"></a>
-  <h4 id="AutoCheck_Core_Connectors_Postgres_ExistsDataBase" data-uid="AutoCheck.Core.Connectors.Postgres.ExistsDataBase">ExistsDataBase()</h4>
-  <div class="markdown level1 summary"><p>Checks if the database exists.</p>
-</div>
-  <div class="markdown level1 conceptual"></div>
-  <h5 class="decalaration">Declaration</h5>
-  <div class="codewrapper">
-    <pre><code class="lang-csharp hljs">public bool ExistsDataBase()</code></pre>
-  </div>
-  <h5 class="returns">Returns</h5>
-  <table class="table table-bordered table-striped table-condensed">
-    <thead>
-      <tr>
-        <th>Type</th>
-        <th>Description</th>
-      </tr>
-    </thead>
-    <tbody>
-      <tr>
-        <td><span class="xref">System.Boolean</span></td>
-        <td><p>True if the database exists.</p>
-</td>
-      </tr>
-    </tbody>
-  </table>
-  <span class="small pull-right mobile-hide">
-    <span class="divider">|</span>
-    <a href="https://github.com/FherStk/AutoCheck/new/master/apiSpec/new?filename=AutoCheck_Core_Connectors_Postgres_ExistsRole_System_String_.md&amp;value=---%0Auid%3A%20AutoCheck.Core.Connectors.Postgres.ExistsRole(System.String)%0Asummary%3A%20'*You%20can%20override%20summary%20for%20the%20API%20here%20using%20*MARKDOWN*%20syntax'%0A---%0A%0A*Please%20type%20below%20more%20information%20about%20this%20API%3A*%0A%0A">Improve this Doc</a>
-  </span>
-  <span class="small pull-right mobile-hide">
-    <a href="https://github.com/FherStk/AutoCheck/blob/UnitTest/src/connectors/Postgres.cs/#L930">View Source</a>
-  </span>
-  <a id="AutoCheck_Core_Connectors_Postgres_ExistsRole_" data-uid="AutoCheck.Core.Connectors.Postgres.ExistsRole*"></a>
-  <h4 id="AutoCheck_Core_Connectors_Postgres_ExistsRole_System_String_" data-uid="AutoCheck.Core.Connectors.Postgres.ExistsRole(System.String)">ExistsRole(String)</h4>
-  <div class="markdown level1 summary"></div>
-  <div class="markdown level1 conceptual"></div>
-  <h5 class="decalaration">Declaration</h5>
-  <div class="codewrapper">
-    <pre><code class="lang-csharp hljs">public bool ExistsRole(string role)</code></pre>
-  </div>
-  <h5 class="parameters">Parameters</h5>
-  <table class="table table-bordered table-striped table-condensed">
-    <thead>
-      <tr>
-        <th>Type</th>
-        <th>Name</th>
-        <th>Description</th>
-      </tr>
-    </thead>
-    <tbody>
-      <tr>
-        <td><span class="xref">System.String</span></td>
-        <td><span class="parametername">role</span></td>
-        <td></td>
-      </tr>
-    </tbody>
-  </table>
-  <h5 class="returns">Returns</h5>
-  <table class="table table-bordered table-striped table-condensed">
-    <thead>
-      <tr>
-        <th>Type</th>
-        <th>Description</th>
-      </tr>
-    </thead>
-    <tbody>
-      <tr>
-        <td><span class="xref">System.Boolean</span></td>
-        <td></td>
-      </tr>
-    </tbody>
-  </table>
-  <span class="small pull-right mobile-hide">
-    <span class="divider">|</span>
-    <a href="https://github.com/FherStk/AutoCheck/new/master/apiSpec/new?filename=AutoCheck_Core_Connectors_Postgres_ExistsUser_System_String_.md&amp;value=---%0Auid%3A%20AutoCheck.Core.Connectors.Postgres.ExistsUser(System.String)%0Asummary%3A%20'*You%20can%20override%20summary%20for%20the%20API%20here%20using%20*MARKDOWN*%20syntax'%0A---%0A%0A*Please%20type%20below%20more%20information%20about%20this%20API%3A*%0A%0A">Improve this Doc</a>
-  </span>
-  <span class="small pull-right mobile-hide">
-    <a href="https://github.com/FherStk/AutoCheck/blob/UnitTest/src/connectors/Postgres.cs/#L879">View Source</a>
-  </span>
-  <a id="AutoCheck_Core_Connectors_Postgres_ExistsUser_" data-uid="AutoCheck.Core.Connectors.Postgres.ExistsUser*"></a>
-  <h4 id="AutoCheck_Core_Connectors_Postgres_ExistsUser_System_String_" data-uid="AutoCheck.Core.Connectors.Postgres.ExistsUser(System.String)">ExistsUser(String)</h4>
-  <div class="markdown level1 summary"></div>
-  <div class="markdown level1 conceptual"></div>
-  <h5 class="decalaration">Declaration</h5>
-  <div class="codewrapper">
-    <pre><code class="lang-csharp hljs">public bool ExistsUser(string user)</code></pre>
-  </div>
-  <h5 class="parameters">Parameters</h5>
-  <table class="table table-bordered table-striped table-condensed">
-    <thead>
-      <tr>
-        <th>Type</th>
-        <th>Name</th>
-        <th>Description</th>
-      </tr>
-    </thead>
-    <tbody>
-      <tr>
-        <td><span class="xref">System.String</span></td>
-        <td><span class="parametername">user</span></td>
-        <td></td>
-      </tr>
-    </tbody>
-  </table>
-  <h5 class="returns">Returns</h5>
-  <table class="table table-bordered table-striped table-condensed">
-    <thead>
-      <tr>
-        <th>Type</th>
-        <th>Description</th>
-      </tr>
-    </thead>
-    <tbody>
-      <tr>
-        <td><span class="xref">System.Boolean</span></td>
-        <td></td>
-      </tr>
-    </tbody>
-  </table>
-  <span class="small pull-right mobile-hide">
-    <span class="divider">|</span>
-    <a href="https://github.com/FherStk/AutoCheck/new/master/apiSpec/new?filename=AutoCheck_Core_Connectors_Postgres_GetField__1_AutoCheck_Core_Connectors_Postgres_Source_AutoCheck_Core_Connectors_Postgres_Filter_System_String_System_ComponentModel_ListSortDirection_.md&amp;value=---%0Auid%3A%20AutoCheck.Core.Connectors.Postgres.GetField%60%601(AutoCheck.Core.Connectors.Postgres.Source%2CAutoCheck.Core.Connectors.Postgres.Filter%2CSystem.String%2CSystem.ComponentModel.ListSortDirection)%0Asummary%3A%20'*You%20can%20override%20summary%20for%20the%20API%20here%20using%20*MARKDOWN*%20syntax'%0A---%0A%0A*Please%20type%20below%20more%20information%20about%20this%20API%3A*%0A%0A">Improve this Doc</a>
-  </span>
-  <span class="small pull-right mobile-hide">
-    <a href="https://github.com/FherStk/AutoCheck/blob/UnitTest/src/connectors/Postgres.cs/#L590">View Source</a>
-  </span>
-  <a id="AutoCheck_Core_Connectors_Postgres_GetField_" data-uid="AutoCheck.Core.Connectors.Postgres.GetField*"></a>
-  <h4 id="AutoCheck_Core_Connectors_Postgres_GetField__1_AutoCheck_Core_Connectors_Postgres_Source_AutoCheck_Core_Connectors_Postgres_Filter_System_String_System_ComponentModel_ListSortDirection_" data-uid="AutoCheck.Core.Connectors.Postgres.GetField``1(AutoCheck.Core.Connectors.Postgres.Source,AutoCheck.Core.Connectors.Postgres.Filter,System.String,System.ComponentModel.ListSortDirection)">GetField&lt;T&gt;(Postgres.Source, Postgres.Filter, String, ListSortDirection)</h4>
-  <div class="markdown level1 summary"><p>Returns the requested field's value for the first found item.</p>
-</div>
-  <div class="markdown level1 conceptual"></div>
-  <h5 class="decalaration">Declaration</h5>
-  <div class="codewrapper">
-    <pre><code class="lang-csharp hljs">public T GetField&lt;T&gt;(Postgres.Source source, Postgres.Filter filter, string field, ListSortDirection sort = ListSortDirection.Descending)</code></pre>
-  </div>
-  <h5 class="parameters">Parameters</h5>
-  <table class="table table-bordered table-striped table-condensed">
-    <thead>
-      <tr>
-        <th>Type</th>
-        <th>Name</th>
-        <th>Description</th>
-      </tr>
-    </thead>
-    <tbody>
-      <tr>
-        <td><a class="xref" href="AutoCheck.Connectors.Postgres.Source.html">Postgres.Source</a></td>
-        <td><span class="parametername">source</span></td>
-        <td><p>The unique schema and table from which the data will be loaded.</p>
-</td>
-      </tr>
-      <tr>
-        <td><a class="xref" href="AutoCheck.Connectors.Postgres.Filter.html">Postgres.Filter</a></td>
-        <td><span class="parametername">filter</span></td>
-        <td><p>A filter over a single field which will be used to screen the data, subqueries are allowed but must start with '@' and surrounded by parenthesis like '@(SELECT MAX(id)+1 FROM t)'.</p>
-</td>
-      </tr>
-      <tr>
-        <td><span class="xref">System.String</span></td>
-        <td><span class="parametername">field</span></td>
-        <td><p>The wanted field's name.</p>
-</td>
-      </tr>
-      <tr>
-        <td><span class="xref">System.ComponentModel.ListSortDirection</span></td>
-        <td><span class="parametername">sort</span></td>
-        <td><p>Defines how to order the list, so the max value will be returned when &quot;descending&quot; and min value when &quot;ascending&quot;..</p>
-</td>
-      </tr>
-    </tbody>
-  </table>
-  <h5 class="returns">Returns</h5>
-  <table class="table table-bordered table-striped table-condensed">
-    <thead>
-      <tr>
-        <th>Type</th>
-        <th>Description</th>
-      </tr>
-    </thead>
-    <tbody>
-      <tr>
-        <td><span class="xref">T</span></td>
-        <td><p>The item's field value, NULL if not found.</p>
-</td>
-      </tr>
-    </tbody>
-  </table>
-  <h5 class="typeParameters">Type Parameters</h5>
-  <table class="table table-bordered table-striped table-condensed">
-    <thead>
-      <tr>
-        <th>Name</th>
-        <th>Description</th>
-      </tr>
-    </thead>
-    <tbody>
-      <tr>
-        <td><span class="parametername">T</span></td>
-        <td></td>
-      </tr>
-    </tbody>
-  </table>
-  <h5 id="AutoCheck_Core_Connectors_Postgres_GetField__1_AutoCheck_Core_Connectors_Postgres_Source_AutoCheck_Core_Connectors_Postgres_Filter_System_String_System_ComponentModel_ListSortDirection__remarks">Remarks</h5>
-  <div class="markdown level1 remarks"><p>Use the overload with only string parameters for complex queries.</p>
-</div>
-  <span class="small pull-right mobile-hide">
-    <span class="divider">|</span>
-    <a href="https://github.com/FherStk/AutoCheck/new/master/apiSpec/new?filename=AutoCheck_Core_Connectors_Postgres_GetField__1_AutoCheck_Core_Connectors_Postgres_Source_System_String_System_ComponentModel_ListSortDirection_.md&amp;value=---%0Auid%3A%20AutoCheck.Core.Connectors.Postgres.GetField%60%601(AutoCheck.Core.Connectors.Postgres.Source%2CSystem.String%2CSystem.ComponentModel.ListSortDirection)%0Asummary%3A%20'*You%20can%20override%20summary%20for%20the%20API%20here%20using%20*MARKDOWN*%20syntax'%0A---%0A%0A*Please%20type%20below%20more%20information%20about%20this%20API%3A*%0A%0A">Improve this Doc</a>
-  </span>
-  <span class="small pull-right mobile-hide">
-    <a href="https://github.com/FherStk/AutoCheck/blob/UnitTest/src/connectors/Postgres.cs/#L576">View Source</a>
-  </span>
-  <a id="AutoCheck_Core_Connectors_Postgres_GetField_" data-uid="AutoCheck.Core.Connectors.Postgres.GetField*"></a>
-  <h4 id="AutoCheck_Core_Connectors_Postgres_GetField__1_AutoCheck_Core_Connectors_Postgres_Source_System_String_System_ComponentModel_ListSortDirection_" data-uid="AutoCheck.Core.Connectors.Postgres.GetField``1(AutoCheck.Core.Connectors.Postgres.Source,System.String,System.ComponentModel.ListSortDirection)">GetField&lt;T&gt;(Postgres.Source, String, ListSortDirection)</h4>
-  <div class="markdown level1 summary"><p>Returns the requested field's value for the first found item.</p>
-</div>
-  <div class="markdown level1 conceptual"></div>
-  <h5 class="decalaration">Declaration</h5>
-  <div class="codewrapper">
-    <pre><code class="lang-csharp hljs">public T GetField&lt;T&gt;(Postgres.Source source, string field, ListSortDirection sort = ListSortDirection.Descending)</code></pre>
-  </div>
-  <h5 class="parameters">Parameters</h5>
-  <table class="table table-bordered table-striped table-condensed">
-    <thead>
-      <tr>
-        <th>Type</th>
-        <th>Name</th>
-        <th>Description</th>
-      </tr>
-    </thead>
-    <tbody>
-      <tr>
-        <td><a class="xref" href="AutoCheck.Connectors.Postgres.Source.html">Postgres.Source</a></td>
-        <td><span class="parametername">source</span></td>
-        <td><p>The unique schema and table from which the data will be loaded.</p>
-</td>
-      </tr>
-      <tr>
-        <td><span class="xref">System.String</span></td>
-        <td><span class="parametername">field</span></td>
-        <td><p>The wanted field's name.</p>
-</td>
-      </tr>
-      <tr>
-        <td><span class="xref">System.ComponentModel.ListSortDirection</span></td>
-        <td><span class="parametername">sort</span></td>
-        <td><p>Defines how to order the list, so the max value will be returned when &quot;descending&quot; and min value when &quot;ascending&quot;..</p>
-</td>
-      </tr>
-    </tbody>
-  </table>
-  <h5 class="returns">Returns</h5>
-  <table class="table table-bordered table-striped table-condensed">
-    <thead>
-      <tr>
-        <th>Type</th>
-        <th>Description</th>
-      </tr>
-    </thead>
-    <tbody>
-      <tr>
-        <td><span class="xref">T</span></td>
-        <td><p>The item's field value, NULL if not found.</p>
-</td>
-      </tr>
-    </tbody>
-  </table>
-  <h5 class="typeParameters">Type Parameters</h5>
-  <table class="table table-bordered table-striped table-condensed">
-    <thead>
-      <tr>
-        <th>Name</th>
-        <th>Description</th>
-      </tr>
-    </thead>
-    <tbody>
-      <tr>
-        <td><span class="parametername">T</span></td>
-        <td></td>
-      </tr>
-    </tbody>
-  </table>
-  <h5 id="AutoCheck_Core_Connectors_Postgres_GetField__1_AutoCheck_Core_Connectors_Postgres_Source_System_String_System_ComponentModel_ListSortDirection__remarks">Remarks</h5>
-  <div class="markdown level1 remarks"><p>Use the overload with only string parameters for complex queries.</p>
-</div>
-  <span class="small pull-right mobile-hide">
-    <span class="divider">|</span>
-    <a href="https://github.com/FherStk/AutoCheck/new/master/apiSpec/new?filename=AutoCheck_Core_Connectors_Postgres_GetField__1_System_String_System_String_System_String_System_ComponentModel_ListSortDirection_.md&amp;value=---%0Auid%3A%20AutoCheck.Core.Connectors.Postgres.GetField%60%601(System.String%2CSystem.String%2CSystem.String%2CSystem.ComponentModel.ListSortDirection)%0Asummary%3A%20'*You%20can%20override%20summary%20for%20the%20API%20here%20using%20*MARKDOWN*%20syntax'%0A---%0A%0A*Please%20type%20below%20more%20information%20about%20this%20API%3A*%0A%0A">Improve this Doc</a>
-  </span>
-  <span class="small pull-right mobile-hide">
-    <a href="https://github.com/FherStk/AutoCheck/blob/UnitTest/src/connectors/Postgres.cs/#L604">View Source</a>
-  </span>
-  <a id="AutoCheck_Core_Connectors_Postgres_GetField_" data-uid="AutoCheck.Core.Connectors.Postgres.GetField*"></a>
-  <h4 id="AutoCheck_Core_Connectors_Postgres_GetField__1_System_String_System_String_System_String_System_ComponentModel_ListSortDirection_" data-uid="AutoCheck.Core.Connectors.Postgres.GetField``1(System.String,System.String,System.String,System.ComponentModel.ListSortDirection)">GetField&lt;T&gt;(String, String, String, ListSortDirection)</h4>
-  <div class="markdown level1 summary"><p>Returns the requested field's value for the first found item.</p>
-</div>
-  <div class="markdown level1 conceptual"></div>
-  <h5 class="decalaration">Declaration</h5>
-  <div class="codewrapper">
-    <pre><code class="lang-csharp hljs">public T GetField&lt;T&gt;(string source, string filter, string field, ListSortDirection sort = ListSortDirection.Descending)</code></pre>
-  </div>
-  <h5 class="parameters">Parameters</h5>
-  <table class="table table-bordered table-striped table-condensed">
-    <thead>
-      <tr>
-        <th>Type</th>
-        <th>Name</th>
-        <th>Description</th>
-      </tr>
-    </thead>
-    <tbody>
-      <tr>
-        <td><span class="xref">System.String</span></td>
-        <td><span class="parametername">source</span></td>
-        <td><p>The set of schemas and tables from which the data will be loaded, should be an SQL FROM sentence (without FROM) allowing joins and alisases.</p>
-</td>
-      </tr>
-      <tr>
-        <td><span class="xref">System.String</span></td>
-        <td><span class="parametername">filter</span></td>
-        <td><p>The set of filters which will be used to screen the data, should be an SQL WHERE sentence (without WHERE).</p>
-</td>
-      </tr>
-      <tr>
-        <td><span class="xref">System.String</span></td>
-        <td><span class="parametername">field</span></td>
-        <td><p>The wanted field's name.</p>
-</td>
-      </tr>
-      <tr>
-        <td><span class="xref">System.ComponentModel.ListSortDirection</span></td>
-        <td><span class="parametername">sort</span></td>
-        <td><p>Defines how to order the list, so the max value will be returned when &quot;descending&quot; and min value when &quot;ascending&quot;..</p>
-</td>
-      </tr>
-    </tbody>
-  </table>
-  <h5 class="returns">Returns</h5>
-  <table class="table table-bordered table-striped table-condensed">
-    <thead>
-      <tr>
-        <th>Type</th>
-        <th>Description</th>
-      </tr>
-    </thead>
-    <tbody>
-      <tr>
-        <td><span class="xref">T</span></td>
-        <td><p>The item's field value, NULL if not found.</p>
-</td>
-      </tr>
-    </tbody>
-  </table>
-  <h5 class="typeParameters">Type Parameters</h5>
-  <table class="table table-bordered table-striped table-condensed">
-    <thead>
-      <tr>
-        <th>Name</th>
-        <th>Description</th>
-      </tr>
-    </thead>
-    <tbody>
-      <tr>
-        <td><span class="parametername">T</span></td>
-        <td></td>
-      </tr>
-    </tbody>
-  </table>
-  <span class="small pull-right mobile-hide">
-    <span class="divider">|</span>
-    <a href="https://github.com/FherStk/AutoCheck/new/master/apiSpec/new?filename=AutoCheck_Core_Connectors_Postgres_GetForeignKeys_AutoCheck_Core_Connectors_Postgres_Source_.md&amp;value=---%0Auid%3A%20AutoCheck.Core.Connectors.Postgres.GetForeignKeys(AutoCheck.Core.Connectors.Postgres.Source)%0Asummary%3A%20'*You%20can%20override%20summary%20for%20the%20API%20here%20using%20*MARKDOWN*%20syntax'%0A---%0A%0A*Please%20type%20below%20more%20information%20about%20this%20API%3A*%0A%0A">Improve this Doc</a>
-  </span>
-  <span class="small pull-right mobile-hide">
-    <a href="https://github.com/FherStk/AutoCheck/blob/UnitTest/src/connectors/Postgres.cs/#L1117">View Source</a>
-  </span>
-  <a id="AutoCheck_Core_Connectors_Postgres_GetForeignKeys_" data-uid="AutoCheck.Core.Connectors.Postgres.GetForeignKeys*"></a>
-  <h4 id="AutoCheck_Core_Connectors_Postgres_GetForeignKeys_AutoCheck_Core_Connectors_Postgres_Source_" data-uid="AutoCheck.Core.Connectors.Postgres.GetForeignKeys(AutoCheck.Core.Connectors.Postgres.Source)">GetForeignKeys(Postgres.Source)</h4>
-  <div class="markdown level1 summary"><p>Returns the information about all the foreign keys defined over a table.</p>
-</div>
-  <div class="markdown level1 conceptual"></div>
-  <h5 class="decalaration">Declaration</h5>
-  <div class="codewrapper">
-    <pre><code class="lang-csharp hljs">public DataSet GetForeignKeys(Postgres.Source source)</code></pre>
-  </div>
-  <h5 class="parameters">Parameters</h5>
-  <table class="table table-bordered table-striped table-condensed">
-    <thead>
-      <tr>
-        <th>Type</th>
-        <th>Name</th>
-        <th>Description</th>
-      </tr>
-    </thead>
-    <tbody>
-      <tr>
-        <td><a class="xref" href="AutoCheck.Connectors.Postgres.Source.html">Postgres.Source</a></td>
-        <td><span class="parametername">source</span></td>
-        <td><p>The unique schema and table from which the foreign keys will be loaded.</p>
-</td>
-      </tr>
-    </tbody>
-  </table>
-  <h5 class="returns">Returns</h5>
-  <table class="table table-bordered table-striped table-condensed">
-    <thead>
-      <tr>
-        <th>Type</th>
-        <th>Description</th>
-      </tr>
-    </thead>
-    <tbody>
-      <tr>
-        <td><span class="xref">System.Data.DataSet</span></td>
-        <td><p>The view definition as an SQL SELECT query.</p>
-</td>
-      </tr>
-    </tbody>
-  </table>
-  <span class="small pull-right mobile-hide">
-    <span class="divider">|</span>
-    <a href="https://github.com/FherStk/AutoCheck/new/master/apiSpec/new?filename=AutoCheck_Core_Connectors_Postgres_GetForeignKeys_System_String_.md&amp;value=---%0Auid%3A%20AutoCheck.Core.Connectors.Postgres.GetForeignKeys(System.String)%0Asummary%3A%20'*You%20can%20override%20summary%20for%20the%20API%20here%20using%20*MARKDOWN*%20syntax'%0A---%0A%0A*Please%20type%20below%20more%20information%20about%20this%20API%3A*%0A%0A">Improve this Doc</a>
-  </span>
-  <span class="small pull-right mobile-hide">
-    <a href="https://github.com/FherStk/AutoCheck/blob/UnitTest/src/connectors/Postgres.cs/#L1108">View Source</a>
-  </span>
-  <a id="AutoCheck_Core_Connectors_Postgres_GetForeignKeys_" data-uid="AutoCheck.Core.Connectors.Postgres.GetForeignKeys*"></a>
-  <h4 id="AutoCheck_Core_Connectors_Postgres_GetForeignKeys_System_String_" data-uid="AutoCheck.Core.Connectors.Postgres.GetForeignKeys(System.String)">GetForeignKeys(String)</h4>
-  <div class="markdown level1 summary"><p>Returns the information about all the foreign keys defined over a table.</p>
-</div>
-  <div class="markdown level1 conceptual"></div>
-  <h5 class="decalaration">Declaration</h5>
-  <div class="codewrapper">
-    <pre><code class="lang-csharp hljs">public DataSet GetForeignKeys(string source)</code></pre>
-  </div>
-  <h5 class="parameters">Parameters</h5>
-  <table class="table table-bordered table-striped table-condensed">
-    <thead>
-      <tr>
-        <th>Type</th>
-        <th>Name</th>
-        <th>Description</th>
-      </tr>
-    </thead>
-    <tbody>
-      <tr>
-        <td><span class="xref">System.String</span></td>
-        <td><span class="parametername">source</span></td>
-        <td><p>The unique schema and table from which the foreign keys will be loaded, as 'schema.table'.</p>
-</td>
-      </tr>
-    </tbody>
-  </table>
-  <h5 class="returns">Returns</h5>
-  <table class="table table-bordered table-striped table-condensed">
-    <thead>
-      <tr>
-        <th>Type</th>
-        <th>Description</th>
-      </tr>
-    </thead>
-    <tbody>
-      <tr>
-        <td><span class="xref">System.Data.DataSet</span></td>
-        <td><p>The foreign keys data.</p>
-</td>
-      </tr>
-    </tbody>
-  </table>
-  <span class="small pull-right mobile-hide">
-    <span class="divider">|</span>
-    <a href="https://github.com/FherStk/AutoCheck/new/master/apiSpec/new?filename=AutoCheck_Core_Connectors_Postgres_GetMembership_System_String_.md&amp;value=---%0Auid%3A%20AutoCheck.Core.Connectors.Postgres.GetMembership(System.String)%0Asummary%3A%20'*You%20can%20override%20summary%20for%20the%20API%20here%20using%20*MARKDOWN*%20syntax'%0A---%0A%0A*Please%20type%20below%20more%20information%20about%20this%20API%3A*%0A%0A">Improve this Doc</a>
-  </span>
-  <span class="small pull-right mobile-hide">
-    <a href="https://github.com/FherStk/AutoCheck/blob/UnitTest/src/connectors/Postgres.cs/#L1017">View Source</a>
-  </span>
-  <a id="AutoCheck_Core_Connectors_Postgres_GetMembership_" data-uid="AutoCheck.Core.Connectors.Postgres.GetMembership*"></a>
-  <h4 id="AutoCheck_Core_Connectors_Postgres_GetMembership_System_String_" data-uid="AutoCheck.Core.Connectors.Postgres.GetMembership(System.String)">GetMembership(String)</h4>
-  <div class="markdown level1 summary"><p>Get a list of groups and roles where the given item (user, role or group) belongs.</p>
-</div>
-  <div class="markdown level1 conceptual"></div>
-  <h5 class="decalaration">Declaration</h5>
-  <div class="codewrapper">
-    <pre><code class="lang-csharp hljs">public DataSet GetMembership(string item)</code></pre>
-  </div>
-  <h5 class="parameters">Parameters</h5>
-  <table class="table table-bordered table-striped table-condensed">
-    <thead>
-      <tr>
-        <th>Type</th>
-        <th>Name</th>
-        <th>Description</th>
-      </tr>
-    </thead>
-    <tbody>
-      <tr>
-        <td><span class="xref">System.String</span></td>
-        <td><span class="parametername">item</span></td>
-        <td><p>The role to check.</p>
-</td>
-      </tr>
-    </tbody>
-  </table>
-  <h5 class="returns">Returns</h5>
-  <table class="table table-bordered table-striped table-condensed">
-    <thead>
-      <tr>
-        <th>Type</th>
-        <th>Description</th>
-      </tr>
-    </thead>
-    <tbody>
-      <tr>
-        <td><span class="xref">System.Data.DataSet</span></td>
-        <td><p>The requested data (rolname, memberOf)</p>
-</td>
-      </tr>
-    </tbody>
-  </table>
-  <span class="small pull-right mobile-hide">
-    <span class="divider">|</span>
-    <a href="https://github.com/FherStk/AutoCheck/new/master/apiSpec/new?filename=AutoCheck_Core_Connectors_Postgres_GetRoles.md&amp;value=---%0Auid%3A%20AutoCheck.Core.Connectors.Postgres.GetRoles%0Asummary%3A%20'*You%20can%20override%20summary%20for%20the%20API%20here%20using%20*MARKDOWN*%20syntax'%0A---%0A%0A*Please%20type%20below%20more%20information%20about%20this%20API%3A*%0A%0A">Improve this Doc</a>
-  </span>
-  <span class="small pull-right mobile-hide">
-    <a href="https://github.com/FherStk/AutoCheck/blob/UnitTest/src/connectors/Postgres.cs/#L892">View Source</a>
-  </span>
-  <a id="AutoCheck_Core_Connectors_Postgres_GetRoles_" data-uid="AutoCheck.Core.Connectors.Postgres.GetRoles*"></a>
-  <h4 id="AutoCheck_Core_Connectors_Postgres_GetRoles" data-uid="AutoCheck.Core.Connectors.Postgres.GetRoles">GetRoles()</h4>
-  <div class="markdown level1 summary"><p>Requests for all the roles created.</p>
-</div>
-  <div class="markdown level1 conceptual"></div>
-  <h5 class="decalaration">Declaration</h5>
-  <div class="codewrapper">
-    <pre><code class="lang-csharp hljs">public DataSet GetRoles()</code></pre>
-  </div>
-  <h5 class="returns">Returns</h5>
-  <table class="table table-bordered table-striped table-condensed">
-    <thead>
-      <tr>
-        <th>Type</th>
-        <th>Description</th>
-      </tr>
-    </thead>
-    <tbody>
-      <tr>
-        <td><span class="xref">System.Data.DataSet</span></td>
-        <td><p>A dataset containing the requested data ('rolname').</p>
-</td>
-      </tr>
-    </tbody>
-  </table>
-  <span class="small pull-right mobile-hide">
-    <span class="divider">|</span>
-    <a href="https://github.com/FherStk/AutoCheck/new/master/apiSpec/new?filename=AutoCheck_Core_Connectors_Postgres_GetSchemaPrivileges_System_String_System_String_.md&amp;value=---%0Auid%3A%20AutoCheck.Core.Connectors.Postgres.GetSchemaPrivileges(System.String%2CSystem.String)%0Asummary%3A%20'*You%20can%20override%20summary%20for%20the%20API%20here%20using%20*MARKDOWN*%20syntax'%0A---%0A%0A*Please%20type%20below%20more%20information%20about%20this%20API%3A*%0A%0A">Improve this Doc</a>
-  </span>
-  <span class="small pull-right mobile-hide">
-    <a href="https://github.com/FherStk/AutoCheck/blob/UnitTest/src/connectors/Postgres.cs/#L1054">View Source</a>
-  </span>
-  <a id="AutoCheck_Core_Connectors_Postgres_GetSchemaPrivileges_" data-uid="AutoCheck.Core.Connectors.Postgres.GetSchemaPrivileges*"></a>
-  <h4 id="AutoCheck_Core_Connectors_Postgres_GetSchemaPrivileges_System_String_System_String_" data-uid="AutoCheck.Core.Connectors.Postgres.GetSchemaPrivileges(System.String,System.String)">GetSchemaPrivileges(String, String)</h4>
-  <div class="markdown level1 summary"><p>Returns the schema privileges.</p>
-</div>
-  <div class="markdown level1 conceptual"></div>
-  <h5 class="decalaration">Declaration</h5>
-  <div class="codewrapper">
-    <pre><code class="lang-csharp hljs">public DataSet GetSchemaPrivileges(string schema, string role = null)</code></pre>
-  </div>
-  <h5 class="parameters">Parameters</h5>
-  <table class="table table-bordered table-striped table-condensed">
-    <thead>
-      <tr>
-        <th>Type</th>
-        <th>Name</th>
-        <th>Description</th>
-      </tr>
-    </thead>
-    <tbody>
-      <tr>
-        <td><span class="xref">System.String</span></td>
-        <td><span class="parametername">schema</span></td>
-        <td><p>The schema containing the table to check.</p>
-</td>
-      </tr>
-      <tr>
-        <td><span class="xref">System.String</span></td>
-        <td><span class="parametername">role</span></td>
-        <td><p>The role which privileges will be checked.</p>
-</td>
-      </tr>
-    </tbody>
-  </table>
-  <h5 class="returns">Returns</h5>
-  <table class="table table-bordered table-striped table-condensed">
-    <thead>
-      <tr>
-        <th>Type</th>
-        <th>Description</th>
-      </tr>
-    </thead>
-    <tbody>
-      <tr>
-        <td><span class="xref">System.Data.DataSet</span></td>
-        <td><p>The requested data (grantee, privilege).</p>
-</td>
-      </tr>
-    </tbody>
-  </table>
-  <span class="small pull-right mobile-hide">
-    <span class="divider">|</span>
-    <a href="https://github.com/FherStk/AutoCheck/new/master/apiSpec/new?filename=AutoCheck_Core_Connectors_Postgres_GetTablePrivileges_AutoCheck_Core_Connectors_Postgres_Source_System_String_.md&amp;value=---%0Auid%3A%20AutoCheck.Core.Connectors.Postgres.GetTablePrivileges(AutoCheck.Core.Connectors.Postgres.Source%2CSystem.String)%0Asummary%3A%20'*You%20can%20override%20summary%20for%20the%20API%20here%20using%20*MARKDOWN*%20syntax'%0A---%0A%0A*Please%20type%20below%20more%20information%20about%20this%20API%3A*%0A%0A">Improve this Doc</a>
-  </span>
-  <span class="small pull-right mobile-hide">
-    <a href="https://github.com/FherStk/AutoCheck/blob/UnitTest/src/connectors/Postgres.cs/#L1028">View Source</a>
-  </span>
-  <a id="AutoCheck_Core_Connectors_Postgres_GetTablePrivileges_" data-uid="AutoCheck.Core.Connectors.Postgres.GetTablePrivileges*"></a>
-  <h4 id="AutoCheck_Core_Connectors_Postgres_GetTablePrivileges_AutoCheck_Core_Connectors_Postgres_Source_System_String_" data-uid="AutoCheck.Core.Connectors.Postgres.GetTablePrivileges(AutoCheck.Core.Connectors.Postgres.Source,System.String)">GetTablePrivileges(Postgres.Source, String)</h4>
-  <div class="markdown level1 summary"><p>Returns the table privileges.</p>
-</div>
-  <div class="markdown level1 conceptual"></div>
-  <h5 class="decalaration">Declaration</h5>
-  <div class="codewrapper">
-    <pre><code class="lang-csharp hljs">public DataSet GetTablePrivileges(Postgres.Source source, string role = null)</code></pre>
-  </div>
-  <h5 class="parameters">Parameters</h5>
-  <table class="table table-bordered table-striped table-condensed">
-    <thead>
-      <tr>
-        <th>Type</th>
-        <th>Name</th>
-        <th>Description</th>
-      </tr>
-    </thead>
-    <tbody>
-      <tr>
-        <td><a class="xref" href="AutoCheck.Connectors.Postgres.Source.html">Postgres.Source</a></td>
-        <td><span class="parametername">source</span></td>
-        <td><p>The source which permissions will be requested.</p>
-</td>
-      </tr>
-      <tr>
-        <td><span class="xref">System.String</span></td>
-        <td><span class="parametername">role</span></td>
-        <td><p>The role which privileges will be checked.</p>
-</td>
-      </tr>
-    </tbody>
-  </table>
-  <h5 class="returns">Returns</h5>
-  <table class="table table-bordered table-striped table-condensed">
-    <thead>
-      <tr>
-        <th>Type</th>
-        <th>Description</th>
-      </tr>
-    </thead>
-    <tbody>
-      <tr>
-        <td><span class="xref">System.Data.DataSet</span></td>
-        <td><p>The requested data (grantee, privilege).</p>
-</td>
-      </tr>
-    </tbody>
-  </table>
-  <span class="small pull-right mobile-hide">
-    <span class="divider">|</span>
-    <a href="https://github.com/FherStk/AutoCheck/new/master/apiSpec/new?filename=AutoCheck_Core_Connectors_Postgres_GetTablePrivileges_System_String_System_String_.md&amp;value=---%0Auid%3A%20AutoCheck.Core.Connectors.Postgres.GetTablePrivileges(System.String%2CSystem.String)%0Asummary%3A%20'*You%20can%20override%20summary%20for%20the%20API%20here%20using%20*MARKDOWN*%20syntax'%0A---%0A%0A*Please%20type%20below%20more%20information%20about%20this%20API%3A*%0A%0A">Improve this Doc</a>
-  </span>
-  <span class="small pull-right mobile-hide">
-    <a href="https://github.com/FherStk/AutoCheck/blob/UnitTest/src/connectors/Postgres.cs/#L1044">View Source</a>
-  </span>
-  <a id="AutoCheck_Core_Connectors_Postgres_GetTablePrivileges_" data-uid="AutoCheck.Core.Connectors.Postgres.GetTablePrivileges*"></a>
-  <h4 id="AutoCheck_Core_Connectors_Postgres_GetTablePrivileges_System_String_System_String_" data-uid="AutoCheck.Core.Connectors.Postgres.GetTablePrivileges(System.String,System.String)">GetTablePrivileges(String, String)</h4>
-  <div class="markdown level1 summary"><p>Returns the table privileges.</p>
-</div>
-  <div class="markdown level1 conceptual"></div>
-  <h5 class="decalaration">Declaration</h5>
-  <div class="codewrapper">
-    <pre><code class="lang-csharp hljs">public DataSet GetTablePrivileges(string source, string role = null)</code></pre>
-  </div>
-  <h5 class="parameters">Parameters</h5>
-  <table class="table table-bordered table-striped table-condensed">
-    <thead>
-      <tr>
-        <th>Type</th>
-        <th>Name</th>
-        <th>Description</th>
-      </tr>
-    </thead>
-    <tbody>
-      <tr>
-        <td><span class="xref">System.String</span></td>
-        <td><span class="parametername">source</span></td>
-        <td><p>The table which permissions will be requested as 'schema.table'.</p>
-</td>
-      </tr>
-      <tr>
-        <td><span class="xref">System.String</span></td>
-        <td><span class="parametername">role</span></td>
-        <td><p>The role which privileges will be checked.</p>
-</td>
-      </tr>
-    </tbody>
-  </table>
-  <h5 class="returns">Returns</h5>
-  <table class="table table-bordered table-striped table-condensed">
-    <thead>
-      <tr>
-        <th>Type</th>
-        <th>Description</th>
-      </tr>
-    </thead>
-    <tbody>
-      <tr>
-        <td><span class="xref">System.Data.DataSet</span></td>
-        <td><p>The table privileges.</p>
-</td>
-      </tr>
-    </tbody>
-  </table>
-  <span class="small pull-right mobile-hide">
-    <span class="divider">|</span>
-    <a href="https://github.com/FherStk/AutoCheck/new/master/apiSpec/new?filename=AutoCheck_Core_Connectors_Postgres_GetUsers.md&amp;value=---%0Auid%3A%20AutoCheck.Core.Connectors.Postgres.GetUsers%0Asummary%3A%20'*You%20can%20override%20summary%20for%20the%20API%20here%20using%20*MARKDOWN*%20syntax'%0A---%0A%0A*Please%20type%20below%20more%20information%20about%20this%20API%3A*%0A%0A">Improve this Doc</a>
-  </span>
-  <span class="small pull-right mobile-hide">
-    <a href="https://github.com/FherStk/AutoCheck/blob/UnitTest/src/connectors/Postgres.cs/#L830">View Source</a>
-  </span>
-  <a id="AutoCheck_Core_Connectors_Postgres_GetUsers_" data-uid="AutoCheck.Core.Connectors.Postgres.GetUsers*"></a>
-  <h4 id="AutoCheck_Core_Connectors_Postgres_GetUsers" data-uid="AutoCheck.Core.Connectors.Postgres.GetUsers">GetUsers()</h4>
-  <div class="markdown level1 summary"><p>Requests for all the users created.</p>
-</div>
-  <div class="markdown level1 conceptual"></div>
-  <h5 class="decalaration">Declaration</h5>
-  <div class="codewrapper">
-    <pre><code class="lang-csharp hljs">public DataSet GetUsers()</code></pre>
-  </div>
-  <h5 class="returns">Returns</h5>
-  <table class="table table-bordered table-striped table-condensed">
-    <thead>
-      <tr>
-        <th>Type</th>
-        <th>Description</th>
-      </tr>
-    </thead>
-    <tbody>
-      <tr>
-        <td><span class="xref">System.Data.DataSet</span></td>
-        <td><p>A dataset containing the requested data ('username', 'attributes').</p>
-</td>
-      </tr>
-    </tbody>
-  </table>
-  <span class="small pull-right mobile-hide">
-    <span class="divider">|</span>
-    <a href="https://github.com/FherStk/AutoCheck/new/master/apiSpec/new?filename=AutoCheck_Core_Connectors_Postgres_GetViewDefinition_AutoCheck_Core_Connectors_Postgres_Source_.md&amp;value=---%0Auid%3A%20AutoCheck.Core.Connectors.Postgres.GetViewDefinition(AutoCheck.Core.Connectors.Postgres.Source)%0Asummary%3A%20'*You%20can%20override%20summary%20for%20the%20API%20here%20using%20*MARKDOWN*%20syntax'%0A---%0A%0A*Please%20type%20below%20more%20information%20about%20this%20API%3A*%0A%0A">Improve this Doc</a>
-  </span>
-  <span class="small pull-right mobile-hide">
-    <a href="https://github.com/FherStk/AutoCheck/blob/UnitTest/src/connectors/Postgres.cs/#L1096">View Source</a>
-  </span>
-  <a id="AutoCheck_Core_Connectors_Postgres_GetViewDefinition_" data-uid="AutoCheck.Core.Connectors.Postgres.GetViewDefinition*"></a>
-  <h4 id="AutoCheck_Core_Connectors_Postgres_GetViewDefinition_AutoCheck_Core_Connectors_Postgres_Source_" data-uid="AutoCheck.Core.Connectors.Postgres.GetViewDefinition(AutoCheck.Core.Connectors.Postgres.Source)">GetViewDefinition(Postgres.Source)</h4>
-  <div class="markdown level1 summary"><p>Given a view, return its definition as a select query.</p>
-</div>
-  <div class="markdown level1 conceptual"></div>
-  <h5 class="decalaration">Declaration</h5>
-  <div class="codewrapper">
-    <pre><code class="lang-csharp hljs">public string GetViewDefinition(Postgres.Source source)</code></pre>
-  </div>
-  <h5 class="parameters">Parameters</h5>
-  <table class="table table-bordered table-striped table-condensed">
-    <thead>
-      <tr>
-        <th>Type</th>
-        <th>Name</th>
-        <th>Description</th>
-      </tr>
-    </thead>
-    <tbody>
-      <tr>
-        <td><a class="xref" href="AutoCheck.Connectors.Postgres.Source.html">Postgres.Source</a></td>
-        <td><span class="parametername">source</span></td>
-        <td><p>The unique schema and table from which the data will be loaded.</p>
-</td>
-      </tr>
-    </tbody>
-  </table>
-  <h5 class="returns">Returns</h5>
-  <table class="table table-bordered table-striped table-condensed">
-    <thead>
-      <tr>
-        <th>Type</th>
-        <th>Description</th>
-      </tr>
-    </thead>
-    <tbody>
-      <tr>
-        <td><span class="xref">System.String</span></td>
-        <td><p>The view definition as an SQL SELECT query.</p>
-</td>
-      </tr>
-    </tbody>
-  </table>
-  <span class="small pull-right mobile-hide">
-    <span class="divider">|</span>
-    <a href="https://github.com/FherStk/AutoCheck/new/master/apiSpec/new?filename=AutoCheck_Core_Connectors_Postgres_GetViewDefinition_System_String_.md&amp;value=---%0Auid%3A%20AutoCheck.Core.Connectors.Postgres.GetViewDefinition(System.String)%0Asummary%3A%20'*You%20can%20override%20summary%20for%20the%20API%20here%20using%20*MARKDOWN*%20syntax'%0A---%0A%0A*Please%20type%20below%20more%20information%20about%20this%20API%3A*%0A%0A">Improve this Doc</a>
-  </span>
-  <span class="small pull-right mobile-hide">
-    <a href="https://github.com/FherStk/AutoCheck/blob/UnitTest/src/connectors/Postgres.cs/#L1087">View Source</a>
-  </span>
-  <a id="AutoCheck_Core_Connectors_Postgres_GetViewDefinition_" data-uid="AutoCheck.Core.Connectors.Postgres.GetViewDefinition*"></a>
-  <h4 id="AutoCheck_Core_Connectors_Postgres_GetViewDefinition_System_String_" data-uid="AutoCheck.Core.Connectors.Postgres.GetViewDefinition(System.String)">GetViewDefinition(String)</h4>
-  <div class="markdown level1 summary"><p>Given a view, return its definition as a select query.</p>
-</div>
-  <div class="markdown level1 conceptual"></div>
-  <h5 class="decalaration">Declaration</h5>
-  <div class="codewrapper">
-    <pre><code class="lang-csharp hljs">public string GetViewDefinition(string source)</code></pre>
-  </div>
-  <h5 class="parameters">Parameters</h5>
-  <table class="table table-bordered table-striped table-condensed">
-    <thead>
-      <tr>
-        <th>Type</th>
-        <th>Name</th>
-        <th>Description</th>
-      </tr>
-    </thead>
-    <tbody>
-      <tr>
-        <td><span class="xref">System.String</span></td>
-        <td><span class="parametername">source</span></td>
-        <td><p>The unique schema and table from which the data will be loaded, as 'schema.table'.</p>
-</td>
-      </tr>
-    </tbody>
-  </table>
-  <h5 class="returns">Returns</h5>
-  <table class="table table-bordered table-striped table-condensed">
-    <thead>
-      <tr>
-        <th>Type</th>
-        <th>Description</th>
-      </tr>
-    </thead>
-    <tbody>
-      <tr>
-        <td><span class="xref">System.String</span></td>
-        <td><p>The view definition as an SQL SELECT query.</p>
-</td>
-      </tr>
-    </tbody>
-  </table>
-  <span class="small pull-right mobile-hide">
-    <span class="divider">|</span>
-    <a href="https://github.com/FherStk/AutoCheck/new/master/apiSpec/new?filename=AutoCheck_Core_Connectors_Postgres_Grant_System_String_AutoCheck_Core_Connectors_Postgres_Destination_System_String_.md&amp;value=---%0Auid%3A%20AutoCheck.Core.Connectors.Postgres.Grant(System.String%2CAutoCheck.Core.Connectors.Postgres.Destination%2CSystem.String)%0Asummary%3A%20'*You%20can%20override%20summary%20for%20the%20API%20here%20using%20*MARKDOWN*%20syntax'%0A---%0A%0A*Please%20type%20below%20more%20information%20about%20this%20API%3A*%0A%0A">Improve this Doc</a>
-  </span>
-  <span class="small pull-right mobile-hide">
-    <a href="https://github.com/FherStk/AutoCheck/blob/UnitTest/src/connectors/Postgres.cs/#L944">View Source</a>
-  </span>
-  <a id="AutoCheck_Core_Connectors_Postgres_Grant_" data-uid="AutoCheck.Core.Connectors.Postgres.Grant*"></a>
-  <h4 id="AutoCheck_Core_Connectors_Postgres_Grant_System_String_AutoCheck_Core_Connectors_Postgres_Destination_System_String_" data-uid="AutoCheck.Core.Connectors.Postgres.Grant(System.String,AutoCheck.Core.Connectors.Postgres.Destination,System.String)">Grant(String, Postgres.Destination, String)</h4>
-  <div class="markdown level1 summary"><p>Grants an item (role, group or permission) to a destination (role, group or user).</p>
-</div>
-  <div class="markdown level1 conceptual"></div>
-  <h5 class="decalaration">Declaration</h5>
-  <div class="codewrapper">
-    <pre><code class="lang-csharp hljs">public void Grant(string what, Postgres.Destination where, string who)</code></pre>
-  </div>
-  <h5 class="parameters">Parameters</h5>
-  <table class="table table-bordered table-striped table-condensed">
-    <thead>
-      <tr>
-        <th>Type</th>
-        <th>Name</th>
-        <th>Description</th>
-      </tr>
-    </thead>
-    <tbody>
-      <tr>
-        <td><span class="xref">System.String</span></td>
-        <td><span class="parametername">what</span></td>
-        <td><p>What to grant (permission).</p>
-</td>
-      </tr>
-      <tr>
-        <td><a class="xref" href="AutoCheck.Connectors.Postgres.Destination.html">Postgres.Destination</a></td>
-        <td><span class="parametername">where</span></td>
-        <td><p>Where to grant (table).</p>
-</td>
-      </tr>
-      <tr>
-        <td><span class="xref">System.String</span></td>
-        <td><span class="parametername">who</span></td>
-        <td><p>Who to grant (role, group or user).</p>
-</td>
-      </tr>
-    </tbody>
-  </table>
-  <span class="small pull-right mobile-hide">
-    <span class="divider">|</span>
-    <a href="https://github.com/FherStk/AutoCheck/new/master/apiSpec/new?filename=AutoCheck_Core_Connectors_Postgres_Grant_System_String_System_String_.md&amp;value=---%0Auid%3A%20AutoCheck.Core.Connectors.Postgres.Grant(System.String%2CSystem.String)%0Asummary%3A%20'*You%20can%20override%20summary%20for%20the%20API%20here%20using%20*MARKDOWN*%20syntax'%0A---%0A%0A*Please%20type%20below%20more%20information%20about%20this%20API%3A*%0A%0A">Improve this Doc</a>
-  </span>
-  <span class="small pull-right mobile-hide">
-    <a href="https://github.com/FherStk/AutoCheck/blob/UnitTest/src/connectors/Postgres.cs/#L968">View Source</a>
-  </span>
-  <a id="AutoCheck_Core_Connectors_Postgres_Grant_" data-uid="AutoCheck.Core.Connectors.Postgres.Grant*"></a>
-  <h4 id="AutoCheck_Core_Connectors_Postgres_Grant_System_String_System_String_" data-uid="AutoCheck.Core.Connectors.Postgres.Grant(System.String,System.String)">Grant(String, String)</h4>
-  <div class="markdown level1 summary"><p>Grants an item (role, group or permissio) to a destination (role, group or user).</p>
-</div>
-  <div class="markdown level1 conceptual"></div>
-  <h5 class="decalaration">Declaration</h5>
-  <div class="codewrapper">
-    <pre><code class="lang-csharp hljs">public void Grant(string what, string where)</code></pre>
-  </div>
-  <h5 class="parameters">Parameters</h5>
-  <table class="table table-bordered table-striped table-condensed">
-    <thead>
-      <tr>
-        <th>Type</th>
-        <th>Name</th>
-        <th>Description</th>
-      </tr>
-    </thead>
-    <tbody>
-      <tr>
-        <td><span class="xref">System.String</span></td>
-        <td><span class="parametername">what</span></td>
-        <td><p>Who to grant (role, group or user) or the permission to grant as an SQL compatible statement like 'permission ON schema.table'.</p>
-</td>
-      </tr>
-      <tr>
-        <td><span class="xref">System.String</span></td>
-        <td><span class="parametername">where</span></td>
-        <td><p>Where to grant (destination: role, group or user).</p>
-</td>
-      </tr>
-    </tbody>
-  </table>
-  <span class="small pull-right mobile-hide">
-    <span class="divider">|</span>
-    <a href="https://github.com/FherStk/AutoCheck/new/master/apiSpec/new?filename=AutoCheck_Core_Connectors_Postgres_Grant_System_String_System_String_System_String_.md&amp;value=---%0Auid%3A%20AutoCheck.Core.Connectors.Postgres.Grant(System.String%2CSystem.String%2CSystem.String)%0Asummary%3A%20'*You%20can%20override%20summary%20for%20the%20API%20here%20using%20*MARKDOWN*%20syntax'%0A---%0A%0A*Please%20type%20below%20more%20information%20about%20this%20API%3A*%0A%0A">Improve this Doc</a>
-  </span>
-  <span class="small pull-right mobile-hide">
-    <a href="https://github.com/FherStk/AutoCheck/blob/UnitTest/src/connectors/Postgres.cs/#L955">View Source</a>
-  </span>
-  <a id="AutoCheck_Core_Connectors_Postgres_Grant_" data-uid="AutoCheck.Core.Connectors.Postgres.Grant*"></a>
-  <h4 id="AutoCheck_Core_Connectors_Postgres_Grant_System_String_System_String_System_String_" data-uid="AutoCheck.Core.Connectors.Postgres.Grant(System.String,System.String,System.String)">Grant(String, String, String)</h4>
-  <div class="markdown level1 summary"><p>Grants an item (role, group or permission) to a destination (role, group or user).</p>
-</div>
-  <div class="markdown level1 conceptual"></div>
-  <h5 class="decalaration">Declaration</h5>
-  <div class="codewrapper">
-    <pre><code class="lang-csharp hljs">public void Grant(string what, string where, string who)</code></pre>
-  </div>
-  <h5 class="parameters">Parameters</h5>
-  <table class="table table-bordered table-striped table-condensed">
-    <thead>
-      <tr>
-        <th>Type</th>
-        <th>Name</th>
-        <th>Description</th>
-      </tr>
-    </thead>
-    <tbody>
-      <tr>
-        <td><span class="xref">System.String</span></td>
-        <td><span class="parametername">what</span></td>
-        <td><p>What to grant (permission).</p>
-</td>
-      </tr>
-      <tr>
-        <td><span class="xref">System.String</span></td>
-        <td><span class="parametername">where</span></td>
-        <td><p>Where to grant (schema).</p>
-</td>
-      </tr>
-      <tr>
-        <td><span class="xref">System.String</span></td>
-        <td><span class="parametername">who</span></td>
-        <td><p>Who to grant (role, group or user).</p>
-</td>
-      </tr>
-    </tbody>
-  </table>
-  <span class="small pull-right mobile-hide">
-    <span class="divider">|</span>
-    <a href="https://github.com/FherStk/AutoCheck/new/master/apiSpec/new?filename=AutoCheck_Core_Connectors_Postgres_ImportSqlFile_System_String_.md&amp;value=---%0Auid%3A%20AutoCheck.Core.Connectors.Postgres.ImportSqlFile(System.String)%0Asummary%3A%20'*You%20can%20override%20summary%20for%20the%20API%20here%20using%20*MARKDOWN*%20syntax'%0A---%0A%0A*Please%20type%20below%20more%20information%20about%20this%20API%3A*%0A%0A">Improve this Doc</a>
-  </span>
-  <span class="small pull-right mobile-hide">
-    <a href="https://github.com/FherStk/AutoCheck/blob/UnitTest/src/connectors/Postgres.cs/#L405">View Source</a>
-  </span>
-  <a id="AutoCheck_Core_Connectors_Postgres_ImportSqlFile_" data-uid="AutoCheck.Core.Connectors.Postgres.ImportSqlFile*"></a>
-  <h4 id="AutoCheck_Core_Connectors_Postgres_ImportSqlFile_System_String_" data-uid="AutoCheck.Core.Connectors.Postgres.ImportSqlFile(System.String)">ImportSqlFile(String)</h4>
-  <div class="markdown level1 summary"><p>Imports an SQL into the current database.</p>
-</div>
-  <div class="markdown level1 conceptual"></div>
-  <h5 class="decalaration">Declaration</h5>
-  <div class="codewrapper">
-    <pre><code class="lang-csharp hljs">public void ImportSqlFile(string filePath)</code></pre>
-  </div>
-  <h5 class="parameters">Parameters</h5>
-  <table class="table table-bordered table-striped table-condensed">
-    <thead>
-      <tr>
-        <th>Type</th>
-        <th>Name</th>
-        <th>Description</th>
-      </tr>
-    </thead>
-    <tbody>
-      <tr>
-        <td><span class="xref">System.String</span></td>
-        <td><span class="parametername">filePath</span></td>
-        <td></td>
-      </tr>
-    </tbody>
-  </table>
-  <span class="small pull-right mobile-hide">
-    <span class="divider">|</span>
-    <a href="https://github.com/FherStk/AutoCheck/new/master/apiSpec/new?filename=AutoCheck_Core_Connectors_Postgres_Insert_AutoCheck_Core_Connectors_Postgres_Destination_System_Collections_Generic_Dictionary_System_String_System_Object__.md&amp;value=---%0Auid%3A%20AutoCheck.Core.Connectors.Postgres.Insert(AutoCheck.Core.Connectors.Postgres.Destination%2CSystem.Collections.Generic.Dictionary%7BSystem.String%2CSystem.Object%7D)%0Asummary%3A%20'*You%20can%20override%20summary%20for%20the%20API%20here%20using%20*MARKDOWN*%20syntax'%0A---%0A%0A*Please%20type%20below%20more%20information%20about%20this%20API%3A*%0A%0A">Improve this Doc</a>
-  </span>
-  <span class="small pull-right mobile-hide">
-    <a href="https://github.com/FherStk/AutoCheck/blob/UnitTest/src/connectors/Postgres.cs/#L683">View Source</a>
-  </span>
-  <a id="AutoCheck_Core_Connectors_Postgres_Insert_" data-uid="AutoCheck.Core.Connectors.Postgres.Insert*"></a>
-  <h4 id="AutoCheck_Core_Connectors_Postgres_Insert_AutoCheck_Core_Connectors_Postgres_Destination_System_Collections_Generic_Dictionary_System_String_System_Object__" data-uid="AutoCheck.Core.Connectors.Postgres.Insert(AutoCheck.Core.Connectors.Postgres.Destination,System.Collections.Generic.Dictionary{System.String,System.Object})">Insert(Postgres.Destination, Dictionary&lt;String, Object&gt;)</h4>
-  <div class="markdown level1 summary"><p>Inserts new data into a table.</p>
-</div>
-  <div class="markdown level1 conceptual"></div>
-  <h5 class="decalaration">Declaration</h5>
-  <div class="codewrapper">
-    <pre><code class="lang-csharp hljs">public void Insert(Postgres.Destination destination, Dictionary&lt;string, object&gt; fields)</code></pre>
-  </div>
-  <h5 class="parameters">Parameters</h5>
-  <table class="table table-bordered table-striped table-condensed">
-    <thead>
-      <tr>
-        <th>Type</th>
-        <th>Name</th>
-        <th>Description</th>
-      </tr>
-    </thead>
-    <tbody>
-      <tr>
-        <td><a class="xref" href="AutoCheck.Connectors.Postgres.Destination.html">Postgres.Destination</a></td>
-        <td><span class="parametername">destination</span></td>
-        <td><p>The unique schema and table where the data will be added.</p>
-</td>
-      </tr>
-      <tr>
-        <td><span class="xref">System.Collections.Generic.Dictionary</span>&lt;<span class="xref">System.String</span>, <span class="xref">System.Object</span>&gt;</td>
-        <td><span class="parametername">fields</span></td>
-        <td><p>Key-value pairs of data [field, value], subqueries as values must start with @.</p>
-</td>
-      </tr>
-    </tbody>
-  </table>
-  <h5 id="AutoCheck_Core_Connectors_Postgres_Insert_AutoCheck_Core_Connectors_Postgres_Destination_System_Collections_Generic_Dictionary_System_String_System_Object___remarks">Remarks</h5>
-  <div class="markdown level1 remarks"><p>Use the overload with only string parameters for complex queries.</p>
-</div>
-  <span class="small pull-right mobile-hide">
-    <span class="divider">|</span>
-    <a href="https://github.com/FherStk/AutoCheck/new/master/apiSpec/new?filename=AutoCheck_Core_Connectors_Postgres_Insert_System_String_System_Collections_Generic_Dictionary_System_String_System_Object__.md&amp;value=---%0Auid%3A%20AutoCheck.Core.Connectors.Postgres.Insert(System.String%2CSystem.Collections.Generic.Dictionary%7BSystem.String%2CSystem.Object%7D)%0Asummary%3A%20'*You%20can%20override%20summary%20for%20the%20API%20here%20using%20*MARKDOWN*%20syntax'%0A---%0A%0A*Please%20type%20below%20more%20information%20about%20this%20API%3A*%0A%0A">Improve this Doc</a>
-  </span>
-  <span class="small pull-right mobile-hide">
-    <a href="https://github.com/FherStk/AutoCheck/blob/UnitTest/src/connectors/Postgres.cs/#L694">View Source</a>
-  </span>
-  <a id="AutoCheck_Core_Connectors_Postgres_Insert_" data-uid="AutoCheck.Core.Connectors.Postgres.Insert*"></a>
-  <h4 id="AutoCheck_Core_Connectors_Postgres_Insert_System_String_System_Collections_Generic_Dictionary_System_String_System_Object__" data-uid="AutoCheck.Core.Connectors.Postgres.Insert(System.String,System.Collections.Generic.Dictionary{System.String,System.Object})">Insert(String, Dictionary&lt;String, Object&gt;)</h4>
-  <div class="markdown level1 summary"><p>Inserts new data into a table.</p>
-</div>
-  <div class="markdown level1 conceptual"></div>
-  <h5 class="decalaration">Declaration</h5>
-  <div class="codewrapper">
-    <pre><code class="lang-csharp hljs">public void Insert(string destination, Dictionary&lt;string, object&gt; fields)</code></pre>
-  </div>
-  <h5 class="parameters">Parameters</h5>
-  <table class="table table-bordered table-striped table-condensed">
-    <thead>
-      <tr>
-        <th>Type</th>
-        <th>Name</th>
-        <th>Description</th>
-      </tr>
-    </thead>
-    <tbody>
-      <tr>
-        <td><span class="xref">System.String</span></td>
-        <td><span class="parametername">destination</span></td>
-        <td><p>The schema and table where the data will be added, should be an SQL INTO sentence (schema.table).</p>
-</td>
-      </tr>
-      <tr>
-        <td><span class="xref">System.Collections.Generic.Dictionary</span>&lt;<span class="xref">System.String</span>, <span class="xref">System.Object</span>&gt;</td>
-        <td><span class="parametername">fields</span></td>
-        <td><p>Key-value pairs of data [field, value], subqueries are allowed but must start with '@' and surrounded by parenthesis like '@(SELECT MAX(id)+1 FROM t)'.</p>
-</td>
-      </tr>
-    </tbody>
-  </table>
-  <span class="small pull-right mobile-hide">
-    <span class="divider">|</span>
-    <a href="https://github.com/FherStk/AutoCheck/new/master/apiSpec/new?filename=AutoCheck_Core_Connectors_Postgres_Insert__1_AutoCheck_Core_Connectors_Postgres_Destination_System_String_System_Collections_Generic_Dictionary_System_String_System_Object__.md&amp;value=---%0Auid%3A%20AutoCheck.Core.Connectors.Postgres.Insert%60%601(AutoCheck.Core.Connectors.Postgres.Destination%2CSystem.String%2CSystem.Collections.Generic.Dictionary%7BSystem.String%2CSystem.Object%7D)%0Asummary%3A%20'*You%20can%20override%20summary%20for%20the%20API%20here%20using%20*MARKDOWN*%20syntax'%0A---%0A%0A*Please%20type%20below%20more%20information%20about%20this%20API%3A*%0A%0A">Improve this Doc</a>
-  </span>
-  <span class="small pull-right mobile-hide">
-    <a href="https://github.com/FherStk/AutoCheck/blob/UnitTest/src/connectors/Postgres.cs/#L660">View Source</a>
-  </span>
-  <a id="AutoCheck_Core_Connectors_Postgres_Insert_" data-uid="AutoCheck.Core.Connectors.Postgres.Insert*"></a>
-  <h4 id="AutoCheck_Core_Connectors_Postgres_Insert__1_AutoCheck_Core_Connectors_Postgres_Destination_System_String_System_Collections_Generic_Dictionary_System_String_System_Object__" data-uid="AutoCheck.Core.Connectors.Postgres.Insert``1(AutoCheck.Core.Connectors.Postgres.Destination,System.String,System.Collections.Generic.Dictionary{System.String,System.Object})">Insert&lt;T&gt;(Postgres.Destination, String, Dictionary&lt;String, Object&gt;)</h4>
-  <div class="markdown level1 summary"></div>
-  <div class="markdown level1 conceptual"></div>
-  <h5 class="decalaration">Declaration</h5>
-  <div class="codewrapper">
-    <pre><code class="lang-csharp hljs">public T Insert&lt;T&gt;(Postgres.Destination destination, string primaryKey, Dictionary&lt;string, object&gt; fields)</code></pre>
-  </div>
-  <h5 class="parameters">Parameters</h5>
-  <table class="table table-bordered table-striped table-condensed">
-    <thead>
-      <tr>
-        <th>Type</th>
-        <th>Name</th>
-        <th>Description</th>
-      </tr>
-    </thead>
-    <tbody>
-      <tr>
-        <td><a class="xref" href="AutoCheck.Connectors.Postgres.Destination.html">Postgres.Destination</a></td>
-        <td><span class="parametername">destination</span></td>
-        <td></td>
-      </tr>
-      <tr>
-        <td><span class="xref">System.String</span></td>
-        <td><span class="parametername">primaryKey</span></td>
-        <td></td>
-      </tr>
-      <tr>
-        <td><span class="xref">System.Collections.Generic.Dictionary</span>&lt;<span class="xref">System.String</span>, <span class="xref">System.Object</span>&gt;</td>
-        <td><span class="parametername">fields</span></td>
-        <td></td>
-      </tr>
-    </tbody>
-  </table>
-  <h5 class="returns">Returns</h5>
-  <table class="table table-bordered table-striped table-condensed">
-    <thead>
-      <tr>
-        <th>Type</th>
-        <th>Description</th>
-      </tr>
-    </thead>
-    <tbody>
-      <tr>
-        <td><span class="xref">T</span></td>
-        <td></td>
-      </tr>
-    </tbody>
-  </table>
-  <h5 class="typeParameters">Type Parameters</h5>
-  <table class="table table-bordered table-striped table-condensed">
-    <thead>
-      <tr>
-        <th>Name</th>
-        <th>Description</th>
-      </tr>
-    </thead>
-    <tbody>
-      <tr>
-        <td><span class="parametername">T</span></td>
-        <td></td>
-      </tr>
-    </tbody>
-  </table>
-  <span class="small pull-right mobile-hide">
-    <span class="divider">|</span>
-    <a href="https://github.com/FherStk/AutoCheck/new/master/apiSpec/new?filename=AutoCheck_Core_Connectors_Postgres_Insert__1_System_String_System_String_System_Collections_Generic_Dictionary_System_String_System_Object__.md&amp;value=---%0Auid%3A%20AutoCheck.Core.Connectors.Postgres.Insert%60%601(System.String%2CSystem.String%2CSystem.Collections.Generic.Dictionary%7BSystem.String%2CSystem.Object%7D)%0Asummary%3A%20'*You%20can%20override%20summary%20for%20the%20API%20here%20using%20*MARKDOWN*%20syntax'%0A---%0A%0A*Please%20type%20below%20more%20information%20about%20this%20API%3A*%0A%0A">Improve this Doc</a>
-  </span>
-  <span class="small pull-right mobile-hide">
-    <a href="https://github.com/FherStk/AutoCheck/blob/UnitTest/src/connectors/Postgres.cs/#L672">View Source</a>
-  </span>
-  <a id="AutoCheck_Core_Connectors_Postgres_Insert_" data-uid="AutoCheck.Core.Connectors.Postgres.Insert*"></a>
-  <h4 id="AutoCheck_Core_Connectors_Postgres_Insert__1_System_String_System_String_System_Collections_Generic_Dictionary_System_String_System_Object__" data-uid="AutoCheck.Core.Connectors.Postgres.Insert``1(System.String,System.String,System.Collections.Generic.Dictionary{System.String,System.Object})">Insert&lt;T&gt;(String, String, Dictionary&lt;String, Object&gt;)</h4>
-  <div class="markdown level1 summary"></div>
-  <div class="markdown level1 conceptual"></div>
-  <h5 class="decalaration">Declaration</h5>
-  <div class="codewrapper">
-    <pre><code class="lang-csharp hljs">public T Insert&lt;T&gt;(string destination, string primaryKey, Dictionary&lt;string, object&gt; fields)</code></pre>
-  </div>
-  <h5 class="parameters">Parameters</h5>
-  <table class="table table-bordered table-striped table-condensed">
-    <thead>
-      <tr>
-        <th>Type</th>
-        <th>Name</th>
-        <th>Description</th>
-      </tr>
-    </thead>
-    <tbody>
-      <tr>
-        <td><span class="xref">System.String</span></td>
-        <td><span class="parametername">destination</span></td>
-        <td></td>
-      </tr>
-      <tr>
-        <td><span class="xref">System.String</span></td>
-        <td><span class="parametername">primaryKey</span></td>
-        <td></td>
-      </tr>
-      <tr>
-        <td><span class="xref">System.Collections.Generic.Dictionary</span>&lt;<span class="xref">System.String</span>, <span class="xref">System.Object</span>&gt;</td>
-        <td><span class="parametername">fields</span></td>
-        <td></td>
-      </tr>
-    </tbody>
-  </table>
-  <h5 class="returns">Returns</h5>
-  <table class="table table-bordered table-striped table-condensed">
-    <thead>
-      <tr>
-        <th>Type</th>
-        <th>Description</th>
-      </tr>
-    </thead>
-    <tbody>
-      <tr>
-        <td><span class="xref">T</span></td>
-        <td></td>
-      </tr>
-    </tbody>
-  </table>
-  <h5 class="typeParameters">Type Parameters</h5>
-  <table class="table table-bordered table-striped table-condensed">
-    <thead>
-      <tr>
-        <th>Name</th>
-        <th>Description</th>
-      </tr>
-    </thead>
-    <tbody>
-      <tr>
-        <td><span class="parametername">T</span></td>
-        <td></td>
-      </tr>
-    </tbody>
-  </table>
-  <span class="small pull-right mobile-hide">
-    <span class="divider">|</span>
-    <a href="https://github.com/FherStk/AutoCheck/new/master/apiSpec/new?filename=AutoCheck_Core_Connectors_Postgres_Revoke_System_String_AutoCheck_Core_Connectors_Postgres_Destination_System_String_.md&amp;value=---%0Auid%3A%20AutoCheck.Core.Connectors.Postgres.Revoke(System.String%2CAutoCheck.Core.Connectors.Postgres.Destination%2CSystem.String)%0Asummary%3A%20'*You%20can%20override%20summary%20for%20the%20API%20here%20using%20*MARKDOWN*%20syntax'%0A---%0A%0A*Please%20type%20below%20more%20information%20about%20this%20API%3A*%0A%0A">Improve this Doc</a>
-  </span>
-  <span class="small pull-right mobile-hide">
-    <a href="https://github.com/FherStk/AutoCheck/blob/UnitTest/src/connectors/Postgres.cs/#L981">View Source</a>
-  </span>
-  <a id="AutoCheck_Core_Connectors_Postgres_Revoke_" data-uid="AutoCheck.Core.Connectors.Postgres.Revoke*"></a>
-  <h4 id="AutoCheck_Core_Connectors_Postgres_Revoke_System_String_AutoCheck_Core_Connectors_Postgres_Destination_System_String_" data-uid="AutoCheck.Core.Connectors.Postgres.Revoke(System.String,AutoCheck.Core.Connectors.Postgres.Destination,System.String)">Revoke(String, Postgres.Destination, String)</h4>
-  <div class="markdown level1 summary"><p>Revokes an item (role, group or permission) from a destination (role, group or user).</p>
-</div>
-  <div class="markdown level1 conceptual"></div>
-  <h5 class="decalaration">Declaration</h5>
-  <div class="codewrapper">
-    <pre><code class="lang-csharp hljs">public void Revoke(string what, Postgres.Destination where, string who)</code></pre>
-  </div>
-  <h5 class="parameters">Parameters</h5>
-  <table class="table table-bordered table-striped table-condensed">
-    <thead>
-      <tr>
-        <th>Type</th>
-        <th>Name</th>
-        <th>Description</th>
-      </tr>
-    </thead>
-    <tbody>
-      <tr>
-        <td><span class="xref">System.String</span></td>
-        <td><span class="parametername">what</span></td>
-        <td><p>What to revoke (permission).</p>
-</td>
-      </tr>
-      <tr>
-        <td><a class="xref" href="AutoCheck.Connectors.Postgres.Destination.html">Postgres.Destination</a></td>
-        <td><span class="parametername">where</span></td>
-        <td><p>Where to revoke (schema).</p>
-</td>
-      </tr>
-      <tr>
-        <td><span class="xref">System.String</span></td>
-        <td><span class="parametername">who</span></td>
-        <td><p>Who to revoke (role, group or user).</p>
-</td>
-      </tr>
-    </tbody>
-  </table>
-  <span class="small pull-right mobile-hide">
-    <span class="divider">|</span>
-    <a href="https://github.com/FherStk/AutoCheck/new/master/apiSpec/new?filename=AutoCheck_Core_Connectors_Postgres_Revoke_System_String_System_String_.md&amp;value=---%0Auid%3A%20AutoCheck.Core.Connectors.Postgres.Revoke(System.String%2CSystem.String)%0Asummary%3A%20'*You%20can%20override%20summary%20for%20the%20API%20here%20using%20*MARKDOWN*%20syntax'%0A---%0A%0A*Please%20type%20below%20more%20information%20about%20this%20API%3A*%0A%0A">Improve this Doc</a>
-  </span>
-  <span class="small pull-right mobile-hide">
-    <a href="https://github.com/FherStk/AutoCheck/blob/UnitTest/src/connectors/Postgres.cs/#L1005">View Source</a>
-  </span>
-  <a id="AutoCheck_Core_Connectors_Postgres_Revoke_" data-uid="AutoCheck.Core.Connectors.Postgres.Revoke*"></a>
-  <h4 id="AutoCheck_Core_Connectors_Postgres_Revoke_System_String_System_String_" data-uid="AutoCheck.Core.Connectors.Postgres.Revoke(System.String,System.String)">Revoke(String, String)</h4>
-  <div class="markdown level1 summary"><p>Revokes an item (role, group or permissio) from a destination (role, group or user).</p>
-</div>
-  <div class="markdown level1 conceptual"></div>
-  <h5 class="decalaration">Declaration</h5>
-  <div class="codewrapper">
-    <pre><code class="lang-csharp hljs">public void Revoke(string what, string where)</code></pre>
-  </div>
-  <h5 class="parameters">Parameters</h5>
-  <table class="table table-bordered table-striped table-condensed">
-    <thead>
-      <tr>
-        <th>Type</th>
-        <th>Name</th>
-        <th>Description</th>
-      </tr>
-    </thead>
-    <tbody>
-      <tr>
-        <td><span class="xref">System.String</span></td>
-        <td><span class="parametername">what</span></td>
-        <td><p>Who to revoke (role, group or user) or the permission to revoke as an SQL compatible statement like 'permission FROM schema.table'.</p>
-</td>
-      </tr>
-      <tr>
-        <td><span class="xref">System.String</span></td>
-        <td><span class="parametername">where</span></td>
-        <td><p>Where to revoke (destination: role, group or user).</p>
-</td>
-      </tr>
-    </tbody>
-  </table>
-  <span class="small pull-right mobile-hide">
-    <span class="divider">|</span>
-    <a href="https://github.com/FherStk/AutoCheck/new/master/apiSpec/new?filename=AutoCheck_Core_Connectors_Postgres_Revoke_System_String_System_String_System_String_.md&amp;value=---%0Auid%3A%20AutoCheck.Core.Connectors.Postgres.Revoke(System.String%2CSystem.String%2CSystem.String)%0Asummary%3A%20'*You%20can%20override%20summary%20for%20the%20API%20here%20using%20*MARKDOWN*%20syntax'%0A---%0A%0A*Please%20type%20below%20more%20information%20about%20this%20API%3A*%0A%0A">Improve this Doc</a>
-  </span>
-  <span class="small pull-right mobile-hide">
-    <a href="https://github.com/FherStk/AutoCheck/blob/UnitTest/src/connectors/Postgres.cs/#L992">View Source</a>
-  </span>
-  <a id="AutoCheck_Core_Connectors_Postgres_Revoke_" data-uid="AutoCheck.Core.Connectors.Postgres.Revoke*"></a>
-  <h4 id="AutoCheck_Core_Connectors_Postgres_Revoke_System_String_System_String_System_String_" data-uid="AutoCheck.Core.Connectors.Postgres.Revoke(System.String,System.String,System.String)">Revoke(String, String, String)</h4>
-  <div class="markdown level1 summary"><p>Revokes an item (role, group or permission) from a destination (role, group or user).</p>
-</div>
-  <div class="markdown level1 conceptual"></div>
-  <h5 class="decalaration">Declaration</h5>
-  <div class="codewrapper">
-    <pre><code class="lang-csharp hljs">public void Revoke(string what, string where, string who)</code></pre>
-  </div>
-  <h5 class="parameters">Parameters</h5>
-  <table class="table table-bordered table-striped table-condensed">
-    <thead>
-      <tr>
-        <th>Type</th>
-        <th>Name</th>
-        <th>Description</th>
-      </tr>
-    </thead>
-    <tbody>
-      <tr>
-        <td><span class="xref">System.String</span></td>
-        <td><span class="parametername">what</span></td>
-        <td><p>What to revoke (permission).</p>
-</td>
-      </tr>
-      <tr>
-        <td><span class="xref">System.String</span></td>
-        <td><span class="parametername">where</span></td>
-        <td><p>Where to revoke (schema).</p>
-</td>
-      </tr>
-      <tr>
-        <td><span class="xref">System.String</span></td>
-        <td><span class="parametername">who</span></td>
-        <td><p>Who to revoke (role, group or user).</p>
-</td>
-      </tr>
-    </tbody>
-  </table>
-  <span class="small pull-right mobile-hide">
-    <span class="divider">|</span>
-    <a href="https://github.com/FherStk/AutoCheck/new/master/apiSpec/new?filename=AutoCheck_Core_Connectors_Postgres_Select_AutoCheck_Core_Connectors_Postgres_Source_AutoCheck_Core_Connectors_Postgres_Filter_System_String_.md&amp;value=---%0Auid%3A%20AutoCheck.Core.Connectors.Postgres.Select(AutoCheck.Core.Connectors.Postgres.Source%2CAutoCheck.Core.Connectors.Postgres.Filter%2CSystem.String)%0Asummary%3A%20'*You%20can%20override%20summary%20for%20the%20API%20here%20using%20*MARKDOWN*%20syntax'%0A---%0A%0A*Please%20type%20below%20more%20information%20about%20this%20API%3A*%0A%0A">Improve this Doc</a>
-  </span>
-  <span class="small pull-right mobile-hide">
-    <a href="https://github.com/FherStk/AutoCheck/blob/UnitTest/src/connectors/Postgres.cs/#L517">View Source</a>
-  </span>
-  <a id="AutoCheck_Core_Connectors_Postgres_Select_" data-uid="AutoCheck.Core.Connectors.Postgres.Select*"></a>
-  <h4 id="AutoCheck_Core_Connectors_Postgres_Select_AutoCheck_Core_Connectors_Postgres_Source_AutoCheck_Core_Connectors_Postgres_Filter_System_String_" data-uid="AutoCheck.Core.Connectors.Postgres.Select(AutoCheck.Core.Connectors.Postgres.Source,AutoCheck.Core.Connectors.Postgres.Filter,System.String)">Select(Postgres.Source, Postgres.Filter, String)</h4>
-  <div class="markdown level1 summary"><p>Selects some data from the database.</p>
-</div>
-  <div class="markdown level1 conceptual"></div>
-  <h5 class="decalaration">Declaration</h5>
-  <div class="codewrapper">
-    <pre><code class="lang-csharp hljs">public DataSet Select(Postgres.Source source, Postgres.Filter filter, string field = &quot;*&quot;)</code></pre>
-  </div>
-  <h5 class="parameters">Parameters</h5>
-  <table class="table table-bordered table-striped table-condensed">
-    <thead>
-      <tr>
-        <th>Type</th>
-        <th>Name</th>
-        <th>Description</th>
-      </tr>
-    </thead>
-    <tbody>
-      <tr>
-        <td><a class="xref" href="AutoCheck.Connectors.Postgres.Source.html">Postgres.Source</a></td>
-        <td><span class="parametername">source</span></td>
-        <td><p>The unique schema and table from which the data will be loaded.</p>
-</td>
-      </tr>
-      <tr>
-        <td><a class="xref" href="AutoCheck.Connectors.Postgres.Filter.html">Postgres.Filter</a></td>
-        <td><span class="parametername">filter</span></td>
-        <td><p>A filter over a single field which will be used to screen the data, subqueries are allowed but must start with '@' and surrounded by parenthesis like '@(SELECT MAX(id)+1 FROM t)'.</p>
-</td>
-      </tr>
-      <tr>
-        <td><span class="xref">System.String</span></td>
-        <td><span class="parametername">field</span></td>
-        <td><p>The field's data to load (a single one, or comma-separated set).</p>
-</td>
-      </tr>
-    </tbody>
-  </table>
-  <h5 class="returns">Returns</h5>
-  <table class="table table-bordered table-striped table-condensed">
-    <thead>
-      <tr>
-        <th>Type</th>
-        <th>Description</th>
-      </tr>
-    </thead>
-    <tbody>
-      <tr>
-        <td><span class="xref">System.Data.DataSet</span></td>
-        <td><p>A dataset containing the requested data.</p>
-</td>
-      </tr>
-    </tbody>
-  </table>
-  <h5 id="AutoCheck_Core_Connectors_Postgres_Select_AutoCheck_Core_Connectors_Postgres_Source_AutoCheck_Core_Connectors_Postgres_Filter_System_String__remarks">Remarks</h5>
-  <div class="markdown level1 remarks"><p>Use the overload with only string parameters for complex queries.</p>
-</div>
-  <span class="small pull-right mobile-hide">
-    <span class="divider">|</span>
-    <a href="https://github.com/FherStk/AutoCheck/new/master/apiSpec/new?filename=AutoCheck_Core_Connectors_Postgres_Select_AutoCheck_Core_Connectors_Postgres_Source_AutoCheck_Core_Connectors_Postgres_Filter_System_String___.md&amp;value=---%0Auid%3A%20AutoCheck.Core.Connectors.Postgres.Select(AutoCheck.Core.Connectors.Postgres.Source%2CAutoCheck.Core.Connectors.Postgres.Filter%2CSystem.String%5B%5D)%0Asummary%3A%20'*You%20can%20override%20summary%20for%20the%20API%20here%20using%20*MARKDOWN*%20syntax'%0A---%0A%0A*Please%20type%20below%20more%20information%20about%20this%20API%3A*%0A%0A">Improve this Doc</a>
-  </span>
-  <span class="small pull-right mobile-hide">
-    <a href="https://github.com/FherStk/AutoCheck/blob/UnitTest/src/connectors/Postgres.cs/#L532">View Source</a>
-  </span>
-  <a id="AutoCheck_Core_Connectors_Postgres_Select_" data-uid="AutoCheck.Core.Connectors.Postgres.Select*"></a>
-  <h4 id="AutoCheck_Core_Connectors_Postgres_Select_AutoCheck_Core_Connectors_Postgres_Source_AutoCheck_Core_Connectors_Postgres_Filter_System_String___" data-uid="AutoCheck.Core.Connectors.Postgres.Select(AutoCheck.Core.Connectors.Postgres.Source,AutoCheck.Core.Connectors.Postgres.Filter,System.String[])">Select(Postgres.Source, Postgres.Filter, String[])</h4>
-  <div class="markdown level1 summary"><p>Selects some data from the database.</p>
-</div>
-  <div class="markdown level1 conceptual"></div>
-  <h5 class="decalaration">Declaration</h5>
-  <div class="codewrapper">
-    <pre><code class="lang-csharp hljs">public DataSet Select(Postgres.Source source, Postgres.Filter filter, string[] fields)</code></pre>
-  </div>
-  <h5 class="parameters">Parameters</h5>
-  <table class="table table-bordered table-striped table-condensed">
-    <thead>
-      <tr>
-        <th>Type</th>
-        <th>Name</th>
-        <th>Description</th>
-      </tr>
-    </thead>
-    <tbody>
-      <tr>
-        <td><a class="xref" href="AutoCheck.Connectors.Postgres.Source.html">Postgres.Source</a></td>
-        <td><span class="parametername">source</span></td>
-        <td><p>The unique schema and table from which the data will be loaded.</p>
-</td>
-      </tr>
-      <tr>
-        <td><a class="xref" href="AutoCheck.Connectors.Postgres.Filter.html">Postgres.Filter</a></td>
-        <td><span class="parametername">filter</span></td>
-        <td><p>A filter over a single field which will be used to screen the data, subqueries are allowed but must start with '@' and surrounded by parenthesis like '@(SELECT MAX(id)+1 FROM t)'.</p>
-</td>
-      </tr>
-      <tr>
-        <td><span class="xref">System.String</span>[]</td>
-        <td><span class="parametername">fields</span></td>
-        <td><p>The set of field's data to load.</p>
-</td>
-      </tr>
-    </tbody>
-  </table>
-  <h5 class="returns">Returns</h5>
-  <table class="table table-bordered table-striped table-condensed">
-    <thead>
-      <tr>
-        <th>Type</th>
-        <th>Description</th>
-      </tr>
-    </thead>
-    <tbody>
-      <tr>
-        <td><span class="xref">System.Data.DataSet</span></td>
-        <td><p>A dataset containing the requested data.</p>
-</td>
-      </tr>
-    </tbody>
-  </table>
-  <h5 id="AutoCheck_Core_Connectors_Postgres_Select_AutoCheck_Core_Connectors_Postgres_Source_AutoCheck_Core_Connectors_Postgres_Filter_System_String____remarks">Remarks</h5>
-  <div class="markdown level1 remarks"><p>Use the overload with only string parameters for complex queries.</p>
-</div>
-  <span class="small pull-right mobile-hide">
-    <span class="divider">|</span>
-    <a href="https://github.com/FherStk/AutoCheck/new/master/apiSpec/new?filename=AutoCheck_Core_Connectors_Postgres_Select_AutoCheck_Core_Connectors_Postgres_Source_System_String_.md&amp;value=---%0Auid%3A%20AutoCheck.Core.Connectors.Postgres.Select(AutoCheck.Core.Connectors.Postgres.Source%2CSystem.String)%0Asummary%3A%20'*You%20can%20override%20summary%20for%20the%20API%20here%20using%20*MARKDOWN*%20syntax'%0A---%0A%0A*Please%20type%20below%20more%20information%20about%20this%20API%3A*%0A%0A">Improve this Doc</a>
-  </span>
-  <span class="small pull-right mobile-hide">
-    <a href="https://github.com/FherStk/AutoCheck/blob/UnitTest/src/connectors/Postgres.cs/#L492">View Source</a>
-  </span>
-  <a id="AutoCheck_Core_Connectors_Postgres_Select_" data-uid="AutoCheck.Core.Connectors.Postgres.Select*"></a>
-  <h4 id="AutoCheck_Core_Connectors_Postgres_Select_AutoCheck_Core_Connectors_Postgres_Source_System_String_" data-uid="AutoCheck.Core.Connectors.Postgres.Select(AutoCheck.Core.Connectors.Postgres.Source,System.String)">Select(Postgres.Source, String)</h4>
-  <div class="markdown level1 summary"><p>Selects some data from the database.</p>
-</div>
-  <div class="markdown level1 conceptual"></div>
-  <h5 class="decalaration">Declaration</h5>
-  <div class="codewrapper">
-    <pre><code class="lang-csharp hljs">public DataSet Select(Postgres.Source source, string field = &quot;*&quot;)</code></pre>
-  </div>
-  <h5 class="parameters">Parameters</h5>
-  <table class="table table-bordered table-striped table-condensed">
-    <thead>
-      <tr>
-        <th>Type</th>
-        <th>Name</th>
-        <th>Description</th>
-      </tr>
-    </thead>
-    <tbody>
-      <tr>
-        <td><a class="xref" href="AutoCheck.Connectors.Postgres.Source.html">Postgres.Source</a></td>
-        <td><span class="parametername">source</span></td>
-        <td><p>The unique schema and table from which the data will be loaded.</p>
-</td>
-      </tr>
-      <tr>
-        <td><span class="xref">System.String</span></td>
-        <td><span class="parametername">field</span></td>
-        <td><p>The field's data to load (a single one, or comma-separated set).</p>
-</td>
-      </tr>
-    </tbody>
-  </table>
-  <h5 class="returns">Returns</h5>
-  <table class="table table-bordered table-striped table-condensed">
-    <thead>
-      <tr>
-        <th>Type</th>
-        <th>Description</th>
-      </tr>
-    </thead>
-    <tbody>
-      <tr>
-        <td><span class="xref">System.Data.DataSet</span></td>
-        <td><p>A dataset containing the requested data.</p>
-</td>
-      </tr>
-    </tbody>
-  </table>
-  <h5 id="AutoCheck_Core_Connectors_Postgres_Select_AutoCheck_Core_Connectors_Postgres_Source_System_String__remarks">Remarks</h5>
-  <div class="markdown level1 remarks"><p>Use the overload with only string parameters for complex queries.</p>
-</div>
-  <span class="small pull-right mobile-hide">
-    <span class="divider">|</span>
-    <a href="https://github.com/FherStk/AutoCheck/new/master/apiSpec/new?filename=AutoCheck_Core_Connectors_Postgres_Select_AutoCheck_Core_Connectors_Postgres_Source_System_String___.md&amp;value=---%0Auid%3A%20AutoCheck.Core.Connectors.Postgres.Select(AutoCheck.Core.Connectors.Postgres.Source%2CSystem.String%5B%5D)%0Asummary%3A%20'*You%20can%20override%20summary%20for%20the%20API%20here%20using%20*MARKDOWN*%20syntax'%0A---%0A%0A*Please%20type%20below%20more%20information%20about%20this%20API%3A*%0A%0A">Improve this Doc</a>
-  </span>
-  <span class="small pull-right mobile-hide">
-    <a href="https://github.com/FherStk/AutoCheck/blob/UnitTest/src/connectors/Postgres.cs/#L504">View Source</a>
-  </span>
-  <a id="AutoCheck_Core_Connectors_Postgres_Select_" data-uid="AutoCheck.Core.Connectors.Postgres.Select*"></a>
-  <h4 id="AutoCheck_Core_Connectors_Postgres_Select_AutoCheck_Core_Connectors_Postgres_Source_System_String___" data-uid="AutoCheck.Core.Connectors.Postgres.Select(AutoCheck.Core.Connectors.Postgres.Source,System.String[])">Select(Postgres.Source, String[])</h4>
-  <div class="markdown level1 summary"><p>Selects some data from the database.</p>
-</div>
-  <div class="markdown level1 conceptual"></div>
-  <h5 class="decalaration">Declaration</h5>
-  <div class="codewrapper">
-    <pre><code class="lang-csharp hljs">public DataSet Select(Postgres.Source source, string[] fields)</code></pre>
-  </div>
-  <h5 class="parameters">Parameters</h5>
-  <table class="table table-bordered table-striped table-condensed">
-    <thead>
-      <tr>
-        <th>Type</th>
-        <th>Name</th>
-        <th>Description</th>
-      </tr>
-    </thead>
-    <tbody>
-      <tr>
-        <td><a class="xref" href="AutoCheck.Connectors.Postgres.Source.html">Postgres.Source</a></td>
-        <td><span class="parametername">source</span></td>
-        <td><p>The unique schema and table from which the data will be loaded.</p>
-</td>
-      </tr>
-      <tr>
-        <td><span class="xref">System.String</span>[]</td>
-        <td><span class="parametername">fields</span></td>
-        <td><p>The set of field's data to load.</p>
-</td>
-      </tr>
-    </tbody>
-  </table>
-  <h5 class="returns">Returns</h5>
-  <table class="table table-bordered table-striped table-condensed">
-    <thead>
-      <tr>
-        <th>Type</th>
-        <th>Description</th>
-      </tr>
-    </thead>
-    <tbody>
-      <tr>
-        <td><span class="xref">System.Data.DataSet</span></td>
-        <td><p>A dataset containing the requested data.</p>
-</td>
-      </tr>
-    </tbody>
-  </table>
-  <h5 id="AutoCheck_Core_Connectors_Postgres_Select_AutoCheck_Core_Connectors_Postgres_Source_System_String____remarks">Remarks</h5>
-  <div class="markdown level1 remarks"><p>Use the overload with only string parameters for complex queries.</p>
-</div>
-  <span class="small pull-right mobile-hide">
-    <span class="divider">|</span>
-    <a href="https://github.com/FherStk/AutoCheck/new/master/apiSpec/new?filename=AutoCheck_Core_Connectors_Postgres_Select_System_String_System_String_System_String_.md&amp;value=---%0Auid%3A%20AutoCheck.Core.Connectors.Postgres.Select(System.String%2CSystem.String%2CSystem.String)%0Asummary%3A%20'*You%20can%20override%20summary%20for%20the%20API%20here%20using%20*MARKDOWN*%20syntax'%0A---%0A%0A*Please%20type%20below%20more%20information%20about%20this%20API%3A*%0A%0A">Improve this Doc</a>
-  </span>
-  <span class="small pull-right mobile-hide">
-    <a href="https://github.com/FherStk/AutoCheck/blob/UnitTest/src/connectors/Postgres.cs/#L546">View Source</a>
-  </span>
-  <a id="AutoCheck_Core_Connectors_Postgres_Select_" data-uid="AutoCheck.Core.Connectors.Postgres.Select*"></a>
-  <h4 id="AutoCheck_Core_Connectors_Postgres_Select_System_String_System_String_System_String_" data-uid="AutoCheck.Core.Connectors.Postgres.Select(System.String,System.String,System.String)">Select(String, String, String)</h4>
-  <div class="markdown level1 summary"><p>Selects some data from the database.</p>
-</div>
-  <div class="markdown level1 conceptual"></div>
-  <h5 class="decalaration">Declaration</h5>
-  <div class="codewrapper">
-    <pre><code class="lang-csharp hljs">public DataSet Select(string source, string filter, string field = &quot;*&quot;)</code></pre>
-  </div>
-  <h5 class="parameters">Parameters</h5>
-  <table class="table table-bordered table-striped table-condensed">
-    <thead>
-      <tr>
-        <th>Type</th>
-        <th>Name</th>
-        <th>Description</th>
-      </tr>
-    </thead>
-    <tbody>
-      <tr>
-        <td><span class="xref">System.String</span></td>
-        <td><span class="parametername">source</span></td>
-        <td><p>The set of schemas and tables from which the data will be loaded, should be an SQL FROM sentence (without FROM) allowing joins and alisases.</p>
-</td>
-      </tr>
-      <tr>
-        <td><span class="xref">System.String</span></td>
-        <td><span class="parametername">filter</span></td>
-        <td><p>The set of filters which will be used to screen the data, should be an SQL WHERE sentence (without WHERE).</p>
-</td>
-      </tr>
-      <tr>
-        <td><span class="xref">System.String</span></td>
-        <td><span class="parametername">field</span></td>
-        <td><p>The field's data to load (a single one, or comma-separated set).</p>
-</td>
-      </tr>
-    </tbody>
-  </table>
-  <h5 class="returns">Returns</h5>
-  <table class="table table-bordered table-striped table-condensed">
-    <thead>
-      <tr>
-        <th>Type</th>
-        <th>Description</th>
-      </tr>
-    </thead>
-    <tbody>
-      <tr>
-        <td><span class="xref">System.Data.DataSet</span></td>
-        <td><p>A dataset containing the requested data.</p>
-</td>
-      </tr>
-    </tbody>
-  </table>
-  <span class="small pull-right mobile-hide">
-    <span class="divider">|</span>
-    <a href="https://github.com/FherStk/AutoCheck/new/master/apiSpec/new?filename=AutoCheck_Core_Connectors_Postgres_Select_System_String_System_String_System_String___.md&amp;value=---%0Auid%3A%20AutoCheck.Core.Connectors.Postgres.Select(System.String%2CSystem.String%2CSystem.String%5B%5D)%0Asummary%3A%20'*You%20can%20override%20summary%20for%20the%20API%20here%20using%20*MARKDOWN*%20syntax'%0A---%0A%0A*Please%20type%20below%20more%20information%20about%20this%20API%3A*%0A%0A">Improve this Doc</a>
-  </span>
-  <span class="small pull-right mobile-hide">
-    <a href="https://github.com/FherStk/AutoCheck/blob/UnitTest/src/connectors/Postgres.cs/#L558">View Source</a>
-  </span>
-  <a id="AutoCheck_Core_Connectors_Postgres_Select_" data-uid="AutoCheck.Core.Connectors.Postgres.Select*"></a>
-  <h4 id="AutoCheck_Core_Connectors_Postgres_Select_System_String_System_String_System_String___" data-uid="AutoCheck.Core.Connectors.Postgres.Select(System.String,System.String,System.String[])">Select(String, String, String[])</h4>
-  <div class="markdown level1 summary"><p>Selects some data from the database.</p>
-</div>
-  <div class="markdown level1 conceptual"></div>
-  <h5 class="decalaration">Declaration</h5>
-  <div class="codewrapper">
-    <pre><code class="lang-csharp hljs">public DataSet Select(string source, string filter, string[] fields)</code></pre>
-  </div>
-  <h5 class="parameters">Parameters</h5>
-  <table class="table table-bordered table-striped table-condensed">
-    <thead>
-      <tr>
-        <th>Type</th>
-        <th>Name</th>
-        <th>Description</th>
-      </tr>
-    </thead>
-    <tbody>
-      <tr>
-        <td><span class="xref">System.String</span></td>
-        <td><span class="parametername">source</span></td>
-        <td><p>The set of schemas and tables from which the data will be loaded, should be an SQL FROM sentence (without FROM) allowing joins and alisases.</p>
-</td>
-      </tr>
-      <tr>
-        <td><span class="xref">System.String</span></td>
-        <td><span class="parametername">filter</span></td>
-        <td><p>The set of filters which will be used to screen the data, should be an SQL WHERE sentence (without WHERE).</p>
-</td>
-      </tr>
-      <tr>
-        <td><span class="xref">System.String</span>[]</td>
-        <td><span class="parametername">fields</span></td>
-        <td><p>The set of field's data to load.</p>
-</td>
-      </tr>
-    </tbody>
-  </table>
-  <h5 class="returns">Returns</h5>
-  <table class="table table-bordered table-striped table-condensed">
-    <thead>
-      <tr>
-        <th>Type</th>
-        <th>Description</th>
-      </tr>
-    </thead>
-    <tbody>
-      <tr>
-        <td><span class="xref">System.Data.DataSet</span></td>
-        <td><p>A dataset containing the requested data.</p>
-</td>
-      </tr>
-    </tbody>
-  </table>
-  <span class="small pull-right mobile-hide">
-    <span class="divider">|</span>
-    <a href="https://github.com/FherStk/AutoCheck/new/master/apiSpec/new?filename=AutoCheck_Core_Connectors_Postgres_TestConnection.md&amp;value=---%0Auid%3A%20AutoCheck.Core.Connectors.Postgres.TestConnection%0Asummary%3A%20'*You%20can%20override%20summary%20for%20the%20API%20here%20using%20*MARKDOWN*%20syntax'%0A---%0A%0A*Please%20type%20below%20more%20information%20about%20this%20API%3A*%0A%0A">Improve this Doc</a>
-  </span>
-  <span class="small pull-right mobile-hide">
-    <a href="https://github.com/FherStk/AutoCheck/blob/UnitTest/src/connectors/Postgres.cs/#L237">View Source</a>
-  </span>
-  <a id="AutoCheck_Core_Connectors_Postgres_TestConnection_" data-uid="AutoCheck.Core.Connectors.Postgres.TestConnection*"></a>
-  <h4 id="AutoCheck_Core_Connectors_Postgres_TestConnection" data-uid="AutoCheck.Core.Connectors.Postgres.TestConnection">TestConnection()</h4>
-  <div class="markdown level1 summary"><p>Test the connection to the database, so an exception will be thrown if any problem occurs.</p>
-</div>
-  <div class="markdown level1 conceptual"></div>
-  <h5 class="decalaration">Declaration</h5>
-  <div class="codewrapper">
-    <pre><code class="lang-csharp hljs">public void TestConnection()</code></pre>
-  </div>
-  <span class="small pull-right mobile-hide">
-    <span class="divider">|</span>
-    <a href="https://github.com/FherStk/AutoCheck/new/master/apiSpec/new?filename=AutoCheck_Core_Connectors_Postgres_Update_AutoCheck_Core_Connectors_Postgres_Destination_AutoCheck_Core_Connectors_Postgres_Filter_System_Collections_Generic_Dictionary_System_String_System_Object__.md&amp;value=---%0Auid%3A%20AutoCheck.Core.Connectors.Postgres.Update(AutoCheck.Core.Connectors.Postgres.Destination%2CAutoCheck.Core.Connectors.Postgres.Filter%2CSystem.Collections.Generic.Dictionary%7BSystem.String%2CSystem.Object%7D)%0Asummary%3A%20'*You%20can%20override%20summary%20for%20the%20API%20here%20using%20*MARKDOWN*%20syntax'%0A---%0A%0A*Please%20type%20below%20more%20information%20about%20this%20API%3A*%0A%0A">Improve this Doc</a>
-  </span>
-  <span class="small pull-right mobile-hide">
-    <a href="https://github.com/FherStk/AutoCheck/blob/UnitTest/src/connectors/Postgres.cs/#L726">View Source</a>
-  </span>
-  <a id="AutoCheck_Core_Connectors_Postgres_Update_" data-uid="AutoCheck.Core.Connectors.Postgres.Update*"></a>
-  <h4 id="AutoCheck_Core_Connectors_Postgres_Update_AutoCheck_Core_Connectors_Postgres_Destination_AutoCheck_Core_Connectors_Postgres_Filter_System_Collections_Generic_Dictionary_System_String_System_Object__" data-uid="AutoCheck.Core.Connectors.Postgres.Update(AutoCheck.Core.Connectors.Postgres.Destination,AutoCheck.Core.Connectors.Postgres.Filter,System.Collections.Generic.Dictionary{System.String,System.Object})">Update(Postgres.Destination, Postgres.Filter, Dictionary&lt;String, Object&gt;)</h4>
-  <div class="markdown level1 summary"><p>Updates some data from a table, the 'ExecuteNonQuery' method can be used for complex filters (and, or, etc.).</p>
-</div>
-  <div class="markdown level1 conceptual"></div>
-  <h5 class="decalaration">Declaration</h5>
-  <div class="codewrapper">
-    <pre><code class="lang-csharp hljs">public void Update(Postgres.Destination destination, Postgres.Filter filter, Dictionary&lt;string, object&gt; fields)</code></pre>
-  </div>
-  <h5 class="parameters">Parameters</h5>
-  <table class="table table-bordered table-striped table-condensed">
-    <thead>
-      <tr>
-        <th>Type</th>
-        <th>Name</th>
-        <th>Description</th>
-      </tr>
-    </thead>
-    <tbody>
-      <tr>
-        <td><a class="xref" href="AutoCheck.Connectors.Postgres.Destination.html">Postgres.Destination</a></td>
-        <td><span class="parametername">destination</span></td>
-        <td><p>The unique schema and table where the data will be added.</p>
-</td>
-      </tr>
-      <tr>
-        <td><a class="xref" href="AutoCheck.Connectors.Postgres.Filter.html">Postgres.Filter</a></td>
-        <td><span class="parametername">filter</span></td>
-        <td><p>A filter over a single field which will be used to screen the data, subqueries are allowed but must start with '@' and surrounded by parenthesis like '@(SELECT MAX(id)+1 FROM t)'.</p>
-</td>
-      </tr>
-      <tr>
-        <td><span class="xref">System.Collections.Generic.Dictionary</span>&lt;<span class="xref">System.String</span>, <span class="xref">System.Object</span>&gt;</td>
-        <td><span class="parametername">fields</span></td>
-        <td><p>Key-value pairs of data [field, value], subqueries are allowed but must start with '@' and surrounded by parenthesis like '@(SELECT MAX(id)+1 FROM t)'.</p>
-</td>
-      </tr>
-    </tbody>
-  </table>
-  <h5 id="AutoCheck_Core_Connectors_Postgres_Update_AutoCheck_Core_Connectors_Postgres_Destination_AutoCheck_Core_Connectors_Postgres_Filter_System_Collections_Generic_Dictionary_System_String_System_Object___remarks">Remarks</h5>
-  <div class="markdown level1 remarks"><p>Use the overload with only string parameters for complex queries.</p>
-</div>
-  <span class="small pull-right mobile-hide">
-    <span class="divider">|</span>
-    <a href="https://github.com/FherStk/AutoCheck/new/master/apiSpec/new?filename=AutoCheck_Core_Connectors_Postgres_Update_AutoCheck_Core_Connectors_Postgres_Destination_AutoCheck_Core_Connectors_Postgres_Source_AutoCheck_Core_Connectors_Postgres_Filter_System_Collections_Generic_Dictionary_System_String_System_Object__.md&amp;value=---%0Auid%3A%20AutoCheck.Core.Connectors.Postgres.Update(AutoCheck.Core.Connectors.Postgres.Destination%2CAutoCheck.Core.Connectors.Postgres.Source%2CAutoCheck.Core.Connectors.Postgres.Filter%2CSystem.Collections.Generic.Dictionary%7BSystem.String%2CSystem.Object%7D)%0Asummary%3A%20'*You%20can%20override%20summary%20for%20the%20API%20here%20using%20*MARKDOWN*%20syntax'%0A---%0A%0A*Please%20type%20below%20more%20information%20about%20this%20API%3A*%0A%0A">Improve this Doc</a>
-  </span>
-  <span class="small pull-right mobile-hide">
-    <a href="https://github.com/FherStk/AutoCheck/blob/UnitTest/src/connectors/Postgres.cs/#L741">View Source</a>
-  </span>
-  <a id="AutoCheck_Core_Connectors_Postgres_Update_" data-uid="AutoCheck.Core.Connectors.Postgres.Update*"></a>
-  <h4 id="AutoCheck_Core_Connectors_Postgres_Update_AutoCheck_Core_Connectors_Postgres_Destination_AutoCheck_Core_Connectors_Postgres_Source_AutoCheck_Core_Connectors_Postgres_Filter_System_Collections_Generic_Dictionary_System_String_System_Object__" data-uid="AutoCheck.Core.Connectors.Postgres.Update(AutoCheck.Core.Connectors.Postgres.Destination,AutoCheck.Core.Connectors.Postgres.Source,AutoCheck.Core.Connectors.Postgres.Filter,System.Collections.Generic.Dictionary{System.String,System.Object})">Update(Postgres.Destination, Postgres.Source, Postgres.Filter, Dictionary&lt;String, Object&gt;)</h4>
-  <div class="markdown level1 summary"><p>Updates some data from a table, the 'ExecuteNonQuery' method can be used for complex filters (and, or, etc.).</p>
-</div>
-  <div class="markdown level1 conceptual"></div>
-  <h5 class="decalaration">Declaration</h5>
-  <div class="codewrapper">
-    <pre><code class="lang-csharp hljs">public void Update(Postgres.Destination destination, Postgres.Source source, Postgres.Filter filter, Dictionary&lt;string, object&gt; fields)</code></pre>
-  </div>
-  <h5 class="parameters">Parameters</h5>
-  <table class="table table-bordered table-striped table-condensed">
-    <thead>
-      <tr>
-        <th>Type</th>
-        <th>Name</th>
-        <th>Description</th>
-      </tr>
-    </thead>
-    <tbody>
-      <tr>
-        <td><a class="xref" href="AutoCheck.Connectors.Postgres.Destination.html">Postgres.Destination</a></td>
-        <td><span class="parametername">destination</span></td>
-        <td><p>The unique schema and table where the data will be added.</p>
-</td>
-      </tr>
-      <tr>
-        <td><a class="xref" href="AutoCheck.Connectors.Postgres.Source.html">Postgres.Source</a></td>
-        <td><span class="parametername">source</span></td>
-        <td><p>The set of schemas and tables from which the data will be loaded, should be an SQL FROM sentence (without FROM) allowing joins and alisases.</p>
-</td>
-      </tr>
-      <tr>
-        <td><a class="xref" href="AutoCheck.Connectors.Postgres.Filter.html">Postgres.Filter</a></td>
-        <td><span class="parametername">filter</span></td>
-        <td><p>A filter over a single field which will be used to screen the data, subqueries are allowed but must start with '@' and surrounded by parenthesis like '@(SELECT MAX(id)+1 FROM t)'.</p>
-</td>
-      </tr>
-      <tr>
-        <td><span class="xref">System.Collections.Generic.Dictionary</span>&lt;<span class="xref">System.String</span>, <span class="xref">System.Object</span>&gt;</td>
-        <td><span class="parametername">fields</span></td>
-        <td><p>Key-value pairs of data [field, value], subqueries are allowed but must start with '@' and surrounded by parenthesis like '@(SELECT MAX(id)+1 FROM t)'.</p>
-</td>
-      </tr>
-    </tbody>
-  </table>
-  <h5 id="AutoCheck_Core_Connectors_Postgres_Update_AutoCheck_Core_Connectors_Postgres_Destination_AutoCheck_Core_Connectors_Postgres_Source_AutoCheck_Core_Connectors_Postgres_Filter_System_Collections_Generic_Dictionary_System_String_System_Object___remarks">Remarks</h5>
-  <div class="markdown level1 remarks"><p>Use the overload with only string parameters for complex queries.</p>
-</div>
-  <span class="small pull-right mobile-hide">
-    <span class="divider">|</span>
-    <a href="https://github.com/FherStk/AutoCheck/new/master/apiSpec/new?filename=AutoCheck_Core_Connectors_Postgres_Update_AutoCheck_Core_Connectors_Postgres_Destination_System_Collections_Generic_Dictionary_System_String_System_Object__.md&amp;value=---%0Auid%3A%20AutoCheck.Core.Connectors.Postgres.Update(AutoCheck.Core.Connectors.Postgres.Destination%2CSystem.Collections.Generic.Dictionary%7BSystem.String%2CSystem.Object%7D)%0Asummary%3A%20'*You%20can%20override%20summary%20for%20the%20API%20here%20using%20*MARKDOWN*%20syntax'%0A---%0A%0A*Please%20type%20below%20more%20information%20about%20this%20API%3A*%0A%0A">Improve this Doc</a>
-  </span>
-  <span class="small pull-right mobile-hide">
-    <a href="https://github.com/FherStk/AutoCheck/blob/UnitTest/src/connectors/Postgres.cs/#L713">View Source</a>
-  </span>
-  <a id="AutoCheck_Core_Connectors_Postgres_Update_" data-uid="AutoCheck.Core.Connectors.Postgres.Update*"></a>
-  <h4 id="AutoCheck_Core_Connectors_Postgres_Update_AutoCheck_Core_Connectors_Postgres_Destination_System_Collections_Generic_Dictionary_System_String_System_Object__" data-uid="AutoCheck.Core.Connectors.Postgres.Update(AutoCheck.Core.Connectors.Postgres.Destination,System.Collections.Generic.Dictionary{System.String,System.Object})">Update(Postgres.Destination, Dictionary&lt;String, Object&gt;)</h4>
-  <div class="markdown level1 summary"><p>Updates some data from a table, the 'ExecuteNonQuery' method can be used for complex filters (and, or, etc.).</p>
-</div>
-  <div class="markdown level1 conceptual"></div>
-  <h5 class="decalaration">Declaration</h5>
-  <div class="codewrapper">
-    <pre><code class="lang-csharp hljs">public void Update(Postgres.Destination destination, Dictionary&lt;string, object&gt; fields)</code></pre>
-  </div>
-  <h5 class="parameters">Parameters</h5>
-  <table class="table table-bordered table-striped table-condensed">
-    <thead>
-      <tr>
-        <th>Type</th>
-        <th>Name</th>
-        <th>Description</th>
-      </tr>
-    </thead>
-    <tbody>
-      <tr>
-        <td><a class="xref" href="AutoCheck.Connectors.Postgres.Destination.html">Postgres.Destination</a></td>
-        <td><span class="parametername">destination</span></td>
-        <td><p>The unique schema and table where the data will be added.</p>
-</td>
-      </tr>
-      <tr>
-        <td><span class="xref">System.Collections.Generic.Dictionary</span>&lt;<span class="xref">System.String</span>, <span class="xref">System.Object</span>&gt;</td>
-        <td><span class="parametername">fields</span></td>
-        <td><p>Key-value pairs of data [field, value], subqueries are allowed but must start with '@' and surrounded by parenthesis like '@(SELECT MAX(id)+1 FROM t)'.</p>
-</td>
-      </tr>
-    </tbody>
-  </table>
-  <h5 id="AutoCheck_Core_Connectors_Postgres_Update_AutoCheck_Core_Connectors_Postgres_Destination_System_Collections_Generic_Dictionary_System_String_System_Object___remarks">Remarks</h5>
-  <div class="markdown level1 remarks"><p>Use the overload with only string parameters for complex queries.</p>
-</div>
-  <span class="small pull-right mobile-hide">
-    <span class="divider">|</span>
-    <a href="https://github.com/FherStk/AutoCheck/new/master/apiSpec/new?filename=AutoCheck_Core_Connectors_Postgres_Update_System_String_System_String_System_String_System_Collections_Generic_Dictionary_System_String_System_Object__.md&amp;value=---%0Auid%3A%20AutoCheck.Core.Connectors.Postgres.Update(System.String%2CSystem.String%2CSystem.String%2CSystem.Collections.Generic.Dictionary%7BSystem.String%2CSystem.Object%7D)%0Asummary%3A%20'*You%20can%20override%20summary%20for%20the%20API%20here%20using%20*MARKDOWN*%20syntax'%0A---%0A%0A*Please%20type%20below%20more%20information%20about%20this%20API%3A*%0A%0A">Improve this Doc</a>
-  </span>
-  <span class="small pull-right mobile-hide">
-    <a href="https://github.com/FherStk/AutoCheck/blob/UnitTest/src/connectors/Postgres.cs/#L756">View Source</a>
-  </span>
-  <a id="AutoCheck_Core_Connectors_Postgres_Update_" data-uid="AutoCheck.Core.Connectors.Postgres.Update*"></a>
-  <h4 id="AutoCheck_Core_Connectors_Postgres_Update_System_String_System_String_System_String_System_Collections_Generic_Dictionary_System_String_System_Object__" data-uid="AutoCheck.Core.Connectors.Postgres.Update(System.String,System.String,System.String,System.Collections.Generic.Dictionary{System.String,System.Object})">Update(String, String, String, Dictionary&lt;String, Object&gt;)</h4>
-  <div class="markdown level1 summary"><p>Updates some data from a table, the 'ExecuteNonQuery' method can be used for complex filters (and, or, etc.).</p>
-</div>
-  <div class="markdown level1 conceptual"></div>
-  <h5 class="decalaration">Declaration</h5>
-  <div class="codewrapper">
-    <pre><code class="lang-csharp hljs">public void Update(string destination, string source, string filter, Dictionary&lt;string, object&gt; fields)</code></pre>
-  </div>
-  <h5 class="parameters">Parameters</h5>
-  <table class="table table-bordered table-striped table-condensed">
-    <thead>
-      <tr>
-        <th>Type</th>
-        <th>Name</th>
-        <th>Description</th>
-      </tr>
-    </thead>
-    <tbody>
-      <tr>
-        <td><span class="xref">System.String</span></td>
-        <td><span class="parametername">destination</span></td>
-        <td><p>The unique schema and table where the data will be added.</p>
-</td>
-      </tr>
-      <tr>
-        <td><span class="xref">System.String</span></td>
-        <td><span class="parametername">source</span></td>
-        <td><p>The set of schemas and tables from which the data will be loaded, should be an SQL FROM sentence (without FROM) allowing joins and alisases.</p>
-</td>
-      </tr>
-      <tr>
-        <td><span class="xref">System.String</span></td>
-        <td><span class="parametername">filter</span></td>
-        <td><p>The set of filters which will be used to screen the data, should be an SQL WHERE sentence (without WHERE).</p>
-</td>
-      </tr>
-      <tr>
-        <td><span class="xref">System.Collections.Generic.Dictionary</span>&lt;<span class="xref">System.String</span>, <span class="xref">System.Object</span>&gt;</td>
-        <td><span class="parametername">fields</span></td>
-        <td><p>Key-value pairs of data [field, value], subqueries are allowed but must start with '@' and surrounded by parenthesis like '@(SELECT MAX(id)+1 FROM t)'.</p>
-</td>
-      </tr>
-    </tbody>
-  </table>
-  <h3 id="implements">Implements</h3>
-  <div>
-      <span class="xref">System.IDisposable</span>
-  </div>
-</article>
-          </div>
-          
-          <div class="hidden-sm col-md-2" role="complementary">
-            <div class="sideaffix">
-              <div class="contribution">
-                <ul class="nav">
-                  <li>
-                    <a href="https://github.com/FherStk/AutoCheck/new/master/apiSpec/new?filename=AutoCheck_Core_Connectors_Postgres.md&amp;value=---%0Auid%3A%20AutoCheck.Core.Connectors.Postgres%0Asummary%3A%20'*You%20can%20override%20summary%20for%20the%20API%20here%20using%20*MARKDOWN*%20syntax'%0A---%0A%0A*Please%20type%20below%20more%20information%20about%20this%20API%3A*%0A%0A" class="contribution-link">Improve this Doc</a>
-                  </li>
-                  <li>
-                    <a href="https://github.com/FherStk/AutoCheck/blob/UnitTest/src/connectors/Postgres.cs/#L38" class="contribution-link">View Source</a>
-                  </li>
-                </ul>
-              </div>
-              <nav class="bs-docs-sidebar hidden-print hidden-xs hidden-sm affix" id="affix">
-                <h5>In This Article</h5>
-                <div></div>
-              </nav>
-            </div>
-          </div>
-        </div>
-      </div>
-      
-      <footer>
-        <div class="grad-bottom"></div>
-        <div class="footer">
-          <div class="container">
-            <span class="pull-right">
-              <a href="#top">Back to top</a>
-            </span>
-            
-            <span>Generated by <strong>DocFX</strong></span>
-          </div>
-        </div>
-      </footer>
-    </div>
-    
-    <script type="text/javascript" src="../styles/docfx.vendor.js"></script>
-    <script type="text/javascript" src="../styles/docfx.js"></script>
-    <script type="text/javascript" src="../styles/main.js"></script>
-  </body>
-</html>
+﻿<!DOCTYPE html>
+<!--[if IE]><![endif]-->
+<html>
+  
+  <head>
+    <meta charset="utf-8">
+    <meta http-equiv="X-UA-Compatible" content="IE=edge,chrome=1">
+    <title>Class Postgres
+   </title>
+    <meta name="viewport" content="width=device-width">
+    <meta name="title" content="Class Postgres
+   ">
+    <meta name="generator" content="docfx 2.58.9.0">
+    
+    <link rel="shortcut icon" href="../images/favicon.ico">
+    <link rel="stylesheet" href="../styles/docfx.vendor.css">
+    <link rel="stylesheet" href="../styles/docfx.css">
+    <link rel="stylesheet" href="../styles/main.css">
+    <meta property="docfx:navrel" content="../toc">
+    <meta property="docfx:tocrel" content="toc">
+    
+    
+    
+  </head>
+  <body data-spy="scroll" data-target="#affix" data-offset="120">
+    <div id="wrapper">
+      <header>
+        
+        <nav id="autocollapse" class="navbar navbar-inverse ng-scope" role="navigation">
+          <div class="container">
+            <div class="navbar-header">
+              <button type="button" class="navbar-toggle" data-toggle="collapse" data-target="#navbar">
+                <span class="sr-only">Toggle navigation</span>
+                <span class="icon-bar"></span>
+                <span class="icon-bar"></span>
+                <span class="icon-bar"></span>
+              </button>
+              
+              <a class="navbar-brand" href="../index.html">
+                <img id="logo" class="svg" src="../images/logo.png" alt="">
+              </a>
+            </div>
+            <div class="collapse navbar-collapse" id="navbar">
+              <form class="navbar-form navbar-right" role="search" id="search">
+                <div class="form-group">
+                  <input type="text" class="form-control" id="search-query" placeholder="Search" autocomplete="off">
+                </div>
+              </form>
+                
+                <ul class="nav level1 navbar-nav">
+                      <li>
+                          <a href="../tutorials/student.html" title="Tutorials">Tutorials</a>
+                      </li>
+                      <li>
+                          <a href="../api/AutoCheck.Core.html" title="Api Documentation">Api Documentation</a>
+                      </li>
+                      <li>
+                          <a href="https://github.com/FherStk/AutoCheck" title="Download">Download</a>
+                      </li>
+                      <li>
+                          <a href="../credits/credits.html" title="Credits">Credits</a>
+                      </li>
+                </ul>    </div>
+          </div>
+        </nav>
+        
+        <div class="subnav navbar navbar-default">
+          <div class="container hide-when-search" id="breadcrumb">
+            <ul class="breadcrumb">
+              <li></li>
+            </ul>
+          </div>
+        </div>
+      </header>
+      <div role="main" class="container body-content hide-when-search">
+        <div class="sidenav hide-when-search">
+          <a class="btn toc-toggle collapse" data-toggle="collapse" href="#sidetoggle" aria-expanded="false" aria-controls="sidetoggle">Show / Hide Table of Contents</a>
+          <div class="sidetoggle collapse" id="sidetoggle">
+            <div>
+              <div class="sidefilter">
+                <form class="toc-filter">
+                  <span class="glyphicon glyphicon-filter filter-icon"></span>
+                  <input type="text" id="toc_filter_input" placeholder="Enter here to filter..." onkeypress="if(event.keyCode==13) {return false;}">
+                </form>
+              </div>
+              <div class="sidetoc">
+                <div class="toc" id="toc">
+                  
+                  <ul class="nav level1">
+                    <li class="">
+                      <span class="expand-stub"></span>
+                      <a href="AutoCheck.Core.html" title="AutoCheck.Core" class="">AutoCheck.Core</a>
+                        
+                        <ul class="nav level2">
+                          <li class="">
+                            <a href="AutoCheck.Core.Output.html" title="Output" class="">Output</a>
+                          </li>
+                          <li class="">
+                            <a href="AutoCheck.Core.Output.Log.html" title="Output.Log" class="">Output.Log</a>
+                          </li>
+                          <li class="">
+                            <a href="AutoCheck.Core.Output.Style.html" title="Output.Style" class="">Output.Style</a>
+                          </li>
+                          <li class="">
+                            <a href="AutoCheck.Core.Output.Type.html" title="Output.Type" class="">Output.Type</a>
+                          </li>
+                          <li class="">
+                            <a href="AutoCheck.Core.Script.html" title="Script" class="">Script</a>
+                          </li>
+                          <li class="">
+                            <a href="AutoCheck.Core.Script.ExecutionModeType.html" title="Script.ExecutionModeType" class="">Script.ExecutionModeType</a>
+                          </li>
+                          <li class="">
+                            <a href="AutoCheck.Core.Script.LogGeneratedEventArgs.html" title="Script.LogGeneratedEventArgs" class="">Script.LogGeneratedEventArgs</a>
+                          </li>
+                          <li class="">
+                            <a href="AutoCheck.Core.Utils.html" title="Utils" class="">Utils</a>
+                          </li>
+                          <li class="">
+                            <a href="AutoCheck.Core.Utils.OS.html" title="Utils.OS" class="">Utils.OS</a>
+                          </li>
+                        </ul>  </li>
+                    <li class="">
+                      <span class="expand-stub"></span>
+                      <a href="AutoCheck.Connectors.html" title="AutoCheck.Core.Connectors" class="">AutoCheck.Core.Connectors</a>
+                        
+                        <ul class="nav level2">
+                          <li class="">
+                            <a href="AutoCheck.Core.Connectors.Atom.html" title="Atom" class="">Atom</a>
+                          </li>
+                          <li class="">
+                            <a href="AutoCheck.Core.Connectors.Base.html" title="Base" class="">Base</a>
+                          </li>
+                          <li class="">
+                            <a href="AutoCheck.Connectors.Css.html" title="Css" class="">Css</a>
+                          </li>
+                          <li class="">
+                            <a href="AutoCheck.Connectors.Csv.html" title="Csv" class="">Csv</a>
+                          </li>
+                          <li class="">
+                            <a href="AutoCheck.Connectors.CsvDocument.html" title="CsvDocument" class="">CsvDocument</a>
+                          </li>
+                          <li class="">
+                            <a href="AutoCheck.Connectors.GDrive.html" title="GDrive" class="">GDrive</a>
+                          </li>
+                          <li class="">
+                            <a href="AutoCheck.Connectors.Html.html" title="Html" class="">Html</a>
+                          </li>
+                          <li class="">
+                            <a href="AutoCheck.Core.Connectors.Math.html" title="Math" class="">Math</a>
+                          </li>
+                          <li class="">
+                            <a href="AutoCheck.Connectors.Odoo.html" title="Odoo" class="">Odoo</a>
+                          </li>
+                          <li class="">
+                            <a href="AutoCheck.Core.Connectors.Operator.html" title="Operator" class="">Operator</a>
+                          </li>
+                          <li class="">
+                            <a href="AutoCheck.Core.Connectors.PlainText.html" title="PlainText" class="">PlainText</a>
+                          </li>
+                          <li class="">
+                            <a href="AutoCheck.Core.Connectors.PlainText.PlainTextDocument.html" title="PlainText.PlainTextDocument" class="">PlainText.PlainTextDocument</a>
+                          </li>
+                          <li class="active">
+                            <a href="AutoCheck.Connectors.Postgres.html" title="Postgres" class="active">Postgres</a>
+                          </li>
+                          <li class="">
+                            <a href="AutoCheck.Core.Connectors.Rss.html" title="Rss" class="">Rss</a>
+                          </li>
+                          <li class="">
+                            <a href="AutoCheck.Core.Connectors.Shell.html" title="Shell" class="">Shell</a>
+                          </li>
+                          <li class="">
+                            <a href="AutoCheck.Core.Connectors.Xml.html" title="Xml" class="">Xml</a>
+                          </li>
+                          <li class="">
+                            <a href="AutoCheck.Core.Connectors.Xml.XmlNodeType.html" title="Xml.XmlNodeType" class="">Xml.XmlNodeType</a>
+                          </li>
+                          <li class="">
+                            <a href="AutoCheck.Core.Connectors.Zip.html" title="Zip" class="">Zip</a>
+                          </li>
+                        </ul>  </li>
+                    <li class="">
+                      <span class="expand-stub"></span>
+                      <a href="AutoCheck.CopyDetectors.html" title="AutoCheck.Core.CopyDetectors" class="">AutoCheck.Core.CopyDetectors</a>
+                        
+                        <ul class="nav level2">
+                          <li class="">
+                            <a href="AutoCheck.Core.CopyDetectors.Base.html" title="Base" class="">Base</a>
+                          </li>
+                          <li class="">
+                            <a href="AutoCheck.CopyDetectors.Css.html" title="Css" class="">Css</a>
+                          </li>
+                          <li class="">
+                            <a href="AutoCheck.CopyDetectors.Html.html" title="Html" class="">Html</a>
+                          </li>
+                          <li class="">
+                            <a href="AutoCheck.CopyDetectors.PlainText.html" title="PlainText" class="">PlainText</a>
+                          </li>
+                          <li class="">
+                            <a href="AutoCheck.CopyDetectors.SqlLog.html" title="SqlLog" class="">SqlLog</a>
+                          </li>
+                          <li class="">
+                            <a href="AutoCheck.Core.CopyDetectors.Xml.html" title="Xml" class="">Xml</a>
+                          </li>
+                        </ul>  </li>
+                    <li class="">
+                      <span class="expand-stub"></span>
+                      <a href="AutoCheck.Core.Exceptions.html" title="AutoCheck.Core.Exceptions" class="">AutoCheck.Core.Exceptions</a>
+                        
+                        <ul class="nav level2">
+                          <li class="">
+                            <a href="AutoCheck.Core.Exceptions.ArgumentInvalidException.html" title="ArgumentInvalidException" class="">ArgumentInvalidException</a>
+                          </li>
+                          <li class="">
+                            <a href="AutoCheck.Core.Exceptions.ArgumentNotFoundException.html" title="ArgumentNotFoundException" class="">ArgumentNotFoundException</a>
+                          </li>
+                          <li class="">
+                            <a href="AutoCheck.Core.Exceptions.ConnectionInvalidException.html" title="ConnectionInvalidException" class="">ConnectionInvalidException</a>
+                          </li>
+                          <li class="">
+                            <a href="AutoCheck.Core.Exceptions.ConnectorInvalidException.html" title="ConnectorInvalidException" class="">ConnectorInvalidException</a>
+                          </li>
+                          <li class="">
+                            <a href="AutoCheck.Core.Exceptions.ConnectorNotFoundException.html" title="ConnectorNotFoundException" class="">ConnectorNotFoundException</a>
+                          </li>
+                          <li class="">
+                            <a href="AutoCheck.Core.Exceptions.DocumentInvalidException.html" title="DocumentInvalidException" class="">DocumentInvalidException</a>
+                          </li>
+                          <li class="">
+                            <a href="AutoCheck.Core.Exceptions.DownloadFailedException.html" title="DownloadFailedException" class="">DownloadFailedException</a>
+                          </li>
+                          <li class="">
+                            <a href="AutoCheck.Core.Exceptions.ItemNotFoundException.html" title="ItemNotFoundException" class="">ItemNotFoundException</a>
+                          </li>
+                          <li class="">
+                            <a href="AutoCheck.Core.Exceptions.PorpertyNotFoundException.html" title="PorpertyNotFoundException" class="">PorpertyNotFoundException</a>
+                          </li>
+                          <li class="">
+                            <a href="AutoCheck.Core.Exceptions.QueryInvalidException.html" title="QueryInvalidException" class="">QueryInvalidException</a>
+                          </li>
+                          <li class="">
+                            <a href="AutoCheck.Core.Exceptions.RegexInvalidException.html" title="RegexInvalidException" class="">RegexInvalidException</a>
+                          </li>
+                          <li class="">
+                            <a href="AutoCheck.Core.Exceptions.ResultMismatchException.html" title="ResultMismatchException" class="">ResultMismatchException</a>
+                          </li>
+                          <li class="">
+                            <a href="AutoCheck.Core.Exceptions.StyleInvalidException.html" title="StyleInvalidException" class="">StyleInvalidException</a>
+                          </li>
+                          <li class="">
+                            <a href="AutoCheck.Core.Exceptions.StyleNotAppliedException.html" title="StyleNotAppliedException" class="">StyleNotAppliedException</a>
+                          </li>
+                          <li class="">
+                            <a href="AutoCheck.Core.Exceptions.StyleNotFoundException.html" title="StyleNotFoundException" class="">StyleNotFoundException</a>
+                          </li>
+                          <li class="">
+                            <a href="AutoCheck.Core.Exceptions.TableInconsistencyException.html" title="TableInconsistencyException" class="">TableInconsistencyException</a>
+                          </li>
+                          <li class="">
+                            <a href="AutoCheck.Core.Exceptions.VariableInvalidException.html" title="VariableInvalidException" class="">VariableInvalidException</a>
+                          </li>
+                          <li class="">
+                            <a href="AutoCheck.Core.Exceptions.VariableNotFoundException.html" title="VariableNotFoundException" class="">VariableNotFoundException</a>
+                          </li>
+                        </ul>  </li>
+                  </ul>        </div>
+              </div>
+            </div>
+          </div>
+        </div>
+        <div class="article row grid-right">
+          <div class="col-md-10">
+            <article class="content wrap" id="_content" data-uid="AutoCheck.Core.Connectors.Postgres">
+  
+  
+  <h1 id="AutoCheck_Core_Connectors_Postgres" data-uid="AutoCheck.Core.Connectors.Postgres" class="text-break">Class Postgres
+  </h1>
+  <div class="markdown level0 summary"><p>Allows in/out operations and/or data validations with a PostgreSQL instance.</p>
+</div>
+  <div class="markdown level0 conceptual"></div>
+  <div class="inheritance">
+    <h5>Inheritance</h5>
+    <div class="level0"><span class="xref">System.Object</span></div>
+    <div class="level1"><span class="xref">AutoCheck.Core.Connector</span></div>
+    <div class="level2"><span class="xref">Postgres</span></div>
+      <div class="level3"><a class="xref" href="AutoCheck.Connectors.Odoo.html">Odoo</a></div>
+  </div>
+  <div classs="implements">
+    <h5>Implements</h5>
+    <div><span class="xref">System.IDisposable</span></div>
+  </div>
+  <div class="inheritedMembers">
+    <h5>Inherited Members</h5>
+    <div>
+      <span class="xref">AutoCheck.Core.Connector.CurrentOS</span>
+    </div>
+    <div>
+      <span class="xref">System.Object.Equals(System.Object)</span>
+    </div>
+    <div>
+      <span class="xref">System.Object.Equals(System.Object, System.Object)</span>
+    </div>
+    <div>
+      <span class="xref">System.Object.GetHashCode()</span>
+    </div>
+    <div>
+      <span class="xref">System.Object.GetType()</span>
+    </div>
+    <div>
+      <span class="xref">System.Object.MemberwiseClone()</span>
+    </div>
+    <div>
+      <span class="xref">System.Object.ReferenceEquals(System.Object, System.Object)</span>
+    </div>
+    <div>
+      <span class="xref">System.Object.ToString()</span>
+    </div>
+  </div>
+  <h6><strong>Namespace</strong>: <a class="xref" href="AutoCheck.Connectors.html">AutoCheck.Core.Connectors</a></h6>
+  <h6><strong>Assembly</strong>: AutoCheck.dll</h6>
+  <h5 id="AutoCheck_Core_Connectors_Postgres_syntax">Syntax</h5>
+  <div class="codewrapper">
+    <pre><code class="lang-csharp hljs">public class Postgres : Connector, IDisposable</code></pre>
+  </div>
+  <h3 id="constructors">Constructors
+  </h3>
+  <span class="small pull-right mobile-hide">
+    <span class="divider">|</span>
+    <a href="https://github.com/FherStk/AutoCheck/new/master/apiSpec/new?filename=AutoCheck_Core_Connectors_Postgres__ctor_System_String_System_String_System_String_System_String_System_String_.md&amp;value=---%0Auid%3A%20AutoCheck.Core.Connectors.Postgres.%23ctor(System.String%2CSystem.String%2CSystem.String%2CSystem.String%2CSystem.String)%0Asummary%3A%20'*You%20can%20override%20summary%20for%20the%20API%20here%20using%20*MARKDOWN*%20syntax'%0A---%0A%0A*Please%20type%20below%20more%20information%20about%20this%20API%3A*%0A%0A">Improve this Doc</a>
+  </span>
+  <span class="small pull-right mobile-hide">
+    <a href="https://github.com/FherStk/AutoCheck/blob/UnitTest/src/connectors/Postgres.cs/#L213">View Source</a>
+  </span>
+  <a id="AutoCheck_Core_Connectors_Postgres__ctor_" data-uid="AutoCheck.Core.Connectors.Postgres.#ctor*"></a>
+  <h4 id="AutoCheck_Core_Connectors_Postgres__ctor_System_String_System_String_System_String_System_String_System_String_" data-uid="AutoCheck.Core.Connectors.Postgres.#ctor(System.String,System.String,System.String,System.String,System.String)">Postgres(String, String, String, String, String)</h4>
+  <div class="markdown level1 summary"><p>Creates a new connector instance.</p>
+</div>
+  <div class="markdown level1 conceptual"></div>
+  <h5 class="decalaration">Declaration</h5>
+  <div class="codewrapper">
+    <pre><code class="lang-csharp hljs">public Postgres(string host, string database, string username, string password = null, string binPath = &quot;C:\\Program Files\\PostgreSQL\\10\\bin&quot;)</code></pre>
+  </div>
+  <h5 class="parameters">Parameters</h5>
+  <table class="table table-bordered table-striped table-condensed">
+    <thead>
+      <tr>
+        <th>Type</th>
+        <th>Name</th>
+        <th>Description</th>
+      </tr>
+    </thead>
+    <tbody>
+      <tr>
+        <td><span class="xref">System.String</span></td>
+        <td><span class="parametername">host</span></td>
+        <td><p>Host address in order to connect with the running PostgreSQL service.</p>
+</td>
+      </tr>
+      <tr>
+        <td><span class="xref">System.String</span></td>
+        <td><span class="parametername">database</span></td>
+        <td><p>The PostgreSQL database name.</p>
+</td>
+      </tr>
+      <tr>
+        <td><span class="xref">System.String</span></td>
+        <td><span class="parametername">username</span></td>
+        <td><p>The PostgreSQL database username, which will be used to perform operations.</p>
+</td>
+      </tr>
+      <tr>
+        <td><span class="xref">System.String</span></td>
+        <td><span class="parametername">password</span></td>
+        <td><p>The PostgreSQL database password, which will be used to perform operations.</p>
+</td>
+      </tr>
+      <tr>
+        <td><span class="xref">System.String</span></td>
+        <td><span class="parametername">binPath</span></td>
+        <td><p>The path to the bin folder [only needed for windows systems].</p>
+</td>
+      </tr>
+    </tbody>
+  </table>
+  <h3 id="properties">Properties
+  </h3>
+  <span class="small pull-right mobile-hide">
+    <span class="divider">|</span>
+    <a href="https://github.com/FherStk/AutoCheck/new/master/apiSpec/new?filename=AutoCheck_Core_Connectors_Postgres_BinPath.md&amp;value=---%0Auid%3A%20AutoCheck.Core.Connectors.Postgres.BinPath%0Asummary%3A%20'*You%20can%20override%20summary%20for%20the%20API%20here%20using%20*MARKDOWN*%20syntax'%0A---%0A%0A*Please%20type%20below%20more%20information%20about%20this%20API%3A*%0A%0A">Improve this Doc</a>
+  </span>
+  <span class="small pull-right mobile-hide">
+    <a href="https://github.com/FherStk/AutoCheck/blob/UnitTest/src/connectors/Postgres.cs/#L192">View Source</a>
+  </span>
+  <a id="AutoCheck_Core_Connectors_Postgres_BinPath_" data-uid="AutoCheck.Core.Connectors.Postgres.BinPath*"></a>
+  <h4 id="AutoCheck_Core_Connectors_Postgres_BinPath" data-uid="AutoCheck.Core.Connectors.Postgres.BinPath">BinPath</h4>
+  <div class="markdown level1 summary"><p>The path to the bin folder [only needed for windows systems].</p>
+</div>
+  <div class="markdown level1 conceptual"></div>
+  <h5 class="decalaration">Declaration</h5>
+  <div class="codewrapper">
+    <pre><code class="lang-csharp hljs">public string BinPath { get; }</code></pre>
+  </div>
+  <h5 class="propertyValue">Property Value</h5>
+  <table class="table table-bordered table-striped table-condensed">
+    <thead>
+      <tr>
+        <th>Type</th>
+        <th>Description</th>
+      </tr>
+    </thead>
+    <tbody>
+      <tr>
+        <td><span class="xref">System.String</span></td>
+        <td></td>
+      </tr>
+    </tbody>
+  </table>
+  <span class="small pull-right mobile-hide">
+    <span class="divider">|</span>
+    <a href="https://github.com/FherStk/AutoCheck/new/master/apiSpec/new?filename=AutoCheck_Core_Connectors_Postgres_Conn.md&amp;value=---%0Auid%3A%20AutoCheck.Core.Connectors.Postgres.Conn%0Asummary%3A%20'*You%20can%20override%20summary%20for%20the%20API%20here%20using%20*MARKDOWN*%20syntax'%0A---%0A%0A*Please%20type%20below%20more%20information%20about%20this%20API%3A*%0A%0A">Improve this Doc</a>
+  </span>
+  <span class="small pull-right mobile-hide">
+    <a href="https://github.com/FherStk/AutoCheck/blob/UnitTest/src/connectors/Postgres.cs/#L161">View Source</a>
+  </span>
+  <a id="AutoCheck_Core_Connectors_Postgres_Conn_" data-uid="AutoCheck.Core.Connectors.Postgres.Conn*"></a>
+  <h4 id="AutoCheck_Core_Connectors_Postgres_Conn" data-uid="AutoCheck.Core.Connectors.Postgres.Conn">Conn</h4>
+  <div class="markdown level1 summary"><p>The connection used for communication between PostgreSQL and the current application.</p>
+</div>
+  <div class="markdown level1 conceptual"></div>
+  <h5 class="decalaration">Declaration</h5>
+  <div class="codewrapper">
+    <pre><code class="lang-csharp hljs">public NpgsqlConnection Conn { get; }</code></pre>
+  </div>
+  <h5 class="propertyValue">Property Value</h5>
+  <table class="table table-bordered table-striped table-condensed">
+    <thead>
+      <tr>
+        <th>Type</th>
+        <th>Description</th>
+      </tr>
+    </thead>
+    <tbody>
+      <tr>
+        <td><span class="xref">Npgsql.NpgsqlConnection</span></td>
+        <td></td>
+      </tr>
+    </tbody>
+  </table>
+  <span class="small pull-right mobile-hide">
+    <span class="divider">|</span>
+    <a href="https://github.com/FherStk/AutoCheck/new/master/apiSpec/new?filename=AutoCheck_Core_Connectors_Postgres_Database.md&amp;value=---%0Auid%3A%20AutoCheck.Core.Connectors.Postgres.Database%0Asummary%3A%20'*You%20can%20override%20summary%20for%20the%20API%20here%20using%20*MARKDOWN*%20syntax'%0A---%0A%0A*Please%20type%20below%20more%20information%20about%20this%20API%3A*%0A%0A">Improve this Doc</a>
+  </span>
+  <span class="small pull-right mobile-hide">
+    <a href="https://github.com/FherStk/AutoCheck/blob/UnitTest/src/connectors/Postgres.cs/#L173">View Source</a>
+  </span>
+  <a id="AutoCheck_Core_Connectors_Postgres_Database_" data-uid="AutoCheck.Core.Connectors.Postgres.Database*"></a>
+  <h4 id="AutoCheck_Core_Connectors_Postgres_Database" data-uid="AutoCheck.Core.Connectors.Postgres.Database">Database</h4>
+  <div class="markdown level1 summary"><p>The PostgreSQL database host address, with a running instance allowing remote connections.</p>
+</div>
+  <div class="markdown level1 conceptual"></div>
+  <h5 class="decalaration">Declaration</h5>
+  <div class="codewrapper">
+    <pre><code class="lang-csharp hljs">public string Database { get; }</code></pre>
+  </div>
+  <h5 class="propertyValue">Property Value</h5>
+  <table class="table table-bordered table-striped table-condensed">
+    <thead>
+      <tr>
+        <th>Type</th>
+        <th>Description</th>
+      </tr>
+    </thead>
+    <tbody>
+      <tr>
+        <td><span class="xref">System.String</span></td>
+        <td></td>
+      </tr>
+    </tbody>
+  </table>
+  <span class="small pull-right mobile-hide">
+    <span class="divider">|</span>
+    <a href="https://github.com/FherStk/AutoCheck/new/master/apiSpec/new?filename=AutoCheck_Core_Connectors_Postgres_Host.md&amp;value=---%0Auid%3A%20AutoCheck.Core.Connectors.Postgres.Host%0Asummary%3A%20'*You%20can%20override%20summary%20for%20the%20API%20here%20using%20*MARKDOWN*%20syntax'%0A---%0A%0A*Please%20type%20below%20more%20information%20about%20this%20API%3A*%0A%0A">Improve this Doc</a>
+  </span>
+  <span class="small pull-right mobile-hide">
+    <a href="https://github.com/FherStk/AutoCheck/blob/UnitTest/src/connectors/Postgres.cs/#L167">View Source</a>
+  </span>
+  <a id="AutoCheck_Core_Connectors_Postgres_Host_" data-uid="AutoCheck.Core.Connectors.Postgres.Host*"></a>
+  <h4 id="AutoCheck_Core_Connectors_Postgres_Host" data-uid="AutoCheck.Core.Connectors.Postgres.Host">Host</h4>
+  <div class="markdown level1 summary"><p>PostgreSQL host address.</p>
+</div>
+  <div class="markdown level1 conceptual"></div>
+  <h5 class="decalaration">Declaration</h5>
+  <div class="codewrapper">
+    <pre><code class="lang-csharp hljs">public string Host { get; }</code></pre>
+  </div>
+  <h5 class="propertyValue">Property Value</h5>
+  <table class="table table-bordered table-striped table-condensed">
+    <thead>
+      <tr>
+        <th>Type</th>
+        <th>Description</th>
+      </tr>
+    </thead>
+    <tbody>
+      <tr>
+        <td><span class="xref">System.String</span></td>
+        <td></td>
+      </tr>
+    </tbody>
+  </table>
+  <span class="small pull-right mobile-hide">
+    <span class="divider">|</span>
+    <a href="https://github.com/FherStk/AutoCheck/new/master/apiSpec/new?filename=AutoCheck_Core_Connectors_Postgres_Password.md&amp;value=---%0Auid%3A%20AutoCheck.Core.Connectors.Postgres.Password%0Asummary%3A%20'*You%20can%20override%20summary%20for%20the%20API%20here%20using%20*MARKDOWN*%20syntax'%0A---%0A%0A*Please%20type%20below%20more%20information%20about%20this%20API%3A*%0A%0A">Improve this Doc</a>
+  </span>
+  <span class="small pull-right mobile-hide">
+    <a href="https://github.com/FherStk/AutoCheck/blob/UnitTest/src/connectors/Postgres.cs/#L186">View Source</a>
+  </span>
+  <a id="AutoCheck_Core_Connectors_Postgres_Password_" data-uid="AutoCheck.Core.Connectors.Postgres.Password*"></a>
+  <h4 id="AutoCheck_Core_Connectors_Postgres_Password" data-uid="AutoCheck.Core.Connectors.Postgres.Password">Password</h4>
+  <div class="markdown level1 summary"><p>The PostgreSQL database password, which will be used to perform operations.</p>
+</div>
+  <div class="markdown level1 conceptual"></div>
+  <h5 class="decalaration">Declaration</h5>
+  <div class="codewrapper">
+    <pre><code class="lang-csharp hljs">protected string Password { get; }</code></pre>
+  </div>
+  <h5 class="propertyValue">Property Value</h5>
+  <table class="table table-bordered table-striped table-condensed">
+    <thead>
+      <tr>
+        <th>Type</th>
+        <th>Description</th>
+      </tr>
+    </thead>
+    <tbody>
+      <tr>
+        <td><span class="xref">System.String</span></td>
+        <td></td>
+      </tr>
+    </tbody>
+  </table>
+  <span class="small pull-right mobile-hide">
+    <span class="divider">|</span>
+    <a href="https://github.com/FherStk/AutoCheck/new/master/apiSpec/new?filename=AutoCheck_Core_Connectors_Postgres_Student.md&amp;value=---%0Auid%3A%20AutoCheck.Core.Connectors.Postgres.Student%0Asummary%3A%20'*You%20can%20override%20summary%20for%20the%20API%20here%20using%20*MARKDOWN*%20syntax'%0A---%0A%0A*Please%20type%20below%20more%20information%20about%20this%20API%3A*%0A%0A">Improve this Doc</a>
+  </span>
+  <span class="small pull-right mobile-hide">
+    <a href="https://github.com/FherStk/AutoCheck/blob/UnitTest/src/connectors/Postgres.cs/#L198">View Source</a>
+  </span>
+  <a id="AutoCheck_Core_Connectors_Postgres_Student_" data-uid="AutoCheck.Core.Connectors.Postgres.Student*"></a>
+  <h4 id="AutoCheck_Core_Connectors_Postgres_Student" data-uid="AutoCheck.Core.Connectors.Postgres.Student">Student</h4>
+  <div class="markdown level1 summary"><p>The student name wich is the original database creator.</p>
+</div>
+  <div class="markdown level1 conceptual"></div>
+  <h5 class="decalaration">Declaration</h5>
+  <div class="codewrapper">
+    <pre><code class="lang-csharp hljs">public string Student { get; }</code></pre>
+  </div>
+  <h5 class="propertyValue">Property Value</h5>
+  <table class="table table-bordered table-striped table-condensed">
+    <thead>
+      <tr>
+        <th>Type</th>
+        <th>Description</th>
+      </tr>
+    </thead>
+    <tbody>
+      <tr>
+        <td><span class="xref">System.String</span></td>
+        <td></td>
+      </tr>
+    </tbody>
+  </table>
+  <span class="small pull-right mobile-hide">
+    <span class="divider">|</span>
+    <a href="https://github.com/FherStk/AutoCheck/new/master/apiSpec/new?filename=AutoCheck_Core_Connectors_Postgres_User.md&amp;value=---%0Auid%3A%20AutoCheck.Core.Connectors.Postgres.User%0Asummary%3A%20'*You%20can%20override%20summary%20for%20the%20API%20here%20using%20*MARKDOWN*%20syntax'%0A---%0A%0A*Please%20type%20below%20more%20information%20about%20this%20API%3A*%0A%0A">Improve this Doc</a>
+  </span>
+  <span class="small pull-right mobile-hide">
+    <a href="https://github.com/FherStk/AutoCheck/blob/UnitTest/src/connectors/Postgres.cs/#L179">View Source</a>
+  </span>
+  <a id="AutoCheck_Core_Connectors_Postgres_User_" data-uid="AutoCheck.Core.Connectors.Postgres.User*"></a>
+  <h4 id="AutoCheck_Core_Connectors_Postgres_User" data-uid="AutoCheck.Core.Connectors.Postgres.User">User</h4>
+  <div class="markdown level1 summary"><p>The PostgreSQL database username, which will be used to perform operations.</p>
+</div>
+  <div class="markdown level1 conceptual"></div>
+  <h5 class="decalaration">Declaration</h5>
+  <div class="codewrapper">
+    <pre><code class="lang-csharp hljs">public string User { get; }</code></pre>
+  </div>
+  <h5 class="propertyValue">Property Value</h5>
+  <table class="table table-bordered table-striped table-condensed">
+    <thead>
+      <tr>
+        <th>Type</th>
+        <th>Description</th>
+      </tr>
+    </thead>
+    <tbody>
+      <tr>
+        <td><span class="xref">System.String</span></td>
+        <td></td>
+      </tr>
+    </tbody>
+  </table>
+  <h3 id="methods">Methods
+  </h3>
+  <span class="small pull-right mobile-hide">
+    <span class="divider">|</span>
+    <a href="https://github.com/FherStk/AutoCheck/new/master/apiSpec/new?filename=AutoCheck_Core_Connectors_Postgres_CompareSelects_System_String_System_String_.md&amp;value=---%0Auid%3A%20AutoCheck.Core.Connectors.Postgres.CompareSelects(System.String%2CSystem.String)%0Asummary%3A%20'*You%20can%20override%20summary%20for%20the%20API%20here%20using%20*MARKDOWN*%20syntax'%0A---%0A%0A*Please%20type%20below%20more%20information%20about%20this%20API%3A*%0A%0A">Improve this Doc</a>
+  </span>
+  <span class="small pull-right mobile-hide">
+    <a href="https://github.com/FherStk/AutoCheck/blob/UnitTest/src/connectors/Postgres.cs/#L1070">View Source</a>
+  </span>
+  <a id="AutoCheck_Core_Connectors_Postgres_CompareSelects_" data-uid="AutoCheck.Core.Connectors.Postgres.CompareSelects*"></a>
+  <h4 id="AutoCheck_Core_Connectors_Postgres_CompareSelects_System_String_System_String_" data-uid="AutoCheck.Core.Connectors.Postgres.CompareSelects(System.String,System.String)">CompareSelects(String, String)</h4>
+  <div class="markdown level1 summary"><p>Compares two select queries, executing them and comparing the exact amount of rows and its data (doesn't compare the column names).</p>
+</div>
+  <div class="markdown level1 conceptual"></div>
+  <h5 class="decalaration">Declaration</h5>
+  <div class="codewrapper">
+    <pre><code class="lang-csharp hljs">public bool CompareSelects(string expected, string compared)</code></pre>
+  </div>
+  <h5 class="parameters">Parameters</h5>
+  <table class="table table-bordered table-striped table-condensed">
+    <thead>
+      <tr>
+        <th>Type</th>
+        <th>Name</th>
+        <th>Description</th>
+      </tr>
+    </thead>
+    <tbody>
+      <tr>
+        <td><span class="xref">System.String</span></td>
+        <td><span class="parametername">expected</span></td>
+        <td><p>The left-side select query.</p>
+</td>
+      </tr>
+      <tr>
+        <td><span class="xref">System.String</span></td>
+        <td><span class="parametername">compared</span></td>
+        <td><p>The right-side select query.</p>
+</td>
+      </tr>
+    </tbody>
+  </table>
+  <h5 class="returns">Returns</h5>
+  <table class="table table-bordered table-striped table-condensed">
+    <thead>
+      <tr>
+        <th>Type</th>
+        <th>Description</th>
+      </tr>
+    </thead>
+    <tbody>
+      <tr>
+        <td><span class="xref">System.Boolean</span></td>
+        <td><p>True if both select queries are equivalent (returns exactly the same rows).</p>
+</td>
+      </tr>
+    </tbody>
+  </table>
+  <span class="small pull-right mobile-hide">
+    <span class="divider">|</span>
+    <a href="https://github.com/FherStk/AutoCheck/new/master/apiSpec/new?filename=AutoCheck_Core_Connectors_Postgres_CountRegisters_AutoCheck_Core_Connectors_Postgres_Source_.md&amp;value=---%0Auid%3A%20AutoCheck.Core.Connectors.Postgres.CountRegisters(AutoCheck.Core.Connectors.Postgres.Source)%0Asummary%3A%20'*You%20can%20override%20summary%20for%20the%20API%20here%20using%20*MARKDOWN*%20syntax'%0A---%0A%0A*Please%20type%20below%20more%20information%20about%20this%20API%3A*%0A%0A">Improve this Doc</a>
+  </span>
+  <span class="small pull-right mobile-hide">
+    <a href="https://github.com/FherStk/AutoCheck/blob/UnitTest/src/connectors/Postgres.cs/#L618">View Source</a>
+  </span>
+  <a id="AutoCheck_Core_Connectors_Postgres_CountRegisters_" data-uid="AutoCheck.Core.Connectors.Postgres.CountRegisters*"></a>
+  <h4 id="AutoCheck_Core_Connectors_Postgres_CountRegisters_AutoCheck_Core_Connectors_Postgres_Source_" data-uid="AutoCheck.Core.Connectors.Postgres.CountRegisters(AutoCheck.Core.Connectors.Postgres.Source)">CountRegisters(Postgres.Source)</h4>
+  <div class="markdown level1 summary"><p>Counts how many registers appears in a table.</p>
+</div>
+  <div class="markdown level1 conceptual"></div>
+  <h5 class="decalaration">Declaration</h5>
+  <div class="codewrapper">
+    <pre><code class="lang-csharp hljs">public long CountRegisters(Postgres.Source source)</code></pre>
+  </div>
+  <h5 class="parameters">Parameters</h5>
+  <table class="table table-bordered table-striped table-condensed">
+    <thead>
+      <tr>
+        <th>Type</th>
+        <th>Name</th>
+        <th>Description</th>
+      </tr>
+    </thead>
+    <tbody>
+      <tr>
+        <td><a class="xref" href="AutoCheck.Connectors.Postgres.Source.html">Postgres.Source</a></td>
+        <td><span class="parametername">source</span></td>
+        <td><p>The unique schema and table from which the data will be loaded.</p>
+</td>
+      </tr>
+    </tbody>
+  </table>
+  <h5 class="returns">Returns</h5>
+  <table class="table table-bordered table-striped table-condensed">
+    <thead>
+      <tr>
+        <th>Type</th>
+        <th>Description</th>
+      </tr>
+    </thead>
+    <tbody>
+      <tr>
+        <td><span class="xref">System.Int64</span></td>
+        <td><p>Amount of registers found.</p>
+</td>
+      </tr>
+    </tbody>
+  </table>
+  <span class="small pull-right mobile-hide">
+    <span class="divider">|</span>
+    <a href="https://github.com/FherStk/AutoCheck/new/master/apiSpec/new?filename=AutoCheck_Core_Connectors_Postgres_CountRegisters_AutoCheck_Core_Connectors_Postgres_Source_AutoCheck_Core_Connectors_Postgres_Filter_.md&amp;value=---%0Auid%3A%20AutoCheck.Core.Connectors.Postgres.CountRegisters(AutoCheck.Core.Connectors.Postgres.Source%2CAutoCheck.Core.Connectors.Postgres.Filter)%0Asummary%3A%20'*You%20can%20override%20summary%20for%20the%20API%20here%20using%20*MARKDOWN*%20syntax'%0A---%0A%0A*Please%20type%20below%20more%20information%20about%20this%20API%3A*%0A%0A">Improve this Doc</a>
+  </span>
+  <span class="small pull-right mobile-hide">
+    <a href="https://github.com/FherStk/AutoCheck/blob/UnitTest/src/connectors/Postgres.cs/#L629">View Source</a>
+  </span>
+  <a id="AutoCheck_Core_Connectors_Postgres_CountRegisters_" data-uid="AutoCheck.Core.Connectors.Postgres.CountRegisters*"></a>
+  <h4 id="AutoCheck_Core_Connectors_Postgres_CountRegisters_AutoCheck_Core_Connectors_Postgres_Source_AutoCheck_Core_Connectors_Postgres_Filter_" data-uid="AutoCheck.Core.Connectors.Postgres.CountRegisters(AutoCheck.Core.Connectors.Postgres.Source,AutoCheck.Core.Connectors.Postgres.Filter)">CountRegisters(Postgres.Source, Postgres.Filter)</h4>
+  <div class="markdown level1 summary"><p>Counts how many registers appears in a table.</p>
+</div>
+  <div class="markdown level1 conceptual"></div>
+  <h5 class="decalaration">Declaration</h5>
+  <div class="codewrapper">
+    <pre><code class="lang-csharp hljs">public long CountRegisters(Postgres.Source source, Postgres.Filter filter)</code></pre>
+  </div>
+  <h5 class="parameters">Parameters</h5>
+  <table class="table table-bordered table-striped table-condensed">
+    <thead>
+      <tr>
+        <th>Type</th>
+        <th>Name</th>
+        <th>Description</th>
+      </tr>
+    </thead>
+    <tbody>
+      <tr>
+        <td><a class="xref" href="AutoCheck.Connectors.Postgres.Source.html">Postgres.Source</a></td>
+        <td><span class="parametername">source</span></td>
+        <td><p>The unique schema and table from which the data will be loaded.</p>
+</td>
+      </tr>
+      <tr>
+        <td><a class="xref" href="AutoCheck.Connectors.Postgres.Filter.html">Postgres.Filter</a></td>
+        <td><span class="parametername">filter</span></td>
+        <td><p>A filter over a single field which will be used to screen the data, subqueries are allowed but must start with '@' and surrounded by parenthesis like '@(SELECT MAX(id)+1 FROM t)'.</p>
+</td>
+      </tr>
+    </tbody>
+  </table>
+  <h5 class="returns">Returns</h5>
+  <table class="table table-bordered table-striped table-condensed">
+    <thead>
+      <tr>
+        <th>Type</th>
+        <th>Description</th>
+      </tr>
+    </thead>
+    <tbody>
+      <tr>
+        <td><span class="xref">System.Int64</span></td>
+        <td><p>Amount of registers found.</p>
+</td>
+      </tr>
+    </tbody>
+  </table>
+  <span class="small pull-right mobile-hide">
+    <span class="divider">|</span>
+    <a href="https://github.com/FherStk/AutoCheck/new/master/apiSpec/new?filename=AutoCheck_Core_Connectors_Postgres_CountRegisters_System_String_System_String_.md&amp;value=---%0Auid%3A%20AutoCheck.Core.Connectors.Postgres.CountRegisters(System.String%2CSystem.String)%0Asummary%3A%20'*You%20can%20override%20summary%20for%20the%20API%20here%20using%20*MARKDOWN*%20syntax'%0A---%0A%0A*Please%20type%20below%20more%20information%20about%20this%20API%3A*%0A%0A">Improve this Doc</a>
+  </span>
+  <span class="small pull-right mobile-hide">
+    <a href="https://github.com/FherStk/AutoCheck/blob/UnitTest/src/connectors/Postgres.cs/#L641">View Source</a>
+  </span>
+  <a id="AutoCheck_Core_Connectors_Postgres_CountRegisters_" data-uid="AutoCheck.Core.Connectors.Postgres.CountRegisters*"></a>
+  <h4 id="AutoCheck_Core_Connectors_Postgres_CountRegisters_System_String_System_String_" data-uid="AutoCheck.Core.Connectors.Postgres.CountRegisters(System.String,System.String)">CountRegisters(String, String)</h4>
+  <div class="markdown level1 summary"><p>Counts how many registers appears in a table.</p>
+</div>
+  <div class="markdown level1 conceptual"></div>
+  <h5 class="decalaration">Declaration</h5>
+  <div class="codewrapper">
+    <pre><code class="lang-csharp hljs">public long CountRegisters(string source, string filter = null)</code></pre>
+  </div>
+  <h5 class="parameters">Parameters</h5>
+  <table class="table table-bordered table-striped table-condensed">
+    <thead>
+      <tr>
+        <th>Type</th>
+        <th>Name</th>
+        <th>Description</th>
+      </tr>
+    </thead>
+    <tbody>
+      <tr>
+        <td><span class="xref">System.String</span></td>
+        <td><span class="parametername">source</span></td>
+        <td><p>The set of schemas and tables from which the data will be loaded, should be an SQL FROM sentence (without FROM) allowing joins and alisases.</p>
+</td>
+      </tr>
+      <tr>
+        <td><span class="xref">System.String</span></td>
+        <td><span class="parametername">filter</span></td>
+        <td><p>The set of filters which will be used to screen the data, should be an SQL WHERE sentence (without WHERE).</p>
+</td>
+      </tr>
+    </tbody>
+  </table>
+  <h5 class="returns">Returns</h5>
+  <table class="table table-bordered table-striped table-condensed">
+    <thead>
+      <tr>
+        <th>Type</th>
+        <th>Description</th>
+      </tr>
+    </thead>
+    <tbody>
+      <tr>
+        <td><span class="xref">System.Int64</span></td>
+        <td><p>Amount of registers found.</p>
+</td>
+      </tr>
+    </tbody>
+  </table>
+  <span class="small pull-right mobile-hide">
+    <span class="divider">|</span>
+    <a href="https://github.com/FherStk/AutoCheck/new/master/apiSpec/new?filename=AutoCheck_Core_Connectors_Postgres_CountRoles.md&amp;value=---%0Auid%3A%20AutoCheck.Core.Connectors.Postgres.CountRoles%0Asummary%3A%20'*You%20can%20override%20summary%20for%20the%20API%20here%20using%20*MARKDOWN*%20syntax'%0A---%0A%0A*Please%20type%20below%20more%20information%20about%20this%20API%3A*%0A%0A">Improve this Doc</a>
+  </span>
+  <span class="small pull-right mobile-hide">
+    <a href="https://github.com/FherStk/AutoCheck/blob/UnitTest/src/connectors/Postgres.cs/#L900">View Source</a>
+  </span>
+  <a id="AutoCheck_Core_Connectors_Postgres_CountRoles_" data-uid="AutoCheck.Core.Connectors.Postgres.CountRoles*"></a>
+  <h4 id="AutoCheck_Core_Connectors_Postgres_CountRoles" data-uid="AutoCheck.Core.Connectors.Postgres.CountRoles">CountRoles()</h4>
+  <div class="markdown level1 summary"><p>Counts how many roles are in the database.</p>
+</div>
+  <div class="markdown level1 conceptual"></div>
+  <h5 class="decalaration">Declaration</h5>
+  <div class="codewrapper">
+    <pre><code class="lang-csharp hljs">public long CountRoles()</code></pre>
+  </div>
+  <h5 class="returns">Returns</h5>
+  <table class="table table-bordered table-striped table-condensed">
+    <thead>
+      <tr>
+        <th>Type</th>
+        <th>Description</th>
+      </tr>
+    </thead>
+    <tbody>
+      <tr>
+        <td><span class="xref">System.Int64</span></td>
+        <td><p>A dataset containing the requested data.</p>
+</td>
+      </tr>
+    </tbody>
+  </table>
+  <span class="small pull-right mobile-hide">
+    <span class="divider">|</span>
+    <a href="https://github.com/FherStk/AutoCheck/new/master/apiSpec/new?filename=AutoCheck_Core_Connectors_Postgres_CountUsers.md&amp;value=---%0Auid%3A%20AutoCheck.Core.Connectors.Postgres.CountUsers%0Asummary%3A%20'*You%20can%20override%20summary%20for%20the%20API%20here%20using%20*MARKDOWN*%20syntax'%0A---%0A%0A*Please%20type%20below%20more%20information%20about%20this%20API%3A*%0A%0A">Improve this Doc</a>
+  </span>
+  <span class="small pull-right mobile-hide">
+    <a href="https://github.com/FherStk/AutoCheck/blob/UnitTest/src/connectors/Postgres.cs/#L848">View Source</a>
+  </span>
+  <a id="AutoCheck_Core_Connectors_Postgres_CountUsers_" data-uid="AutoCheck.Core.Connectors.Postgres.CountUsers*"></a>
+  <h4 id="AutoCheck_Core_Connectors_Postgres_CountUsers" data-uid="AutoCheck.Core.Connectors.Postgres.CountUsers">CountUsers()</h4>
+  <div class="markdown level1 summary"><p>Counts how many user accounts are in the database.</p>
+</div>
+  <div class="markdown level1 conceptual"></div>
+  <h5 class="decalaration">Declaration</h5>
+  <div class="codewrapper">
+    <pre><code class="lang-csharp hljs">public long CountUsers()</code></pre>
+  </div>
+  <h5 class="returns">Returns</h5>
+  <table class="table table-bordered table-striped table-condensed">
+    <thead>
+      <tr>
+        <th>Type</th>
+        <th>Description</th>
+      </tr>
+    </thead>
+    <tbody>
+      <tr>
+        <td><span class="xref">System.Int64</span></td>
+        <td><p>A dataset containing the requested data.</p>
+</td>
+      </tr>
+    </tbody>
+  </table>
+  <span class="small pull-right mobile-hide">
+    <span class="divider">|</span>
+    <a href="https://github.com/FherStk/AutoCheck/new/master/apiSpec/new?filename=AutoCheck_Core_Connectors_Postgres_CreateDataBase.md&amp;value=---%0Auid%3A%20AutoCheck.Core.Connectors.Postgres.CreateDataBase%0Asummary%3A%20'*You%20can%20override%20summary%20for%20the%20API%20here%20using%20*MARKDOWN*%20syntax'%0A---%0A%0A*Please%20type%20below%20more%20information%20about%20this%20API%3A*%0A%0A">Improve this Doc</a>
+  </span>
+  <span class="small pull-right mobile-hide">
+    <a href="https://github.com/FherStk/AutoCheck/blob/UnitTest/src/connectors/Postgres.cs/#L377">View Source</a>
+  </span>
+  <a id="AutoCheck_Core_Connectors_Postgres_CreateDataBase_" data-uid="AutoCheck.Core.Connectors.Postgres.CreateDataBase*"></a>
+  <h4 id="AutoCheck_Core_Connectors_Postgres_CreateDataBase" data-uid="AutoCheck.Core.Connectors.Postgres.CreateDataBase">CreateDataBase()</h4>
+  <div class="markdown level1 summary"><p>Creates a new and empty database.</p>
+</div>
+  <div class="markdown level1 conceptual"></div>
+  <h5 class="decalaration">Declaration</h5>
+  <div class="codewrapper">
+    <pre><code class="lang-csharp hljs">public void CreateDataBase()</code></pre>
+  </div>
+  <span class="small pull-right mobile-hide">
+    <span class="divider">|</span>
+    <a href="https://github.com/FherStk/AutoCheck/new/master/apiSpec/new?filename=AutoCheck_Core_Connectors_Postgres_CreateDataBase_System_String_.md&amp;value=---%0Auid%3A%20AutoCheck.Core.Connectors.Postgres.CreateDataBase(System.String)%0Asummary%3A%20'*You%20can%20override%20summary%20for%20the%20API%20here%20using%20*MARKDOWN*%20syntax'%0A---%0A%0A*Please%20type%20below%20more%20information%20about%20this%20API%3A*%0A%0A">Improve this Doc</a>
+  </span>
+  <span class="small pull-right mobile-hide">
+    <a href="https://github.com/FherStk/AutoCheck/blob/UnitTest/src/connectors/Postgres.cs/#L367">View Source</a>
+  </span>
+  <a id="AutoCheck_Core_Connectors_Postgres_CreateDataBase_" data-uid="AutoCheck.Core.Connectors.Postgres.CreateDataBase*"></a>
+  <h4 id="AutoCheck_Core_Connectors_Postgres_CreateDataBase_System_String_" data-uid="AutoCheck.Core.Connectors.Postgres.CreateDataBase(System.String)">CreateDataBase(String)</h4>
+  <div class="markdown level1 summary"><p>Creates a new database instance using an SQL Dump file.</p>
+</div>
+  <div class="markdown level1 conceptual"></div>
+  <h5 class="decalaration">Declaration</h5>
+  <div class="codewrapper">
+    <pre><code class="lang-csharp hljs">public void CreateDataBase(string filePath)</code></pre>
+  </div>
+  <h5 class="parameters">Parameters</h5>
+  <table class="table table-bordered table-striped table-condensed">
+    <thead>
+      <tr>
+        <th>Type</th>
+        <th>Name</th>
+        <th>Description</th>
+      </tr>
+    </thead>
+    <tbody>
+      <tr>
+        <td><span class="xref">System.String</span></td>
+        <td><span class="parametername">filePath</span></td>
+        <td><p>The SQL Dump file path.</p>
+</td>
+      </tr>
+    </tbody>
+  </table>
+  <span class="small pull-right mobile-hide">
+    <span class="divider">|</span>
+    <a href="https://github.com/FherStk/AutoCheck/new/master/apiSpec/new?filename=AutoCheck_Core_Connectors_Postgres_CreateDataBase_System_String_System_String_.md&amp;value=---%0Auid%3A%20AutoCheck.Core.Connectors.Postgres.CreateDataBase(System.String%2CSystem.String)%0Asummary%3A%20'*You%20can%20override%20summary%20for%20the%20API%20here%20using%20*MARKDOWN*%20syntax'%0A---%0A%0A*Please%20type%20below%20more%20information%20about%20this%20API%3A*%0A%0A">Improve this Doc</a>
+  </span>
+  <span class="small pull-right mobile-hide">
+    <a href="https://github.com/FherStk/AutoCheck/blob/UnitTest/src/connectors/Postgres.cs/#L355">View Source</a>
+  </span>
+  <a id="AutoCheck_Core_Connectors_Postgres_CreateDataBase_" data-uid="AutoCheck.Core.Connectors.Postgres.CreateDataBase*"></a>
+  <h4 id="AutoCheck_Core_Connectors_Postgres_CreateDataBase_System_String_System_String_" data-uid="AutoCheck.Core.Connectors.Postgres.CreateDataBase(System.String,System.String)">CreateDataBase(String, String)</h4>
+  <div class="markdown level1 summary"><p>Creates a new database using a SQL Dump file.</p>
+</div>
+  <div class="markdown level1 conceptual"></div>
+  <h5 class="decalaration">Declaration</h5>
+  <div class="codewrapper">
+    <pre><code class="lang-csharp hljs">[Obsolete(&quot;This overload has been deprecated, use other overloads and set the binPath (if needed) using the constructor.&quot;)]
+public void CreateDataBase(string filePath, string binPath)</code></pre>
+  </div>
+  <h5 class="parameters">Parameters</h5>
+  <table class="table table-bordered table-striped table-condensed">
+    <thead>
+      <tr>
+        <th>Type</th>
+        <th>Name</th>
+        <th>Description</th>
+      </tr>
+    </thead>
+    <tbody>
+      <tr>
+        <td><span class="xref">System.String</span></td>
+        <td><span class="parametername">filePath</span></td>
+        <td><p>The SQL Dump file path.</p>
+</td>
+      </tr>
+      <tr>
+        <td><span class="xref">System.String</span></td>
+        <td><span class="parametername">binPath</span></td>
+        <td><p>The path to the bin folder [only needed for windows systems].</p>
+</td>
+      </tr>
+    </tbody>
+  </table>
+  <span class="small pull-right mobile-hide">
+    <span class="divider">|</span>
+    <a href="https://github.com/FherStk/AutoCheck/new/master/apiSpec/new?filename=AutoCheck_Core_Connectors_Postgres_CreateRole_System_String_.md&amp;value=---%0Auid%3A%20AutoCheck.Core.Connectors.Postgres.CreateRole(System.String)%0Asummary%3A%20'*You%20can%20override%20summary%20for%20the%20API%20here%20using%20*MARKDOWN*%20syntax'%0A---%0A%0A*Please%20type%20below%20more%20information%20about%20this%20API%3A*%0A%0A">Improve this Doc</a>
+  </span>
+  <span class="small pull-right mobile-hide">
+    <a href="https://github.com/FherStk/AutoCheck/blob/UnitTest/src/connectors/Postgres.cs/#L908">View Source</a>
+  </span>
+  <a id="AutoCheck_Core_Connectors_Postgres_CreateRole_" data-uid="AutoCheck.Core.Connectors.Postgres.CreateRole*"></a>
+  <h4 id="AutoCheck_Core_Connectors_Postgres_CreateRole_System_String_" data-uid="AutoCheck.Core.Connectors.Postgres.CreateRole(System.String)">CreateRole(String)</h4>
+  <div class="markdown level1 summary"><p>Creates a new role.</p>
+</div>
+  <div class="markdown level1 conceptual"></div>
+  <h5 class="decalaration">Declaration</h5>
+  <div class="codewrapper">
+    <pre><code class="lang-csharp hljs">public void CreateRole(string role)</code></pre>
+  </div>
+  <h5 class="parameters">Parameters</h5>
+  <table class="table table-bordered table-striped table-condensed">
+    <thead>
+      <tr>
+        <th>Type</th>
+        <th>Name</th>
+        <th>Description</th>
+      </tr>
+    </thead>
+    <tbody>
+      <tr>
+        <td><span class="xref">System.String</span></td>
+        <td><span class="parametername">role</span></td>
+        <td><p>The role name to create.</p>
+</td>
+      </tr>
+    </tbody>
+  </table>
+  <span class="small pull-right mobile-hide">
+    <span class="divider">|</span>
+    <a href="https://github.com/FherStk/AutoCheck/new/master/apiSpec/new?filename=AutoCheck_Core_Connectors_Postgres_CreateUser_System_String_System_String_.md&amp;value=---%0Auid%3A%20AutoCheck.Core.Connectors.Postgres.CreateUser(System.String%2CSystem.String)%0Asummary%3A%20'*You%20can%20override%20summary%20for%20the%20API%20here%20using%20*MARKDOWN*%20syntax'%0A---%0A%0A*Please%20type%20below%20more%20information%20about%20this%20API%3A*%0A%0A">Improve this Doc</a>
+  </span>
+  <span class="small pull-right mobile-hide">
+    <a href="https://github.com/FherStk/AutoCheck/blob/UnitTest/src/connectors/Postgres.cs/#L856">View Source</a>
+  </span>
+  <a id="AutoCheck_Core_Connectors_Postgres_CreateUser_" data-uid="AutoCheck.Core.Connectors.Postgres.CreateUser*"></a>
+  <h4 id="AutoCheck_Core_Connectors_Postgres_CreateUser_System_String_System_String_" data-uid="AutoCheck.Core.Connectors.Postgres.CreateUser(System.String,System.String)">CreateUser(String, String)</h4>
+  <div class="markdown level1 summary"><p>Creates a new user.</p>
+</div>
+  <div class="markdown level1 conceptual"></div>
+  <h5 class="decalaration">Declaration</h5>
+  <div class="codewrapper">
+    <pre><code class="lang-csharp hljs">public void CreateUser(string user, string password = &quot;&quot;)</code></pre>
+  </div>
+  <h5 class="parameters">Parameters</h5>
+  <table class="table table-bordered table-striped table-condensed">
+    <thead>
+      <tr>
+        <th>Type</th>
+        <th>Name</th>
+        <th>Description</th>
+      </tr>
+    </thead>
+    <tbody>
+      <tr>
+        <td><span class="xref">System.String</span></td>
+        <td><span class="parametername">user</span></td>
+        <td></td>
+      </tr>
+      <tr>
+        <td><span class="xref">System.String</span></td>
+        <td><span class="parametername">password</span></td>
+        <td></td>
+      </tr>
+    </tbody>
+  </table>
+  <span class="small pull-right mobile-hide">
+    <span class="divider">|</span>
+    <a href="https://github.com/FherStk/AutoCheck/new/master/apiSpec/new?filename=AutoCheck_Core_Connectors_Postgres_Delete_AutoCheck_Core_Connectors_Postgres_Destination_.md&amp;value=---%0Auid%3A%20AutoCheck.Core.Connectors.Postgres.Delete(AutoCheck.Core.Connectors.Postgres.Destination)%0Asummary%3A%20'*You%20can%20override%20summary%20for%20the%20API%20here%20using%20*MARKDOWN*%20syntax'%0A---%0A%0A*Please%20type%20below%20more%20information%20about%20this%20API%3A*%0A%0A">Improve this Doc</a>
+  </span>
+  <span class="small pull-right mobile-hide">
+    <a href="https://github.com/FherStk/AutoCheck/blob/UnitTest/src/connectors/Postgres.cs/#L777">View Source</a>
+  </span>
+  <a id="AutoCheck_Core_Connectors_Postgres_Delete_" data-uid="AutoCheck.Core.Connectors.Postgres.Delete*"></a>
+  <h4 id="AutoCheck_Core_Connectors_Postgres_Delete_AutoCheck_Core_Connectors_Postgres_Destination_" data-uid="AutoCheck.Core.Connectors.Postgres.Delete(AutoCheck.Core.Connectors.Postgres.Destination)">Delete(Postgres.Destination)</h4>
+  <div class="markdown level1 summary"><p>Deletes some data from a table, the 'ExecuteNonQuery' method can be used for complex filters (and, or, etc.).</p>
+</div>
+  <div class="markdown level1 conceptual"></div>
+  <h5 class="decalaration">Declaration</h5>
+  <div class="codewrapper">
+    <pre><code class="lang-csharp hljs">public void Delete(Postgres.Destination destination)</code></pre>
+  </div>
+  <h5 class="parameters">Parameters</h5>
+  <table class="table table-bordered table-striped table-condensed">
+    <thead>
+      <tr>
+        <th>Type</th>
+        <th>Name</th>
+        <th>Description</th>
+      </tr>
+    </thead>
+    <tbody>
+      <tr>
+        <td><a class="xref" href="AutoCheck.Connectors.Postgres.Destination.html">Postgres.Destination</a></td>
+        <td><span class="parametername">destination</span></td>
+        <td><p>The unique schema and table where the data will be added.</p>
+</td>
+      </tr>
+    </tbody>
+  </table>
+  <span class="small pull-right mobile-hide">
+    <span class="divider">|</span>
+    <a href="https://github.com/FherStk/AutoCheck/new/master/apiSpec/new?filename=AutoCheck_Core_Connectors_Postgres_Delete_AutoCheck_Core_Connectors_Postgres_Destination_AutoCheck_Core_Connectors_Postgres_Filter_.md&amp;value=---%0Auid%3A%20AutoCheck.Core.Connectors.Postgres.Delete(AutoCheck.Core.Connectors.Postgres.Destination%2CAutoCheck.Core.Connectors.Postgres.Filter)%0Asummary%3A%20'*You%20can%20override%20summary%20for%20the%20API%20here%20using%20*MARKDOWN*%20syntax'%0A---%0A%0A*Please%20type%20below%20more%20information%20about%20this%20API%3A*%0A%0A">Improve this Doc</a>
+  </span>
+  <span class="small pull-right mobile-hide">
+    <a href="https://github.com/FherStk/AutoCheck/blob/UnitTest/src/connectors/Postgres.cs/#L787">View Source</a>
+  </span>
+  <a id="AutoCheck_Core_Connectors_Postgres_Delete_" data-uid="AutoCheck.Core.Connectors.Postgres.Delete*"></a>
+  <h4 id="AutoCheck_Core_Connectors_Postgres_Delete_AutoCheck_Core_Connectors_Postgres_Destination_AutoCheck_Core_Connectors_Postgres_Filter_" data-uid="AutoCheck.Core.Connectors.Postgres.Delete(AutoCheck.Core.Connectors.Postgres.Destination,AutoCheck.Core.Connectors.Postgres.Filter)">Delete(Postgres.Destination, Postgres.Filter)</h4>
+  <div class="markdown level1 summary"><p>Deletes some data from a table, the 'ExecuteNonQuery' method can be used for complex filters (and, or, etc.).</p>
+</div>
+  <div class="markdown level1 conceptual"></div>
+  <h5 class="decalaration">Declaration</h5>
+  <div class="codewrapper">
+    <pre><code class="lang-csharp hljs">public void Delete(Postgres.Destination destination, Postgres.Filter filter)</code></pre>
+  </div>
+  <h5 class="parameters">Parameters</h5>
+  <table class="table table-bordered table-striped table-condensed">
+    <thead>
+      <tr>
+        <th>Type</th>
+        <th>Name</th>
+        <th>Description</th>
+      </tr>
+    </thead>
+    <tbody>
+      <tr>
+        <td><a class="xref" href="AutoCheck.Connectors.Postgres.Destination.html">Postgres.Destination</a></td>
+        <td><span class="parametername">destination</span></td>
+        <td><p>The unique schema and table where the data will be added.</p>
+</td>
+      </tr>
+      <tr>
+        <td><a class="xref" href="AutoCheck.Connectors.Postgres.Filter.html">Postgres.Filter</a></td>
+        <td><span class="parametername">filter</span></td>
+        <td><p>A filter over a single field which will be used to screen the data, subqueries are allowed but must start with '@' and surrounded by parenthesis like '@(SELECT MAX(id)+1 FROM t)'.</p>
+</td>
+      </tr>
+    </tbody>
+  </table>
+  <span class="small pull-right mobile-hide">
+    <span class="divider">|</span>
+    <a href="https://github.com/FherStk/AutoCheck/new/master/apiSpec/new?filename=AutoCheck_Core_Connectors_Postgres_Delete_AutoCheck_Core_Connectors_Postgres_Destination_AutoCheck_Core_Connectors_Postgres_Source_AutoCheck_Core_Connectors_Postgres_Filter_.md&amp;value=---%0Auid%3A%20AutoCheck.Core.Connectors.Postgres.Delete(AutoCheck.Core.Connectors.Postgres.Destination%2CAutoCheck.Core.Connectors.Postgres.Source%2CAutoCheck.Core.Connectors.Postgres.Filter)%0Asummary%3A%20'*You%20can%20override%20summary%20for%20the%20API%20here%20using%20*MARKDOWN*%20syntax'%0A---%0A%0A*Please%20type%20below%20more%20information%20about%20this%20API%3A*%0A%0A">Improve this Doc</a>
+  </span>
+  <span class="small pull-right mobile-hide">
+    <a href="https://github.com/FherStk/AutoCheck/blob/UnitTest/src/connectors/Postgres.cs/#L800">View Source</a>
+  </span>
+  <a id="AutoCheck_Core_Connectors_Postgres_Delete_" data-uid="AutoCheck.Core.Connectors.Postgres.Delete*"></a>
+  <h4 id="AutoCheck_Core_Connectors_Postgres_Delete_AutoCheck_Core_Connectors_Postgres_Destination_AutoCheck_Core_Connectors_Postgres_Source_AutoCheck_Core_Connectors_Postgres_Filter_" data-uid="AutoCheck.Core.Connectors.Postgres.Delete(AutoCheck.Core.Connectors.Postgres.Destination,AutoCheck.Core.Connectors.Postgres.Source,AutoCheck.Core.Connectors.Postgres.Filter)">Delete(Postgres.Destination, Postgres.Source, Postgres.Filter)</h4>
+  <div class="markdown level1 summary"><p>Deletes some data from a table, the 'ExecuteNonQuery' method can be used for complex filters (and, or, etc.).</p>
+</div>
+  <div class="markdown level1 conceptual"></div>
+  <h5 class="decalaration">Declaration</h5>
+  <div class="codewrapper">
+    <pre><code class="lang-csharp hljs">public void Delete(Postgres.Destination destination, Postgres.Source source, Postgres.Filter filter)</code></pre>
+  </div>
+  <h5 class="parameters">Parameters</h5>
+  <table class="table table-bordered table-striped table-condensed">
+    <thead>
+      <tr>
+        <th>Type</th>
+        <th>Name</th>
+        <th>Description</th>
+      </tr>
+    </thead>
+    <tbody>
+      <tr>
+        <td><a class="xref" href="AutoCheck.Connectors.Postgres.Destination.html">Postgres.Destination</a></td>
+        <td><span class="parametername">destination</span></td>
+        <td><p>The unique schema and table where the data will be added.</p>
+</td>
+      </tr>
+      <tr>
+        <td><a class="xref" href="AutoCheck.Connectors.Postgres.Source.html">Postgres.Source</a></td>
+        <td><span class="parametername">source</span></td>
+        <td><p>The set of schemas and tables from which the data will be loaded, should be an SQL FROM sentence (without FROM) allowing joins and alisases.</p>
+</td>
+      </tr>
+      <tr>
+        <td><a class="xref" href="AutoCheck.Connectors.Postgres.Filter.html">Postgres.Filter</a></td>
+        <td><span class="parametername">filter</span></td>
+        <td><p>A filter over a single field which will be used to screen the data, subqueries are allowed but must start with '@' and surrounded by parenthesis like '@(SELECT MAX(id)+1 FROM t)'.</p>
+</td>
+      </tr>
+    </tbody>
+  </table>
+  <span class="small pull-right mobile-hide">
+    <span class="divider">|</span>
+    <a href="https://github.com/FherStk/AutoCheck/new/master/apiSpec/new?filename=AutoCheck_Core_Connectors_Postgres_Delete_System_String_System_String_System_String_.md&amp;value=---%0Auid%3A%20AutoCheck.Core.Connectors.Postgres.Delete(System.String%2CSystem.String%2CSystem.String)%0Asummary%3A%20'*You%20can%20override%20summary%20for%20the%20API%20here%20using%20*MARKDOWN*%20syntax'%0A---%0A%0A*Please%20type%20below%20more%20information%20about%20this%20API%3A*%0A%0A">Improve this Doc</a>
+  </span>
+  <span class="small pull-right mobile-hide">
+    <a href="https://github.com/FherStk/AutoCheck/blob/UnitTest/src/connectors/Postgres.cs/#L814">View Source</a>
+  </span>
+  <a id="AutoCheck_Core_Connectors_Postgres_Delete_" data-uid="AutoCheck.Core.Connectors.Postgres.Delete*"></a>
+  <h4 id="AutoCheck_Core_Connectors_Postgres_Delete_System_String_System_String_System_String_" data-uid="AutoCheck.Core.Connectors.Postgres.Delete(System.String,System.String,System.String)">Delete(String, String, String)</h4>
+  <div class="markdown level1 summary"><p>Delete some data from a table, the 'ExecuteNonQuery' method can be used for complex filters (and, or, etc.).</p>
+</div>
+  <div class="markdown level1 conceptual"></div>
+  <h5 class="decalaration">Declaration</h5>
+  <div class="codewrapper">
+    <pre><code class="lang-csharp hljs">public void Delete(string destination, string source, string filter)</code></pre>
+  </div>
+  <h5 class="parameters">Parameters</h5>
+  <table class="table table-bordered table-striped table-condensed">
+    <thead>
+      <tr>
+        <th>Type</th>
+        <th>Name</th>
+        <th>Description</th>
+      </tr>
+    </thead>
+    <tbody>
+      <tr>
+        <td><span class="xref">System.String</span></td>
+        <td><span class="parametername">destination</span></td>
+        <td><p>The unique schema and table where the data will be added.</p>
+</td>
+      </tr>
+      <tr>
+        <td><span class="xref">System.String</span></td>
+        <td><span class="parametername">source</span></td>
+        <td><p>The set of schemas and tables from which the data will be loaded, should be an SQL FROM sentence (without FROM) allowing joins and alisases.</p>
+</td>
+      </tr>
+      <tr>
+        <td><span class="xref">System.String</span></td>
+        <td><span class="parametername">filter</span></td>
+        <td><p>The set of filters which will be used to screen the data, should be an SQL WHERE sentence (without WHERE).</p>
+</td>
+      </tr>
+    </tbody>
+  </table>
+  <span class="small pull-right mobile-hide">
+    <span class="divider">|</span>
+    <a href="https://github.com/FherStk/AutoCheck/new/master/apiSpec/new?filename=AutoCheck_Core_Connectors_Postgres_Dispose.md&amp;value=---%0Auid%3A%20AutoCheck.Core.Connectors.Postgres.Dispose%0Asummary%3A%20'*You%20can%20override%20summary%20for%20the%20API%20here%20using%20*MARKDOWN*%20syntax'%0A---%0A%0A*Please%20type%20below%20more%20information%20about%20this%20API%3A*%0A%0A">Improve this Doc</a>
+  </span>
+  <span class="small pull-right mobile-hide">
+    <a href="https://github.com/FherStk/AutoCheck/blob/UnitTest/src/connectors/Postgres.cs/#L229">View Source</a>
+  </span>
+  <a id="AutoCheck_Core_Connectors_Postgres_Dispose_" data-uid="AutoCheck.Core.Connectors.Postgres.Dispose*"></a>
+  <h4 id="AutoCheck_Core_Connectors_Postgres_Dispose" data-uid="AutoCheck.Core.Connectors.Postgres.Dispose">Dispose()</h4>
+  <div class="markdown level1 summary"><p>Cleans and releases memory for unnatended objects.</p>
+</div>
+  <div class="markdown level1 conceptual"></div>
+  <h5 class="decalaration">Declaration</h5>
+  <div class="codewrapper">
+    <pre><code class="lang-csharp hljs">public override void Dispose()</code></pre>
+  </div>
+  <h5 class="overrides">Overrides</h5>
+  <div><span class="xref">AutoCheck.Core.Connector.Dispose()</span></div>
+  <span class="small pull-right mobile-hide">
+    <span class="divider">|</span>
+    <a href="https://github.com/FherStk/AutoCheck/new/master/apiSpec/new?filename=AutoCheck_Core_Connectors_Postgres_DropDataBase.md&amp;value=---%0Auid%3A%20AutoCheck.Core.Connectors.Postgres.DropDataBase%0Asummary%3A%20'*You%20can%20override%20summary%20for%20the%20API%20here%20using%20*MARKDOWN*%20syntax'%0A---%0A%0A*Please%20type%20below%20more%20information%20about%20this%20API%3A*%0A%0A">Improve this Doc</a>
+  </span>
+  <span class="small pull-right mobile-hide">
+    <a href="https://github.com/FherStk/AutoCheck/blob/UnitTest/src/connectors/Postgres.cs/#L436">View Source</a>
+  </span>
+  <a id="AutoCheck_Core_Connectors_Postgres_DropDataBase_" data-uid="AutoCheck.Core.Connectors.Postgres.DropDataBase*"></a>
+  <h4 id="AutoCheck_Core_Connectors_Postgres_DropDataBase" data-uid="AutoCheck.Core.Connectors.Postgres.DropDataBase">DropDataBase()</h4>
+  <div class="markdown level1 summary"><p>Drops the current database.</p>
+</div>
+  <div class="markdown level1 conceptual"></div>
+  <h5 class="decalaration">Declaration</h5>
+  <div class="codewrapper">
+    <pre><code class="lang-csharp hljs">public void DropDataBase()</code></pre>
+  </div>
+  <span class="small pull-right mobile-hide">
+    <span class="divider">|</span>
+    <a href="https://github.com/FherStk/AutoCheck/new/master/apiSpec/new?filename=AutoCheck_Core_Connectors_Postgres_DropRole_System_String_.md&amp;value=---%0Auid%3A%20AutoCheck.Core.Connectors.Postgres.DropRole(System.String)%0Asummary%3A%20'*You%20can%20override%20summary%20for%20the%20API%20here%20using%20*MARKDOWN*%20syntax'%0A---%0A%0A*Please%20type%20below%20more%20information%20about%20this%20API%3A*%0A%0A">Improve this Doc</a>
+  </span>
+  <span class="small pull-right mobile-hide">
+    <a href="https://github.com/FherStk/AutoCheck/blob/UnitTest/src/connectors/Postgres.cs/#L918">View Source</a>
+  </span>
+  <a id="AutoCheck_Core_Connectors_Postgres_DropRole_" data-uid="AutoCheck.Core.Connectors.Postgres.DropRole*"></a>
+  <h4 id="AutoCheck_Core_Connectors_Postgres_DropRole_System_String_" data-uid="AutoCheck.Core.Connectors.Postgres.DropRole(System.String)">DropRole(String)</h4>
+  <div class="markdown level1 summary"><p>Removes an existing role.</p>
+</div>
+  <div class="markdown level1 conceptual"></div>
+  <h5 class="decalaration">Declaration</h5>
+  <div class="codewrapper">
+    <pre><code class="lang-csharp hljs">public void DropRole(string role)</code></pre>
+  </div>
+  <h5 class="parameters">Parameters</h5>
+  <table class="table table-bordered table-striped table-condensed">
+    <thead>
+      <tr>
+        <th>Type</th>
+        <th>Name</th>
+        <th>Description</th>
+      </tr>
+    </thead>
+    <tbody>
+      <tr>
+        <td><span class="xref">System.String</span></td>
+        <td><span class="parametername">role</span></td>
+        <td><p>The role name to remove.</p>
+</td>
+      </tr>
+    </tbody>
+  </table>
+  <span class="small pull-right mobile-hide">
+    <span class="divider">|</span>
+    <a href="https://github.com/FherStk/AutoCheck/new/master/apiSpec/new?filename=AutoCheck_Core_Connectors_Postgres_DropUser_System_String_.md&amp;value=---%0Auid%3A%20AutoCheck.Core.Connectors.Postgres.DropUser(System.String)%0Asummary%3A%20'*You%20can%20override%20summary%20for%20the%20API%20here%20using%20*MARKDOWN*%20syntax'%0A---%0A%0A*Please%20type%20below%20more%20information%20about%20this%20API%3A*%0A%0A">Improve this Doc</a>
+  </span>
+  <span class="small pull-right mobile-hide">
+    <a href="https://github.com/FherStk/AutoCheck/blob/UnitTest/src/connectors/Postgres.cs/#L869">View Source</a>
+  </span>
+  <a id="AutoCheck_Core_Connectors_Postgres_DropUser_" data-uid="AutoCheck.Core.Connectors.Postgres.DropUser*"></a>
+  <h4 id="AutoCheck_Core_Connectors_Postgres_DropUser_System_String_" data-uid="AutoCheck.Core.Connectors.Postgres.DropUser(System.String)">DropUser(String)</h4>
+  <div class="markdown level1 summary"><p>Removes an existing user.</p>
+</div>
+  <div class="markdown level1 conceptual"></div>
+  <h5 class="decalaration">Declaration</h5>
+  <div class="codewrapper">
+    <pre><code class="lang-csharp hljs">public void DropUser(string user)</code></pre>
+  </div>
+  <h5 class="parameters">Parameters</h5>
+  <table class="table table-bordered table-striped table-condensed">
+    <thead>
+      <tr>
+        <th>Type</th>
+        <th>Name</th>
+        <th>Description</th>
+      </tr>
+    </thead>
+    <tbody>
+      <tr>
+        <td><span class="xref">System.String</span></td>
+        <td><span class="parametername">user</span></td>
+        <td></td>
+      </tr>
+    </tbody>
+  </table>
+  <span class="small pull-right mobile-hide">
+    <span class="divider">|</span>
+    <a href="https://github.com/FherStk/AutoCheck/new/master/apiSpec/new?filename=AutoCheck_Core_Connectors_Postgres_ExecuteNonQuery_System_String_.md&amp;value=---%0Auid%3A%20AutoCheck.Core.Connectors.Postgres.ExecuteNonQuery(System.String)%0Asummary%3A%20'*You%20can%20override%20summary%20for%20the%20API%20here%20using%20*MARKDOWN*%20syntax'%0A---%0A%0A*Please%20type%20below%20more%20information%20about%20this%20API%3A*%0A%0A">Improve this Doc</a>
+  </span>
+  <span class="small pull-right mobile-hide">
+    <a href="https://github.com/FherStk/AutoCheck/blob/UnitTest/src/connectors/Postgres.cs/#L291">View Source</a>
+  </span>
+  <a id="AutoCheck_Core_Connectors_Postgres_ExecuteNonQuery_" data-uid="AutoCheck.Core.Connectors.Postgres.ExecuteNonQuery*"></a>
+  <h4 id="AutoCheck_Core_Connectors_Postgres_ExecuteNonQuery_System_String_" data-uid="AutoCheck.Core.Connectors.Postgres.ExecuteNonQuery(System.String)">ExecuteNonQuery(String)</h4>
+  <div class="markdown level1 summary"><p>Runs a query that produces no output.</p>
+</div>
+  <div class="markdown level1 conceptual"></div>
+  <h5 class="decalaration">Declaration</h5>
+  <div class="codewrapper">
+    <pre><code class="lang-csharp hljs">public void ExecuteNonQuery(string query)</code></pre>
+  </div>
+  <h5 class="parameters">Parameters</h5>
+  <table class="table table-bordered table-striped table-condensed">
+    <thead>
+      <tr>
+        <th>Type</th>
+        <th>Name</th>
+        <th>Description</th>
+      </tr>
+    </thead>
+    <tbody>
+      <tr>
+        <td><span class="xref">System.String</span></td>
+        <td><span class="parametername">query</span></td>
+        <td><p>The query to run.</p>
+</td>
+      </tr>
+    </tbody>
+  </table>
+  <span class="small pull-right mobile-hide">
+    <span class="divider">|</span>
+    <a href="https://github.com/FherStk/AutoCheck/new/master/apiSpec/new?filename=AutoCheck_Core_Connectors_Postgres_ExecuteQuery_System_String_.md&amp;value=---%0Auid%3A%20AutoCheck.Core.Connectors.Postgres.ExecuteQuery(System.String)%0Asummary%3A%20'*You%20can%20override%20summary%20for%20the%20API%20here%20using%20*MARKDOWN*%20syntax'%0A---%0A%0A*Please%20type%20below%20more%20information%20about%20this%20API%3A*%0A%0A">Improve this Doc</a>
+  </span>
+  <span class="small pull-right mobile-hide">
+    <a href="https://github.com/FherStk/AutoCheck/blob/UnitTest/src/connectors/Postgres.cs/#L253">View Source</a>
+  </span>
+  <a id="AutoCheck_Core_Connectors_Postgres_ExecuteQuery_" data-uid="AutoCheck.Core.Connectors.Postgres.ExecuteQuery*"></a>
+  <h4 id="AutoCheck_Core_Connectors_Postgres_ExecuteQuery_System_String_" data-uid="AutoCheck.Core.Connectors.Postgres.ExecuteQuery(System.String)">ExecuteQuery(String)</h4>
+  <div class="markdown level1 summary"><p>Runs a query that produces an output as a set of data.</p>
+</div>
+  <div class="markdown level1 conceptual"></div>
+  <h5 class="decalaration">Declaration</h5>
+  <div class="codewrapper">
+    <pre><code class="lang-csharp hljs">public DataSet ExecuteQuery(string query)</code></pre>
+  </div>
+  <h5 class="parameters">Parameters</h5>
+  <table class="table table-bordered table-striped table-condensed">
+    <thead>
+      <tr>
+        <th>Type</th>
+        <th>Name</th>
+        <th>Description</th>
+      </tr>
+    </thead>
+    <tbody>
+      <tr>
+        <td><span class="xref">System.String</span></td>
+        <td><span class="parametername">query</span></td>
+        <td><p>The query to run.</p>
+</td>
+      </tr>
+    </tbody>
+  </table>
+  <h5 class="returns">Returns</h5>
+  <table class="table table-bordered table-striped table-condensed">
+    <thead>
+      <tr>
+        <th>Type</th>
+        <th>Description</th>
+      </tr>
+    </thead>
+    <tbody>
+      <tr>
+        <td><span class="xref">System.Data.DataSet</span></td>
+        <td><p>The dataset containing all the output.</p>
+</td>
+      </tr>
+    </tbody>
+  </table>
+  <span class="small pull-right mobile-hide">
+    <span class="divider">|</span>
+    <a href="https://github.com/FherStk/AutoCheck/new/master/apiSpec/new?filename=AutoCheck_Core_Connectors_Postgres_ExecuteScalar__1_System_String_.md&amp;value=---%0Auid%3A%20AutoCheck.Core.Connectors.Postgres.ExecuteScalar%60%601(System.String)%0Asummary%3A%20'*You%20can%20override%20summary%20for%20the%20API%20here%20using%20*MARKDOWN*%20syntax'%0A---%0A%0A*Please%20type%20below%20more%20information%20about%20this%20API%3A*%0A%0A">Improve this Doc</a>
+  </span>
+  <span class="small pull-right mobile-hide">
+    <a href="https://github.com/FherStk/AutoCheck/blob/UnitTest/src/connectors/Postgres.cs/#L313">View Source</a>
+  </span>
+  <a id="AutoCheck_Core_Connectors_Postgres_ExecuteScalar_" data-uid="AutoCheck.Core.Connectors.Postgres.ExecuteScalar*"></a>
+  <h4 id="AutoCheck_Core_Connectors_Postgres_ExecuteScalar__1_System_String_" data-uid="AutoCheck.Core.Connectors.Postgres.ExecuteScalar``1(System.String)">ExecuteScalar&lt;T&gt;(String)</h4>
+  <div class="markdown level1 summary"><p>Runs a query that produces an output as a single data.</p>
+</div>
+  <div class="markdown level1 conceptual"></div>
+  <h5 class="decalaration">Declaration</h5>
+  <div class="codewrapper">
+    <pre><code class="lang-csharp hljs">public T ExecuteScalar&lt;T&gt;(string query)</code></pre>
+  </div>
+  <h5 class="parameters">Parameters</h5>
+  <table class="table table-bordered table-striped table-condensed">
+    <thead>
+      <tr>
+        <th>Type</th>
+        <th>Name</th>
+        <th>Description</th>
+      </tr>
+    </thead>
+    <tbody>
+      <tr>
+        <td><span class="xref">System.String</span></td>
+        <td><span class="parametername">query</span></td>
+        <td><p>The query to run.</p>
+</td>
+      </tr>
+    </tbody>
+  </table>
+  <h5 class="returns">Returns</h5>
+  <table class="table table-bordered table-striped table-condensed">
+    <thead>
+      <tr>
+        <th>Type</th>
+        <th>Description</th>
+      </tr>
+    </thead>
+    <tbody>
+      <tr>
+        <td><span class="xref">T</span></td>
+        <td><p>The requested item.</p>
+</td>
+      </tr>
+    </tbody>
+  </table>
+  <h5 class="typeParameters">Type Parameters</h5>
+  <table class="table table-bordered table-striped table-condensed">
+    <thead>
+      <tr>
+        <th>Name</th>
+        <th>Description</th>
+      </tr>
+    </thead>
+    <tbody>
+      <tr>
+        <td><span class="parametername">T</span></td>
+        <td></td>
+      </tr>
+    </tbody>
+  </table>
+  <span class="small pull-right mobile-hide">
+    <span class="divider">|</span>
+    <a href="https://github.com/FherStk/AutoCheck/new/master/apiSpec/new?filename=AutoCheck_Core_Connectors_Postgres_ExistsDataBase.md&amp;value=---%0Auid%3A%20AutoCheck.Core.Connectors.Postgres.ExistsDataBase%0Asummary%3A%20'*You%20can%20override%20summary%20for%20the%20API%20here%20using%20*MARKDOWN*%20syntax'%0A---%0A%0A*Please%20type%20below%20more%20information%20about%20this%20API%3A*%0A%0A">Improve this Doc</a>
+  </span>
+  <span class="small pull-right mobile-hide">
+    <a href="https://github.com/FherStk/AutoCheck/blob/UnitTest/src/connectors/Postgres.cs/#L335">View Source</a>
+  </span>
+  <a id="AutoCheck_Core_Connectors_Postgres_ExistsDataBase_" data-uid="AutoCheck.Core.Connectors.Postgres.ExistsDataBase*"></a>
+  <h4 id="AutoCheck_Core_Connectors_Postgres_ExistsDataBase" data-uid="AutoCheck.Core.Connectors.Postgres.ExistsDataBase">ExistsDataBase()</h4>
+  <div class="markdown level1 summary"><p>Checks if the database exists.</p>
+</div>
+  <div class="markdown level1 conceptual"></div>
+  <h5 class="decalaration">Declaration</h5>
+  <div class="codewrapper">
+    <pre><code class="lang-csharp hljs">public bool ExistsDataBase()</code></pre>
+  </div>
+  <h5 class="returns">Returns</h5>
+  <table class="table table-bordered table-striped table-condensed">
+    <thead>
+      <tr>
+        <th>Type</th>
+        <th>Description</th>
+      </tr>
+    </thead>
+    <tbody>
+      <tr>
+        <td><span class="xref">System.Boolean</span></td>
+        <td><p>True if the database exists.</p>
+</td>
+      </tr>
+    </tbody>
+  </table>
+  <span class="small pull-right mobile-hide">
+    <span class="divider">|</span>
+    <a href="https://github.com/FherStk/AutoCheck/new/master/apiSpec/new?filename=AutoCheck_Core_Connectors_Postgres_ExistsRole_System_String_.md&amp;value=---%0Auid%3A%20AutoCheck.Core.Connectors.Postgres.ExistsRole(System.String)%0Asummary%3A%20'*You%20can%20override%20summary%20for%20the%20API%20here%20using%20*MARKDOWN*%20syntax'%0A---%0A%0A*Please%20type%20below%20more%20information%20about%20this%20API%3A*%0A%0A">Improve this Doc</a>
+  </span>
+  <span class="small pull-right mobile-hide">
+    <a href="https://github.com/FherStk/AutoCheck/blob/UnitTest/src/connectors/Postgres.cs/#L930">View Source</a>
+  </span>
+  <a id="AutoCheck_Core_Connectors_Postgres_ExistsRole_" data-uid="AutoCheck.Core.Connectors.Postgres.ExistsRole*"></a>
+  <h4 id="AutoCheck_Core_Connectors_Postgres_ExistsRole_System_String_" data-uid="AutoCheck.Core.Connectors.Postgres.ExistsRole(System.String)">ExistsRole(String)</h4>
+  <div class="markdown level1 summary"></div>
+  <div class="markdown level1 conceptual"></div>
+  <h5 class="decalaration">Declaration</h5>
+  <div class="codewrapper">
+    <pre><code class="lang-csharp hljs">public bool ExistsRole(string role)</code></pre>
+  </div>
+  <h5 class="parameters">Parameters</h5>
+  <table class="table table-bordered table-striped table-condensed">
+    <thead>
+      <tr>
+        <th>Type</th>
+        <th>Name</th>
+        <th>Description</th>
+      </tr>
+    </thead>
+    <tbody>
+      <tr>
+        <td><span class="xref">System.String</span></td>
+        <td><span class="parametername">role</span></td>
+        <td></td>
+      </tr>
+    </tbody>
+  </table>
+  <h5 class="returns">Returns</h5>
+  <table class="table table-bordered table-striped table-condensed">
+    <thead>
+      <tr>
+        <th>Type</th>
+        <th>Description</th>
+      </tr>
+    </thead>
+    <tbody>
+      <tr>
+        <td><span class="xref">System.Boolean</span></td>
+        <td></td>
+      </tr>
+    </tbody>
+  </table>
+  <span class="small pull-right mobile-hide">
+    <span class="divider">|</span>
+    <a href="https://github.com/FherStk/AutoCheck/new/master/apiSpec/new?filename=AutoCheck_Core_Connectors_Postgres_ExistsUser_System_String_.md&amp;value=---%0Auid%3A%20AutoCheck.Core.Connectors.Postgres.ExistsUser(System.String)%0Asummary%3A%20'*You%20can%20override%20summary%20for%20the%20API%20here%20using%20*MARKDOWN*%20syntax'%0A---%0A%0A*Please%20type%20below%20more%20information%20about%20this%20API%3A*%0A%0A">Improve this Doc</a>
+  </span>
+  <span class="small pull-right mobile-hide">
+    <a href="https://github.com/FherStk/AutoCheck/blob/UnitTest/src/connectors/Postgres.cs/#L879">View Source</a>
+  </span>
+  <a id="AutoCheck_Core_Connectors_Postgres_ExistsUser_" data-uid="AutoCheck.Core.Connectors.Postgres.ExistsUser*"></a>
+  <h4 id="AutoCheck_Core_Connectors_Postgres_ExistsUser_System_String_" data-uid="AutoCheck.Core.Connectors.Postgres.ExistsUser(System.String)">ExistsUser(String)</h4>
+  <div class="markdown level1 summary"></div>
+  <div class="markdown level1 conceptual"></div>
+  <h5 class="decalaration">Declaration</h5>
+  <div class="codewrapper">
+    <pre><code class="lang-csharp hljs">public bool ExistsUser(string user)</code></pre>
+  </div>
+  <h5 class="parameters">Parameters</h5>
+  <table class="table table-bordered table-striped table-condensed">
+    <thead>
+      <tr>
+        <th>Type</th>
+        <th>Name</th>
+        <th>Description</th>
+      </tr>
+    </thead>
+    <tbody>
+      <tr>
+        <td><span class="xref">System.String</span></td>
+        <td><span class="parametername">user</span></td>
+        <td></td>
+      </tr>
+    </tbody>
+  </table>
+  <h5 class="returns">Returns</h5>
+  <table class="table table-bordered table-striped table-condensed">
+    <thead>
+      <tr>
+        <th>Type</th>
+        <th>Description</th>
+      </tr>
+    </thead>
+    <tbody>
+      <tr>
+        <td><span class="xref">System.Boolean</span></td>
+        <td></td>
+      </tr>
+    </tbody>
+  </table>
+  <span class="small pull-right mobile-hide">
+    <span class="divider">|</span>
+    <a href="https://github.com/FherStk/AutoCheck/new/master/apiSpec/new?filename=AutoCheck_Core_Connectors_Postgres_GetField__1_AutoCheck_Core_Connectors_Postgres_Source_AutoCheck_Core_Connectors_Postgres_Filter_System_String_System_ComponentModel_ListSortDirection_.md&amp;value=---%0Auid%3A%20AutoCheck.Core.Connectors.Postgres.GetField%60%601(AutoCheck.Core.Connectors.Postgres.Source%2CAutoCheck.Core.Connectors.Postgres.Filter%2CSystem.String%2CSystem.ComponentModel.ListSortDirection)%0Asummary%3A%20'*You%20can%20override%20summary%20for%20the%20API%20here%20using%20*MARKDOWN*%20syntax'%0A---%0A%0A*Please%20type%20below%20more%20information%20about%20this%20API%3A*%0A%0A">Improve this Doc</a>
+  </span>
+  <span class="small pull-right mobile-hide">
+    <a href="https://github.com/FherStk/AutoCheck/blob/UnitTest/src/connectors/Postgres.cs/#L590">View Source</a>
+  </span>
+  <a id="AutoCheck_Core_Connectors_Postgres_GetField_" data-uid="AutoCheck.Core.Connectors.Postgres.GetField*"></a>
+  <h4 id="AutoCheck_Core_Connectors_Postgres_GetField__1_AutoCheck_Core_Connectors_Postgres_Source_AutoCheck_Core_Connectors_Postgres_Filter_System_String_System_ComponentModel_ListSortDirection_" data-uid="AutoCheck.Core.Connectors.Postgres.GetField``1(AutoCheck.Core.Connectors.Postgres.Source,AutoCheck.Core.Connectors.Postgres.Filter,System.String,System.ComponentModel.ListSortDirection)">GetField&lt;T&gt;(Postgres.Source, Postgres.Filter, String, ListSortDirection)</h4>
+  <div class="markdown level1 summary"><p>Returns the requested field's value for the first found item.</p>
+</div>
+  <div class="markdown level1 conceptual"></div>
+  <h5 class="decalaration">Declaration</h5>
+  <div class="codewrapper">
+    <pre><code class="lang-csharp hljs">public T GetField&lt;T&gt;(Postgres.Source source, Postgres.Filter filter, string field, ListSortDirection sort = ListSortDirection.Descending)</code></pre>
+  </div>
+  <h5 class="parameters">Parameters</h5>
+  <table class="table table-bordered table-striped table-condensed">
+    <thead>
+      <tr>
+        <th>Type</th>
+        <th>Name</th>
+        <th>Description</th>
+      </tr>
+    </thead>
+    <tbody>
+      <tr>
+        <td><a class="xref" href="AutoCheck.Connectors.Postgres.Source.html">Postgres.Source</a></td>
+        <td><span class="parametername">source</span></td>
+        <td><p>The unique schema and table from which the data will be loaded.</p>
+</td>
+      </tr>
+      <tr>
+        <td><a class="xref" href="AutoCheck.Connectors.Postgres.Filter.html">Postgres.Filter</a></td>
+        <td><span class="parametername">filter</span></td>
+        <td><p>A filter over a single field which will be used to screen the data, subqueries are allowed but must start with '@' and surrounded by parenthesis like '@(SELECT MAX(id)+1 FROM t)'.</p>
+</td>
+      </tr>
+      <tr>
+        <td><span class="xref">System.String</span></td>
+        <td><span class="parametername">field</span></td>
+        <td><p>The wanted field's name.</p>
+</td>
+      </tr>
+      <tr>
+        <td><span class="xref">System.ComponentModel.ListSortDirection</span></td>
+        <td><span class="parametername">sort</span></td>
+        <td><p>Defines how to order the list, so the max value will be returned when &quot;descending&quot; and min value when &quot;ascending&quot;..</p>
+</td>
+      </tr>
+    </tbody>
+  </table>
+  <h5 class="returns">Returns</h5>
+  <table class="table table-bordered table-striped table-condensed">
+    <thead>
+      <tr>
+        <th>Type</th>
+        <th>Description</th>
+      </tr>
+    </thead>
+    <tbody>
+      <tr>
+        <td><span class="xref">T</span></td>
+        <td><p>The item's field value, NULL if not found.</p>
+</td>
+      </tr>
+    </tbody>
+  </table>
+  <h5 class="typeParameters">Type Parameters</h5>
+  <table class="table table-bordered table-striped table-condensed">
+    <thead>
+      <tr>
+        <th>Name</th>
+        <th>Description</th>
+      </tr>
+    </thead>
+    <tbody>
+      <tr>
+        <td><span class="parametername">T</span></td>
+        <td></td>
+      </tr>
+    </tbody>
+  </table>
+  <h5 id="AutoCheck_Core_Connectors_Postgres_GetField__1_AutoCheck_Core_Connectors_Postgres_Source_AutoCheck_Core_Connectors_Postgres_Filter_System_String_System_ComponentModel_ListSortDirection__remarks">Remarks</h5>
+  <div class="markdown level1 remarks"><p>Use the overload with only string parameters for complex queries.</p>
+</div>
+  <span class="small pull-right mobile-hide">
+    <span class="divider">|</span>
+    <a href="https://github.com/FherStk/AutoCheck/new/master/apiSpec/new?filename=AutoCheck_Core_Connectors_Postgres_GetField__1_AutoCheck_Core_Connectors_Postgres_Source_System_String_System_ComponentModel_ListSortDirection_.md&amp;value=---%0Auid%3A%20AutoCheck.Core.Connectors.Postgres.GetField%60%601(AutoCheck.Core.Connectors.Postgres.Source%2CSystem.String%2CSystem.ComponentModel.ListSortDirection)%0Asummary%3A%20'*You%20can%20override%20summary%20for%20the%20API%20here%20using%20*MARKDOWN*%20syntax'%0A---%0A%0A*Please%20type%20below%20more%20information%20about%20this%20API%3A*%0A%0A">Improve this Doc</a>
+  </span>
+  <span class="small pull-right mobile-hide">
+    <a href="https://github.com/FherStk/AutoCheck/blob/UnitTest/src/connectors/Postgres.cs/#L576">View Source</a>
+  </span>
+  <a id="AutoCheck_Core_Connectors_Postgres_GetField_" data-uid="AutoCheck.Core.Connectors.Postgres.GetField*"></a>
+  <h4 id="AutoCheck_Core_Connectors_Postgres_GetField__1_AutoCheck_Core_Connectors_Postgres_Source_System_String_System_ComponentModel_ListSortDirection_" data-uid="AutoCheck.Core.Connectors.Postgres.GetField``1(AutoCheck.Core.Connectors.Postgres.Source,System.String,System.ComponentModel.ListSortDirection)">GetField&lt;T&gt;(Postgres.Source, String, ListSortDirection)</h4>
+  <div class="markdown level1 summary"><p>Returns the requested field's value for the first found item.</p>
+</div>
+  <div class="markdown level1 conceptual"></div>
+  <h5 class="decalaration">Declaration</h5>
+  <div class="codewrapper">
+    <pre><code class="lang-csharp hljs">public T GetField&lt;T&gt;(Postgres.Source source, string field, ListSortDirection sort = ListSortDirection.Descending)</code></pre>
+  </div>
+  <h5 class="parameters">Parameters</h5>
+  <table class="table table-bordered table-striped table-condensed">
+    <thead>
+      <tr>
+        <th>Type</th>
+        <th>Name</th>
+        <th>Description</th>
+      </tr>
+    </thead>
+    <tbody>
+      <tr>
+        <td><a class="xref" href="AutoCheck.Connectors.Postgres.Source.html">Postgres.Source</a></td>
+        <td><span class="parametername">source</span></td>
+        <td><p>The unique schema and table from which the data will be loaded.</p>
+</td>
+      </tr>
+      <tr>
+        <td><span class="xref">System.String</span></td>
+        <td><span class="parametername">field</span></td>
+        <td><p>The wanted field's name.</p>
+</td>
+      </tr>
+      <tr>
+        <td><span class="xref">System.ComponentModel.ListSortDirection</span></td>
+        <td><span class="parametername">sort</span></td>
+        <td><p>Defines how to order the list, so the max value will be returned when &quot;descending&quot; and min value when &quot;ascending&quot;..</p>
+</td>
+      </tr>
+    </tbody>
+  </table>
+  <h5 class="returns">Returns</h5>
+  <table class="table table-bordered table-striped table-condensed">
+    <thead>
+      <tr>
+        <th>Type</th>
+        <th>Description</th>
+      </tr>
+    </thead>
+    <tbody>
+      <tr>
+        <td><span class="xref">T</span></td>
+        <td><p>The item's field value, NULL if not found.</p>
+</td>
+      </tr>
+    </tbody>
+  </table>
+  <h5 class="typeParameters">Type Parameters</h5>
+  <table class="table table-bordered table-striped table-condensed">
+    <thead>
+      <tr>
+        <th>Name</th>
+        <th>Description</th>
+      </tr>
+    </thead>
+    <tbody>
+      <tr>
+        <td><span class="parametername">T</span></td>
+        <td></td>
+      </tr>
+    </tbody>
+  </table>
+  <h5 id="AutoCheck_Core_Connectors_Postgres_GetField__1_AutoCheck_Core_Connectors_Postgres_Source_System_String_System_ComponentModel_ListSortDirection__remarks">Remarks</h5>
+  <div class="markdown level1 remarks"><p>Use the overload with only string parameters for complex queries.</p>
+</div>
+  <span class="small pull-right mobile-hide">
+    <span class="divider">|</span>
+    <a href="https://github.com/FherStk/AutoCheck/new/master/apiSpec/new?filename=AutoCheck_Core_Connectors_Postgres_GetField__1_System_String_System_String_System_String_System_ComponentModel_ListSortDirection_.md&amp;value=---%0Auid%3A%20AutoCheck.Core.Connectors.Postgres.GetField%60%601(System.String%2CSystem.String%2CSystem.String%2CSystem.ComponentModel.ListSortDirection)%0Asummary%3A%20'*You%20can%20override%20summary%20for%20the%20API%20here%20using%20*MARKDOWN*%20syntax'%0A---%0A%0A*Please%20type%20below%20more%20information%20about%20this%20API%3A*%0A%0A">Improve this Doc</a>
+  </span>
+  <span class="small pull-right mobile-hide">
+    <a href="https://github.com/FherStk/AutoCheck/blob/UnitTest/src/connectors/Postgres.cs/#L604">View Source</a>
+  </span>
+  <a id="AutoCheck_Core_Connectors_Postgres_GetField_" data-uid="AutoCheck.Core.Connectors.Postgres.GetField*"></a>
+  <h4 id="AutoCheck_Core_Connectors_Postgres_GetField__1_System_String_System_String_System_String_System_ComponentModel_ListSortDirection_" data-uid="AutoCheck.Core.Connectors.Postgres.GetField``1(System.String,System.String,System.String,System.ComponentModel.ListSortDirection)">GetField&lt;T&gt;(String, String, String, ListSortDirection)</h4>
+  <div class="markdown level1 summary"><p>Returns the requested field's value for the first found item.</p>
+</div>
+  <div class="markdown level1 conceptual"></div>
+  <h5 class="decalaration">Declaration</h5>
+  <div class="codewrapper">
+    <pre><code class="lang-csharp hljs">public T GetField&lt;T&gt;(string source, string filter, string field, ListSortDirection sort = ListSortDirection.Descending)</code></pre>
+  </div>
+  <h5 class="parameters">Parameters</h5>
+  <table class="table table-bordered table-striped table-condensed">
+    <thead>
+      <tr>
+        <th>Type</th>
+        <th>Name</th>
+        <th>Description</th>
+      </tr>
+    </thead>
+    <tbody>
+      <tr>
+        <td><span class="xref">System.String</span></td>
+        <td><span class="parametername">source</span></td>
+        <td><p>The set of schemas and tables from which the data will be loaded, should be an SQL FROM sentence (without FROM) allowing joins and alisases.</p>
+</td>
+      </tr>
+      <tr>
+        <td><span class="xref">System.String</span></td>
+        <td><span class="parametername">filter</span></td>
+        <td><p>The set of filters which will be used to screen the data, should be an SQL WHERE sentence (without WHERE).</p>
+</td>
+      </tr>
+      <tr>
+        <td><span class="xref">System.String</span></td>
+        <td><span class="parametername">field</span></td>
+        <td><p>The wanted field's name.</p>
+</td>
+      </tr>
+      <tr>
+        <td><span class="xref">System.ComponentModel.ListSortDirection</span></td>
+        <td><span class="parametername">sort</span></td>
+        <td><p>Defines how to order the list, so the max value will be returned when &quot;descending&quot; and min value when &quot;ascending&quot;..</p>
+</td>
+      </tr>
+    </tbody>
+  </table>
+  <h5 class="returns">Returns</h5>
+  <table class="table table-bordered table-striped table-condensed">
+    <thead>
+      <tr>
+        <th>Type</th>
+        <th>Description</th>
+      </tr>
+    </thead>
+    <tbody>
+      <tr>
+        <td><span class="xref">T</span></td>
+        <td><p>The item's field value, NULL if not found.</p>
+</td>
+      </tr>
+    </tbody>
+  </table>
+  <h5 class="typeParameters">Type Parameters</h5>
+  <table class="table table-bordered table-striped table-condensed">
+    <thead>
+      <tr>
+        <th>Name</th>
+        <th>Description</th>
+      </tr>
+    </thead>
+    <tbody>
+      <tr>
+        <td><span class="parametername">T</span></td>
+        <td></td>
+      </tr>
+    </tbody>
+  </table>
+  <span class="small pull-right mobile-hide">
+    <span class="divider">|</span>
+    <a href="https://github.com/FherStk/AutoCheck/new/master/apiSpec/new?filename=AutoCheck_Core_Connectors_Postgres_GetForeignKeys_AutoCheck_Core_Connectors_Postgres_Source_.md&amp;value=---%0Auid%3A%20AutoCheck.Core.Connectors.Postgres.GetForeignKeys(AutoCheck.Core.Connectors.Postgres.Source)%0Asummary%3A%20'*You%20can%20override%20summary%20for%20the%20API%20here%20using%20*MARKDOWN*%20syntax'%0A---%0A%0A*Please%20type%20below%20more%20information%20about%20this%20API%3A*%0A%0A">Improve this Doc</a>
+  </span>
+  <span class="small pull-right mobile-hide">
+    <a href="https://github.com/FherStk/AutoCheck/blob/UnitTest/src/connectors/Postgres.cs/#L1117">View Source</a>
+  </span>
+  <a id="AutoCheck_Core_Connectors_Postgres_GetForeignKeys_" data-uid="AutoCheck.Core.Connectors.Postgres.GetForeignKeys*"></a>
+  <h4 id="AutoCheck_Core_Connectors_Postgres_GetForeignKeys_AutoCheck_Core_Connectors_Postgres_Source_" data-uid="AutoCheck.Core.Connectors.Postgres.GetForeignKeys(AutoCheck.Core.Connectors.Postgres.Source)">GetForeignKeys(Postgres.Source)</h4>
+  <div class="markdown level1 summary"><p>Returns the information about all the foreign keys defined over a table.</p>
+</div>
+  <div class="markdown level1 conceptual"></div>
+  <h5 class="decalaration">Declaration</h5>
+  <div class="codewrapper">
+    <pre><code class="lang-csharp hljs">public DataSet GetForeignKeys(Postgres.Source source)</code></pre>
+  </div>
+  <h5 class="parameters">Parameters</h5>
+  <table class="table table-bordered table-striped table-condensed">
+    <thead>
+      <tr>
+        <th>Type</th>
+        <th>Name</th>
+        <th>Description</th>
+      </tr>
+    </thead>
+    <tbody>
+      <tr>
+        <td><a class="xref" href="AutoCheck.Connectors.Postgres.Source.html">Postgres.Source</a></td>
+        <td><span class="parametername">source</span></td>
+        <td><p>The unique schema and table from which the foreign keys will be loaded.</p>
+</td>
+      </tr>
+    </tbody>
+  </table>
+  <h5 class="returns">Returns</h5>
+  <table class="table table-bordered table-striped table-condensed">
+    <thead>
+      <tr>
+        <th>Type</th>
+        <th>Description</th>
+      </tr>
+    </thead>
+    <tbody>
+      <tr>
+        <td><span class="xref">System.Data.DataSet</span></td>
+        <td><p>The view definition as an SQL SELECT query.</p>
+</td>
+      </tr>
+    </tbody>
+  </table>
+  <span class="small pull-right mobile-hide">
+    <span class="divider">|</span>
+    <a href="https://github.com/FherStk/AutoCheck/new/master/apiSpec/new?filename=AutoCheck_Core_Connectors_Postgres_GetForeignKeys_System_String_.md&amp;value=---%0Auid%3A%20AutoCheck.Core.Connectors.Postgres.GetForeignKeys(System.String)%0Asummary%3A%20'*You%20can%20override%20summary%20for%20the%20API%20here%20using%20*MARKDOWN*%20syntax'%0A---%0A%0A*Please%20type%20below%20more%20information%20about%20this%20API%3A*%0A%0A">Improve this Doc</a>
+  </span>
+  <span class="small pull-right mobile-hide">
+    <a href="https://github.com/FherStk/AutoCheck/blob/UnitTest/src/connectors/Postgres.cs/#L1108">View Source</a>
+  </span>
+  <a id="AutoCheck_Core_Connectors_Postgres_GetForeignKeys_" data-uid="AutoCheck.Core.Connectors.Postgres.GetForeignKeys*"></a>
+  <h4 id="AutoCheck_Core_Connectors_Postgres_GetForeignKeys_System_String_" data-uid="AutoCheck.Core.Connectors.Postgres.GetForeignKeys(System.String)">GetForeignKeys(String)</h4>
+  <div class="markdown level1 summary"><p>Returns the information about all the foreign keys defined over a table.</p>
+</div>
+  <div class="markdown level1 conceptual"></div>
+  <h5 class="decalaration">Declaration</h5>
+  <div class="codewrapper">
+    <pre><code class="lang-csharp hljs">public DataSet GetForeignKeys(string source)</code></pre>
+  </div>
+  <h5 class="parameters">Parameters</h5>
+  <table class="table table-bordered table-striped table-condensed">
+    <thead>
+      <tr>
+        <th>Type</th>
+        <th>Name</th>
+        <th>Description</th>
+      </tr>
+    </thead>
+    <tbody>
+      <tr>
+        <td><span class="xref">System.String</span></td>
+        <td><span class="parametername">source</span></td>
+        <td><p>The unique schema and table from which the foreign keys will be loaded, as 'schema.table'.</p>
+</td>
+      </tr>
+    </tbody>
+  </table>
+  <h5 class="returns">Returns</h5>
+  <table class="table table-bordered table-striped table-condensed">
+    <thead>
+      <tr>
+        <th>Type</th>
+        <th>Description</th>
+      </tr>
+    </thead>
+    <tbody>
+      <tr>
+        <td><span class="xref">System.Data.DataSet</span></td>
+        <td><p>The foreign keys data.</p>
+</td>
+      </tr>
+    </tbody>
+  </table>
+  <span class="small pull-right mobile-hide">
+    <span class="divider">|</span>
+    <a href="https://github.com/FherStk/AutoCheck/new/master/apiSpec/new?filename=AutoCheck_Core_Connectors_Postgres_GetMembership_System_String_.md&amp;value=---%0Auid%3A%20AutoCheck.Core.Connectors.Postgres.GetMembership(System.String)%0Asummary%3A%20'*You%20can%20override%20summary%20for%20the%20API%20here%20using%20*MARKDOWN*%20syntax'%0A---%0A%0A*Please%20type%20below%20more%20information%20about%20this%20API%3A*%0A%0A">Improve this Doc</a>
+  </span>
+  <span class="small pull-right mobile-hide">
+    <a href="https://github.com/FherStk/AutoCheck/blob/UnitTest/src/connectors/Postgres.cs/#L1017">View Source</a>
+  </span>
+  <a id="AutoCheck_Core_Connectors_Postgres_GetMembership_" data-uid="AutoCheck.Core.Connectors.Postgres.GetMembership*"></a>
+  <h4 id="AutoCheck_Core_Connectors_Postgres_GetMembership_System_String_" data-uid="AutoCheck.Core.Connectors.Postgres.GetMembership(System.String)">GetMembership(String)</h4>
+  <div class="markdown level1 summary"><p>Get a list of groups and roles where the given item (user, role or group) belongs.</p>
+</div>
+  <div class="markdown level1 conceptual"></div>
+  <h5 class="decalaration">Declaration</h5>
+  <div class="codewrapper">
+    <pre><code class="lang-csharp hljs">public DataSet GetMembership(string item)</code></pre>
+  </div>
+  <h5 class="parameters">Parameters</h5>
+  <table class="table table-bordered table-striped table-condensed">
+    <thead>
+      <tr>
+        <th>Type</th>
+        <th>Name</th>
+        <th>Description</th>
+      </tr>
+    </thead>
+    <tbody>
+      <tr>
+        <td><span class="xref">System.String</span></td>
+        <td><span class="parametername">item</span></td>
+        <td><p>The role to check.</p>
+</td>
+      </tr>
+    </tbody>
+  </table>
+  <h5 class="returns">Returns</h5>
+  <table class="table table-bordered table-striped table-condensed">
+    <thead>
+      <tr>
+        <th>Type</th>
+        <th>Description</th>
+      </tr>
+    </thead>
+    <tbody>
+      <tr>
+        <td><span class="xref">System.Data.DataSet</span></td>
+        <td><p>The requested data (rolname, memberOf)</p>
+</td>
+      </tr>
+    </tbody>
+  </table>
+  <span class="small pull-right mobile-hide">
+    <span class="divider">|</span>
+    <a href="https://github.com/FherStk/AutoCheck/new/master/apiSpec/new?filename=AutoCheck_Core_Connectors_Postgres_GetRoles.md&amp;value=---%0Auid%3A%20AutoCheck.Core.Connectors.Postgres.GetRoles%0Asummary%3A%20'*You%20can%20override%20summary%20for%20the%20API%20here%20using%20*MARKDOWN*%20syntax'%0A---%0A%0A*Please%20type%20below%20more%20information%20about%20this%20API%3A*%0A%0A">Improve this Doc</a>
+  </span>
+  <span class="small pull-right mobile-hide">
+    <a href="https://github.com/FherStk/AutoCheck/blob/UnitTest/src/connectors/Postgres.cs/#L892">View Source</a>
+  </span>
+  <a id="AutoCheck_Core_Connectors_Postgres_GetRoles_" data-uid="AutoCheck.Core.Connectors.Postgres.GetRoles*"></a>
+  <h4 id="AutoCheck_Core_Connectors_Postgres_GetRoles" data-uid="AutoCheck.Core.Connectors.Postgres.GetRoles">GetRoles()</h4>
+  <div class="markdown level1 summary"><p>Requests for all the roles created.</p>
+</div>
+  <div class="markdown level1 conceptual"></div>
+  <h5 class="decalaration">Declaration</h5>
+  <div class="codewrapper">
+    <pre><code class="lang-csharp hljs">public DataSet GetRoles()</code></pre>
+  </div>
+  <h5 class="returns">Returns</h5>
+  <table class="table table-bordered table-striped table-condensed">
+    <thead>
+      <tr>
+        <th>Type</th>
+        <th>Description</th>
+      </tr>
+    </thead>
+    <tbody>
+      <tr>
+        <td><span class="xref">System.Data.DataSet</span></td>
+        <td><p>A dataset containing the requested data ('rolname').</p>
+</td>
+      </tr>
+    </tbody>
+  </table>
+  <span class="small pull-right mobile-hide">
+    <span class="divider">|</span>
+    <a href="https://github.com/FherStk/AutoCheck/new/master/apiSpec/new?filename=AutoCheck_Core_Connectors_Postgres_GetSchemaPrivileges_System_String_System_String_.md&amp;value=---%0Auid%3A%20AutoCheck.Core.Connectors.Postgres.GetSchemaPrivileges(System.String%2CSystem.String)%0Asummary%3A%20'*You%20can%20override%20summary%20for%20the%20API%20here%20using%20*MARKDOWN*%20syntax'%0A---%0A%0A*Please%20type%20below%20more%20information%20about%20this%20API%3A*%0A%0A">Improve this Doc</a>
+  </span>
+  <span class="small pull-right mobile-hide">
+    <a href="https://github.com/FherStk/AutoCheck/blob/UnitTest/src/connectors/Postgres.cs/#L1054">View Source</a>
+  </span>
+  <a id="AutoCheck_Core_Connectors_Postgres_GetSchemaPrivileges_" data-uid="AutoCheck.Core.Connectors.Postgres.GetSchemaPrivileges*"></a>
+  <h4 id="AutoCheck_Core_Connectors_Postgres_GetSchemaPrivileges_System_String_System_String_" data-uid="AutoCheck.Core.Connectors.Postgres.GetSchemaPrivileges(System.String,System.String)">GetSchemaPrivileges(String, String)</h4>
+  <div class="markdown level1 summary"><p>Returns the schema privileges.</p>
+</div>
+  <div class="markdown level1 conceptual"></div>
+  <h5 class="decalaration">Declaration</h5>
+  <div class="codewrapper">
+    <pre><code class="lang-csharp hljs">public DataSet GetSchemaPrivileges(string schema, string role = null)</code></pre>
+  </div>
+  <h5 class="parameters">Parameters</h5>
+  <table class="table table-bordered table-striped table-condensed">
+    <thead>
+      <tr>
+        <th>Type</th>
+        <th>Name</th>
+        <th>Description</th>
+      </tr>
+    </thead>
+    <tbody>
+      <tr>
+        <td><span class="xref">System.String</span></td>
+        <td><span class="parametername">schema</span></td>
+        <td><p>The schema containing the table to check.</p>
+</td>
+      </tr>
+      <tr>
+        <td><span class="xref">System.String</span></td>
+        <td><span class="parametername">role</span></td>
+        <td><p>The role which privileges will be checked.</p>
+</td>
+      </tr>
+    </tbody>
+  </table>
+  <h5 class="returns">Returns</h5>
+  <table class="table table-bordered table-striped table-condensed">
+    <thead>
+      <tr>
+        <th>Type</th>
+        <th>Description</th>
+      </tr>
+    </thead>
+    <tbody>
+      <tr>
+        <td><span class="xref">System.Data.DataSet</span></td>
+        <td><p>The requested data (grantee, privilege).</p>
+</td>
+      </tr>
+    </tbody>
+  </table>
+  <span class="small pull-right mobile-hide">
+    <span class="divider">|</span>
+    <a href="https://github.com/FherStk/AutoCheck/new/master/apiSpec/new?filename=AutoCheck_Core_Connectors_Postgres_GetTablePrivileges_AutoCheck_Core_Connectors_Postgres_Source_System_String_.md&amp;value=---%0Auid%3A%20AutoCheck.Core.Connectors.Postgres.GetTablePrivileges(AutoCheck.Core.Connectors.Postgres.Source%2CSystem.String)%0Asummary%3A%20'*You%20can%20override%20summary%20for%20the%20API%20here%20using%20*MARKDOWN*%20syntax'%0A---%0A%0A*Please%20type%20below%20more%20information%20about%20this%20API%3A*%0A%0A">Improve this Doc</a>
+  </span>
+  <span class="small pull-right mobile-hide">
+    <a href="https://github.com/FherStk/AutoCheck/blob/UnitTest/src/connectors/Postgres.cs/#L1028">View Source</a>
+  </span>
+  <a id="AutoCheck_Core_Connectors_Postgres_GetTablePrivileges_" data-uid="AutoCheck.Core.Connectors.Postgres.GetTablePrivileges*"></a>
+  <h4 id="AutoCheck_Core_Connectors_Postgres_GetTablePrivileges_AutoCheck_Core_Connectors_Postgres_Source_System_String_" data-uid="AutoCheck.Core.Connectors.Postgres.GetTablePrivileges(AutoCheck.Core.Connectors.Postgres.Source,System.String)">GetTablePrivileges(Postgres.Source, String)</h4>
+  <div class="markdown level1 summary"><p>Returns the table privileges.</p>
+</div>
+  <div class="markdown level1 conceptual"></div>
+  <h5 class="decalaration">Declaration</h5>
+  <div class="codewrapper">
+    <pre><code class="lang-csharp hljs">public DataSet GetTablePrivileges(Postgres.Source source, string role = null)</code></pre>
+  </div>
+  <h5 class="parameters">Parameters</h5>
+  <table class="table table-bordered table-striped table-condensed">
+    <thead>
+      <tr>
+        <th>Type</th>
+        <th>Name</th>
+        <th>Description</th>
+      </tr>
+    </thead>
+    <tbody>
+      <tr>
+        <td><a class="xref" href="AutoCheck.Connectors.Postgres.Source.html">Postgres.Source</a></td>
+        <td><span class="parametername">source</span></td>
+        <td><p>The source which permissions will be requested.</p>
+</td>
+      </tr>
+      <tr>
+        <td><span class="xref">System.String</span></td>
+        <td><span class="parametername">role</span></td>
+        <td><p>The role which privileges will be checked.</p>
+</td>
+      </tr>
+    </tbody>
+  </table>
+  <h5 class="returns">Returns</h5>
+  <table class="table table-bordered table-striped table-condensed">
+    <thead>
+      <tr>
+        <th>Type</th>
+        <th>Description</th>
+      </tr>
+    </thead>
+    <tbody>
+      <tr>
+        <td><span class="xref">System.Data.DataSet</span></td>
+        <td><p>The requested data (grantee, privilege).</p>
+</td>
+      </tr>
+    </tbody>
+  </table>
+  <span class="small pull-right mobile-hide">
+    <span class="divider">|</span>
+    <a href="https://github.com/FherStk/AutoCheck/new/master/apiSpec/new?filename=AutoCheck_Core_Connectors_Postgres_GetTablePrivileges_System_String_System_String_.md&amp;value=---%0Auid%3A%20AutoCheck.Core.Connectors.Postgres.GetTablePrivileges(System.String%2CSystem.String)%0Asummary%3A%20'*You%20can%20override%20summary%20for%20the%20API%20here%20using%20*MARKDOWN*%20syntax'%0A---%0A%0A*Please%20type%20below%20more%20information%20about%20this%20API%3A*%0A%0A">Improve this Doc</a>
+  </span>
+  <span class="small pull-right mobile-hide">
+    <a href="https://github.com/FherStk/AutoCheck/blob/UnitTest/src/connectors/Postgres.cs/#L1044">View Source</a>
+  </span>
+  <a id="AutoCheck_Core_Connectors_Postgres_GetTablePrivileges_" data-uid="AutoCheck.Core.Connectors.Postgres.GetTablePrivileges*"></a>
+  <h4 id="AutoCheck_Core_Connectors_Postgres_GetTablePrivileges_System_String_System_String_" data-uid="AutoCheck.Core.Connectors.Postgres.GetTablePrivileges(System.String,System.String)">GetTablePrivileges(String, String)</h4>
+  <div class="markdown level1 summary"><p>Returns the table privileges.</p>
+</div>
+  <div class="markdown level1 conceptual"></div>
+  <h5 class="decalaration">Declaration</h5>
+  <div class="codewrapper">
+    <pre><code class="lang-csharp hljs">public DataSet GetTablePrivileges(string source, string role = null)</code></pre>
+  </div>
+  <h5 class="parameters">Parameters</h5>
+  <table class="table table-bordered table-striped table-condensed">
+    <thead>
+      <tr>
+        <th>Type</th>
+        <th>Name</th>
+        <th>Description</th>
+      </tr>
+    </thead>
+    <tbody>
+      <tr>
+        <td><span class="xref">System.String</span></td>
+        <td><span class="parametername">source</span></td>
+        <td><p>The table which permissions will be requested as 'schema.table'.</p>
+</td>
+      </tr>
+      <tr>
+        <td><span class="xref">System.String</span></td>
+        <td><span class="parametername">role</span></td>
+        <td><p>The role which privileges will be checked.</p>
+</td>
+      </tr>
+    </tbody>
+  </table>
+  <h5 class="returns">Returns</h5>
+  <table class="table table-bordered table-striped table-condensed">
+    <thead>
+      <tr>
+        <th>Type</th>
+        <th>Description</th>
+      </tr>
+    </thead>
+    <tbody>
+      <tr>
+        <td><span class="xref">System.Data.DataSet</span></td>
+        <td><p>The table privileges.</p>
+</td>
+      </tr>
+    </tbody>
+  </table>
+  <span class="small pull-right mobile-hide">
+    <span class="divider">|</span>
+    <a href="https://github.com/FherStk/AutoCheck/new/master/apiSpec/new?filename=AutoCheck_Core_Connectors_Postgres_GetUsers.md&amp;value=---%0Auid%3A%20AutoCheck.Core.Connectors.Postgres.GetUsers%0Asummary%3A%20'*You%20can%20override%20summary%20for%20the%20API%20here%20using%20*MARKDOWN*%20syntax'%0A---%0A%0A*Please%20type%20below%20more%20information%20about%20this%20API%3A*%0A%0A">Improve this Doc</a>
+  </span>
+  <span class="small pull-right mobile-hide">
+    <a href="https://github.com/FherStk/AutoCheck/blob/UnitTest/src/connectors/Postgres.cs/#L830">View Source</a>
+  </span>
+  <a id="AutoCheck_Core_Connectors_Postgres_GetUsers_" data-uid="AutoCheck.Core.Connectors.Postgres.GetUsers*"></a>
+  <h4 id="AutoCheck_Core_Connectors_Postgres_GetUsers" data-uid="AutoCheck.Core.Connectors.Postgres.GetUsers">GetUsers()</h4>
+  <div class="markdown level1 summary"><p>Requests for all the users created.</p>
+</div>
+  <div class="markdown level1 conceptual"></div>
+  <h5 class="decalaration">Declaration</h5>
+  <div class="codewrapper">
+    <pre><code class="lang-csharp hljs">public DataSet GetUsers()</code></pre>
+  </div>
+  <h5 class="returns">Returns</h5>
+  <table class="table table-bordered table-striped table-condensed">
+    <thead>
+      <tr>
+        <th>Type</th>
+        <th>Description</th>
+      </tr>
+    </thead>
+    <tbody>
+      <tr>
+        <td><span class="xref">System.Data.DataSet</span></td>
+        <td><p>A dataset containing the requested data ('username', 'attributes').</p>
+</td>
+      </tr>
+    </tbody>
+  </table>
+  <span class="small pull-right mobile-hide">
+    <span class="divider">|</span>
+    <a href="https://github.com/FherStk/AutoCheck/new/master/apiSpec/new?filename=AutoCheck_Core_Connectors_Postgres_GetViewDefinition_AutoCheck_Core_Connectors_Postgres_Source_.md&amp;value=---%0Auid%3A%20AutoCheck.Core.Connectors.Postgres.GetViewDefinition(AutoCheck.Core.Connectors.Postgres.Source)%0Asummary%3A%20'*You%20can%20override%20summary%20for%20the%20API%20here%20using%20*MARKDOWN*%20syntax'%0A---%0A%0A*Please%20type%20below%20more%20information%20about%20this%20API%3A*%0A%0A">Improve this Doc</a>
+  </span>
+  <span class="small pull-right mobile-hide">
+    <a href="https://github.com/FherStk/AutoCheck/blob/UnitTest/src/connectors/Postgres.cs/#L1096">View Source</a>
+  </span>
+  <a id="AutoCheck_Core_Connectors_Postgres_GetViewDefinition_" data-uid="AutoCheck.Core.Connectors.Postgres.GetViewDefinition*"></a>
+  <h4 id="AutoCheck_Core_Connectors_Postgres_GetViewDefinition_AutoCheck_Core_Connectors_Postgres_Source_" data-uid="AutoCheck.Core.Connectors.Postgres.GetViewDefinition(AutoCheck.Core.Connectors.Postgres.Source)">GetViewDefinition(Postgres.Source)</h4>
+  <div class="markdown level1 summary"><p>Given a view, return its definition as a select query.</p>
+</div>
+  <div class="markdown level1 conceptual"></div>
+  <h5 class="decalaration">Declaration</h5>
+  <div class="codewrapper">
+    <pre><code class="lang-csharp hljs">public string GetViewDefinition(Postgres.Source source)</code></pre>
+  </div>
+  <h5 class="parameters">Parameters</h5>
+  <table class="table table-bordered table-striped table-condensed">
+    <thead>
+      <tr>
+        <th>Type</th>
+        <th>Name</th>
+        <th>Description</th>
+      </tr>
+    </thead>
+    <tbody>
+      <tr>
+        <td><a class="xref" href="AutoCheck.Connectors.Postgres.Source.html">Postgres.Source</a></td>
+        <td><span class="parametername">source</span></td>
+        <td><p>The unique schema and table from which the data will be loaded.</p>
+</td>
+      </tr>
+    </tbody>
+  </table>
+  <h5 class="returns">Returns</h5>
+  <table class="table table-bordered table-striped table-condensed">
+    <thead>
+      <tr>
+        <th>Type</th>
+        <th>Description</th>
+      </tr>
+    </thead>
+    <tbody>
+      <tr>
+        <td><span class="xref">System.String</span></td>
+        <td><p>The view definition as an SQL SELECT query.</p>
+</td>
+      </tr>
+    </tbody>
+  </table>
+  <span class="small pull-right mobile-hide">
+    <span class="divider">|</span>
+    <a href="https://github.com/FherStk/AutoCheck/new/master/apiSpec/new?filename=AutoCheck_Core_Connectors_Postgres_GetViewDefinition_System_String_.md&amp;value=---%0Auid%3A%20AutoCheck.Core.Connectors.Postgres.GetViewDefinition(System.String)%0Asummary%3A%20'*You%20can%20override%20summary%20for%20the%20API%20here%20using%20*MARKDOWN*%20syntax'%0A---%0A%0A*Please%20type%20below%20more%20information%20about%20this%20API%3A*%0A%0A">Improve this Doc</a>
+  </span>
+  <span class="small pull-right mobile-hide">
+    <a href="https://github.com/FherStk/AutoCheck/blob/UnitTest/src/connectors/Postgres.cs/#L1087">View Source</a>
+  </span>
+  <a id="AutoCheck_Core_Connectors_Postgres_GetViewDefinition_" data-uid="AutoCheck.Core.Connectors.Postgres.GetViewDefinition*"></a>
+  <h4 id="AutoCheck_Core_Connectors_Postgres_GetViewDefinition_System_String_" data-uid="AutoCheck.Core.Connectors.Postgres.GetViewDefinition(System.String)">GetViewDefinition(String)</h4>
+  <div class="markdown level1 summary"><p>Given a view, return its definition as a select query.</p>
+</div>
+  <div class="markdown level1 conceptual"></div>
+  <h5 class="decalaration">Declaration</h5>
+  <div class="codewrapper">
+    <pre><code class="lang-csharp hljs">public string GetViewDefinition(string source)</code></pre>
+  </div>
+  <h5 class="parameters">Parameters</h5>
+  <table class="table table-bordered table-striped table-condensed">
+    <thead>
+      <tr>
+        <th>Type</th>
+        <th>Name</th>
+        <th>Description</th>
+      </tr>
+    </thead>
+    <tbody>
+      <tr>
+        <td><span class="xref">System.String</span></td>
+        <td><span class="parametername">source</span></td>
+        <td><p>The unique schema and table from which the data will be loaded, as 'schema.table'.</p>
+</td>
+      </tr>
+    </tbody>
+  </table>
+  <h5 class="returns">Returns</h5>
+  <table class="table table-bordered table-striped table-condensed">
+    <thead>
+      <tr>
+        <th>Type</th>
+        <th>Description</th>
+      </tr>
+    </thead>
+    <tbody>
+      <tr>
+        <td><span class="xref">System.String</span></td>
+        <td><p>The view definition as an SQL SELECT query.</p>
+</td>
+      </tr>
+    </tbody>
+  </table>
+  <span class="small pull-right mobile-hide">
+    <span class="divider">|</span>
+    <a href="https://github.com/FherStk/AutoCheck/new/master/apiSpec/new?filename=AutoCheck_Core_Connectors_Postgres_Grant_System_String_AutoCheck_Core_Connectors_Postgres_Destination_System_String_.md&amp;value=---%0Auid%3A%20AutoCheck.Core.Connectors.Postgres.Grant(System.String%2CAutoCheck.Core.Connectors.Postgres.Destination%2CSystem.String)%0Asummary%3A%20'*You%20can%20override%20summary%20for%20the%20API%20here%20using%20*MARKDOWN*%20syntax'%0A---%0A%0A*Please%20type%20below%20more%20information%20about%20this%20API%3A*%0A%0A">Improve this Doc</a>
+  </span>
+  <span class="small pull-right mobile-hide">
+    <a href="https://github.com/FherStk/AutoCheck/blob/UnitTest/src/connectors/Postgres.cs/#L944">View Source</a>
+  </span>
+  <a id="AutoCheck_Core_Connectors_Postgres_Grant_" data-uid="AutoCheck.Core.Connectors.Postgres.Grant*"></a>
+  <h4 id="AutoCheck_Core_Connectors_Postgres_Grant_System_String_AutoCheck_Core_Connectors_Postgres_Destination_System_String_" data-uid="AutoCheck.Core.Connectors.Postgres.Grant(System.String,AutoCheck.Core.Connectors.Postgres.Destination,System.String)">Grant(String, Postgres.Destination, String)</h4>
+  <div class="markdown level1 summary"><p>Grants an item (role, group or permission) to a destination (role, group or user).</p>
+</div>
+  <div class="markdown level1 conceptual"></div>
+  <h5 class="decalaration">Declaration</h5>
+  <div class="codewrapper">
+    <pre><code class="lang-csharp hljs">public void Grant(string what, Postgres.Destination where, string who)</code></pre>
+  </div>
+  <h5 class="parameters">Parameters</h5>
+  <table class="table table-bordered table-striped table-condensed">
+    <thead>
+      <tr>
+        <th>Type</th>
+        <th>Name</th>
+        <th>Description</th>
+      </tr>
+    </thead>
+    <tbody>
+      <tr>
+        <td><span class="xref">System.String</span></td>
+        <td><span class="parametername">what</span></td>
+        <td><p>What to grant (permission).</p>
+</td>
+      </tr>
+      <tr>
+        <td><a class="xref" href="AutoCheck.Connectors.Postgres.Destination.html">Postgres.Destination</a></td>
+        <td><span class="parametername">where</span></td>
+        <td><p>Where to grant (table).</p>
+</td>
+      </tr>
+      <tr>
+        <td><span class="xref">System.String</span></td>
+        <td><span class="parametername">who</span></td>
+        <td><p>Who to grant (role, group or user).</p>
+</td>
+      </tr>
+    </tbody>
+  </table>
+  <span class="small pull-right mobile-hide">
+    <span class="divider">|</span>
+    <a href="https://github.com/FherStk/AutoCheck/new/master/apiSpec/new?filename=AutoCheck_Core_Connectors_Postgres_Grant_System_String_System_String_.md&amp;value=---%0Auid%3A%20AutoCheck.Core.Connectors.Postgres.Grant(System.String%2CSystem.String)%0Asummary%3A%20'*You%20can%20override%20summary%20for%20the%20API%20here%20using%20*MARKDOWN*%20syntax'%0A---%0A%0A*Please%20type%20below%20more%20information%20about%20this%20API%3A*%0A%0A">Improve this Doc</a>
+  </span>
+  <span class="small pull-right mobile-hide">
+    <a href="https://github.com/FherStk/AutoCheck/blob/UnitTest/src/connectors/Postgres.cs/#L968">View Source</a>
+  </span>
+  <a id="AutoCheck_Core_Connectors_Postgres_Grant_" data-uid="AutoCheck.Core.Connectors.Postgres.Grant*"></a>
+  <h4 id="AutoCheck_Core_Connectors_Postgres_Grant_System_String_System_String_" data-uid="AutoCheck.Core.Connectors.Postgres.Grant(System.String,System.String)">Grant(String, String)</h4>
+  <div class="markdown level1 summary"><p>Grants an item (role, group or permissio) to a destination (role, group or user).</p>
+</div>
+  <div class="markdown level1 conceptual"></div>
+  <h5 class="decalaration">Declaration</h5>
+  <div class="codewrapper">
+    <pre><code class="lang-csharp hljs">public void Grant(string what, string where)</code></pre>
+  </div>
+  <h5 class="parameters">Parameters</h5>
+  <table class="table table-bordered table-striped table-condensed">
+    <thead>
+      <tr>
+        <th>Type</th>
+        <th>Name</th>
+        <th>Description</th>
+      </tr>
+    </thead>
+    <tbody>
+      <tr>
+        <td><span class="xref">System.String</span></td>
+        <td><span class="parametername">what</span></td>
+        <td><p>Who to grant (role, group or user) or the permission to grant as an SQL compatible statement like 'permission ON schema.table'.</p>
+</td>
+      </tr>
+      <tr>
+        <td><span class="xref">System.String</span></td>
+        <td><span class="parametername">where</span></td>
+        <td><p>Where to grant (destination: role, group or user).</p>
+</td>
+      </tr>
+    </tbody>
+  </table>
+  <span class="small pull-right mobile-hide">
+    <span class="divider">|</span>
+    <a href="https://github.com/FherStk/AutoCheck/new/master/apiSpec/new?filename=AutoCheck_Core_Connectors_Postgres_Grant_System_String_System_String_System_String_.md&amp;value=---%0Auid%3A%20AutoCheck.Core.Connectors.Postgres.Grant(System.String%2CSystem.String%2CSystem.String)%0Asummary%3A%20'*You%20can%20override%20summary%20for%20the%20API%20here%20using%20*MARKDOWN*%20syntax'%0A---%0A%0A*Please%20type%20below%20more%20information%20about%20this%20API%3A*%0A%0A">Improve this Doc</a>
+  </span>
+  <span class="small pull-right mobile-hide">
+    <a href="https://github.com/FherStk/AutoCheck/blob/UnitTest/src/connectors/Postgres.cs/#L955">View Source</a>
+  </span>
+  <a id="AutoCheck_Core_Connectors_Postgres_Grant_" data-uid="AutoCheck.Core.Connectors.Postgres.Grant*"></a>
+  <h4 id="AutoCheck_Core_Connectors_Postgres_Grant_System_String_System_String_System_String_" data-uid="AutoCheck.Core.Connectors.Postgres.Grant(System.String,System.String,System.String)">Grant(String, String, String)</h4>
+  <div class="markdown level1 summary"><p>Grants an item (role, group or permission) to a destination (role, group or user).</p>
+</div>
+  <div class="markdown level1 conceptual"></div>
+  <h5 class="decalaration">Declaration</h5>
+  <div class="codewrapper">
+    <pre><code class="lang-csharp hljs">public void Grant(string what, string where, string who)</code></pre>
+  </div>
+  <h5 class="parameters">Parameters</h5>
+  <table class="table table-bordered table-striped table-condensed">
+    <thead>
+      <tr>
+        <th>Type</th>
+        <th>Name</th>
+        <th>Description</th>
+      </tr>
+    </thead>
+    <tbody>
+      <tr>
+        <td><span class="xref">System.String</span></td>
+        <td><span class="parametername">what</span></td>
+        <td><p>What to grant (permission).</p>
+</td>
+      </tr>
+      <tr>
+        <td><span class="xref">System.String</span></td>
+        <td><span class="parametername">where</span></td>
+        <td><p>Where to grant (schema).</p>
+</td>
+      </tr>
+      <tr>
+        <td><span class="xref">System.String</span></td>
+        <td><span class="parametername">who</span></td>
+        <td><p>Who to grant (role, group or user).</p>
+</td>
+      </tr>
+    </tbody>
+  </table>
+  <span class="small pull-right mobile-hide">
+    <span class="divider">|</span>
+    <a href="https://github.com/FherStk/AutoCheck/new/master/apiSpec/new?filename=AutoCheck_Core_Connectors_Postgres_ImportSqlFile_System_String_.md&amp;value=---%0Auid%3A%20AutoCheck.Core.Connectors.Postgres.ImportSqlFile(System.String)%0Asummary%3A%20'*You%20can%20override%20summary%20for%20the%20API%20here%20using%20*MARKDOWN*%20syntax'%0A---%0A%0A*Please%20type%20below%20more%20information%20about%20this%20API%3A*%0A%0A">Improve this Doc</a>
+  </span>
+  <span class="small pull-right mobile-hide">
+    <a href="https://github.com/FherStk/AutoCheck/blob/UnitTest/src/connectors/Postgres.cs/#L405">View Source</a>
+  </span>
+  <a id="AutoCheck_Core_Connectors_Postgres_ImportSqlFile_" data-uid="AutoCheck.Core.Connectors.Postgres.ImportSqlFile*"></a>
+  <h4 id="AutoCheck_Core_Connectors_Postgres_ImportSqlFile_System_String_" data-uid="AutoCheck.Core.Connectors.Postgres.ImportSqlFile(System.String)">ImportSqlFile(String)</h4>
+  <div class="markdown level1 summary"><p>Imports an SQL into the current database.</p>
+</div>
+  <div class="markdown level1 conceptual"></div>
+  <h5 class="decalaration">Declaration</h5>
+  <div class="codewrapper">
+    <pre><code class="lang-csharp hljs">public void ImportSqlFile(string filePath)</code></pre>
+  </div>
+  <h5 class="parameters">Parameters</h5>
+  <table class="table table-bordered table-striped table-condensed">
+    <thead>
+      <tr>
+        <th>Type</th>
+        <th>Name</th>
+        <th>Description</th>
+      </tr>
+    </thead>
+    <tbody>
+      <tr>
+        <td><span class="xref">System.String</span></td>
+        <td><span class="parametername">filePath</span></td>
+        <td></td>
+      </tr>
+    </tbody>
+  </table>
+  <span class="small pull-right mobile-hide">
+    <span class="divider">|</span>
+    <a href="https://github.com/FherStk/AutoCheck/new/master/apiSpec/new?filename=AutoCheck_Core_Connectors_Postgres_Insert_AutoCheck_Core_Connectors_Postgres_Destination_System_Collections_Generic_Dictionary_System_String_System_Object__.md&amp;value=---%0Auid%3A%20AutoCheck.Core.Connectors.Postgres.Insert(AutoCheck.Core.Connectors.Postgres.Destination%2CSystem.Collections.Generic.Dictionary%7BSystem.String%2CSystem.Object%7D)%0Asummary%3A%20'*You%20can%20override%20summary%20for%20the%20API%20here%20using%20*MARKDOWN*%20syntax'%0A---%0A%0A*Please%20type%20below%20more%20information%20about%20this%20API%3A*%0A%0A">Improve this Doc</a>
+  </span>
+  <span class="small pull-right mobile-hide">
+    <a href="https://github.com/FherStk/AutoCheck/blob/UnitTest/src/connectors/Postgres.cs/#L683">View Source</a>
+  </span>
+  <a id="AutoCheck_Core_Connectors_Postgres_Insert_" data-uid="AutoCheck.Core.Connectors.Postgres.Insert*"></a>
+  <h4 id="AutoCheck_Core_Connectors_Postgres_Insert_AutoCheck_Core_Connectors_Postgres_Destination_System_Collections_Generic_Dictionary_System_String_System_Object__" data-uid="AutoCheck.Core.Connectors.Postgres.Insert(AutoCheck.Core.Connectors.Postgres.Destination,System.Collections.Generic.Dictionary{System.String,System.Object})">Insert(Postgres.Destination, Dictionary&lt;String, Object&gt;)</h4>
+  <div class="markdown level1 summary"><p>Inserts new data into a table.</p>
+</div>
+  <div class="markdown level1 conceptual"></div>
+  <h5 class="decalaration">Declaration</h5>
+  <div class="codewrapper">
+    <pre><code class="lang-csharp hljs">public void Insert(Postgres.Destination destination, Dictionary&lt;string, object&gt; fields)</code></pre>
+  </div>
+  <h5 class="parameters">Parameters</h5>
+  <table class="table table-bordered table-striped table-condensed">
+    <thead>
+      <tr>
+        <th>Type</th>
+        <th>Name</th>
+        <th>Description</th>
+      </tr>
+    </thead>
+    <tbody>
+      <tr>
+        <td><a class="xref" href="AutoCheck.Connectors.Postgres.Destination.html">Postgres.Destination</a></td>
+        <td><span class="parametername">destination</span></td>
+        <td><p>The unique schema and table where the data will be added.</p>
+</td>
+      </tr>
+      <tr>
+        <td><span class="xref">System.Collections.Generic.Dictionary</span>&lt;<span class="xref">System.String</span>, <span class="xref">System.Object</span>&gt;</td>
+        <td><span class="parametername">fields</span></td>
+        <td><p>Key-value pairs of data [field, value], subqueries as values must start with @.</p>
+</td>
+      </tr>
+    </tbody>
+  </table>
+  <h5 id="AutoCheck_Core_Connectors_Postgres_Insert_AutoCheck_Core_Connectors_Postgres_Destination_System_Collections_Generic_Dictionary_System_String_System_Object___remarks">Remarks</h5>
+  <div class="markdown level1 remarks"><p>Use the overload with only string parameters for complex queries.</p>
+</div>
+  <span class="small pull-right mobile-hide">
+    <span class="divider">|</span>
+    <a href="https://github.com/FherStk/AutoCheck/new/master/apiSpec/new?filename=AutoCheck_Core_Connectors_Postgres_Insert_System_String_System_Collections_Generic_Dictionary_System_String_System_Object__.md&amp;value=---%0Auid%3A%20AutoCheck.Core.Connectors.Postgres.Insert(System.String%2CSystem.Collections.Generic.Dictionary%7BSystem.String%2CSystem.Object%7D)%0Asummary%3A%20'*You%20can%20override%20summary%20for%20the%20API%20here%20using%20*MARKDOWN*%20syntax'%0A---%0A%0A*Please%20type%20below%20more%20information%20about%20this%20API%3A*%0A%0A">Improve this Doc</a>
+  </span>
+  <span class="small pull-right mobile-hide">
+    <a href="https://github.com/FherStk/AutoCheck/blob/UnitTest/src/connectors/Postgres.cs/#L694">View Source</a>
+  </span>
+  <a id="AutoCheck_Core_Connectors_Postgres_Insert_" data-uid="AutoCheck.Core.Connectors.Postgres.Insert*"></a>
+  <h4 id="AutoCheck_Core_Connectors_Postgres_Insert_System_String_System_Collections_Generic_Dictionary_System_String_System_Object__" data-uid="AutoCheck.Core.Connectors.Postgres.Insert(System.String,System.Collections.Generic.Dictionary{System.String,System.Object})">Insert(String, Dictionary&lt;String, Object&gt;)</h4>
+  <div class="markdown level1 summary"><p>Inserts new data into a table.</p>
+</div>
+  <div class="markdown level1 conceptual"></div>
+  <h5 class="decalaration">Declaration</h5>
+  <div class="codewrapper">
+    <pre><code class="lang-csharp hljs">public void Insert(string destination, Dictionary&lt;string, object&gt; fields)</code></pre>
+  </div>
+  <h5 class="parameters">Parameters</h5>
+  <table class="table table-bordered table-striped table-condensed">
+    <thead>
+      <tr>
+        <th>Type</th>
+        <th>Name</th>
+        <th>Description</th>
+      </tr>
+    </thead>
+    <tbody>
+      <tr>
+        <td><span class="xref">System.String</span></td>
+        <td><span class="parametername">destination</span></td>
+        <td><p>The schema and table where the data will be added, should be an SQL INTO sentence (schema.table).</p>
+</td>
+      </tr>
+      <tr>
+        <td><span class="xref">System.Collections.Generic.Dictionary</span>&lt;<span class="xref">System.String</span>, <span class="xref">System.Object</span>&gt;</td>
+        <td><span class="parametername">fields</span></td>
+        <td><p>Key-value pairs of data [field, value], subqueries are allowed but must start with '@' and surrounded by parenthesis like '@(SELECT MAX(id)+1 FROM t)'.</p>
+</td>
+      </tr>
+    </tbody>
+  </table>
+  <span class="small pull-right mobile-hide">
+    <span class="divider">|</span>
+    <a href="https://github.com/FherStk/AutoCheck/new/master/apiSpec/new?filename=AutoCheck_Core_Connectors_Postgres_Insert__1_AutoCheck_Core_Connectors_Postgres_Destination_System_String_System_Collections_Generic_Dictionary_System_String_System_Object__.md&amp;value=---%0Auid%3A%20AutoCheck.Core.Connectors.Postgres.Insert%60%601(AutoCheck.Core.Connectors.Postgres.Destination%2CSystem.String%2CSystem.Collections.Generic.Dictionary%7BSystem.String%2CSystem.Object%7D)%0Asummary%3A%20'*You%20can%20override%20summary%20for%20the%20API%20here%20using%20*MARKDOWN*%20syntax'%0A---%0A%0A*Please%20type%20below%20more%20information%20about%20this%20API%3A*%0A%0A">Improve this Doc</a>
+  </span>
+  <span class="small pull-right mobile-hide">
+    <a href="https://github.com/FherStk/AutoCheck/blob/UnitTest/src/connectors/Postgres.cs/#L660">View Source</a>
+  </span>
+  <a id="AutoCheck_Core_Connectors_Postgres_Insert_" data-uid="AutoCheck.Core.Connectors.Postgres.Insert*"></a>
+  <h4 id="AutoCheck_Core_Connectors_Postgres_Insert__1_AutoCheck_Core_Connectors_Postgres_Destination_System_String_System_Collections_Generic_Dictionary_System_String_System_Object__" data-uid="AutoCheck.Core.Connectors.Postgres.Insert``1(AutoCheck.Core.Connectors.Postgres.Destination,System.String,System.Collections.Generic.Dictionary{System.String,System.Object})">Insert&lt;T&gt;(Postgres.Destination, String, Dictionary&lt;String, Object&gt;)</h4>
+  <div class="markdown level1 summary"></div>
+  <div class="markdown level1 conceptual"></div>
+  <h5 class="decalaration">Declaration</h5>
+  <div class="codewrapper">
+    <pre><code class="lang-csharp hljs">public T Insert&lt;T&gt;(Postgres.Destination destination, string primaryKey, Dictionary&lt;string, object&gt; fields)</code></pre>
+  </div>
+  <h5 class="parameters">Parameters</h5>
+  <table class="table table-bordered table-striped table-condensed">
+    <thead>
+      <tr>
+        <th>Type</th>
+        <th>Name</th>
+        <th>Description</th>
+      </tr>
+    </thead>
+    <tbody>
+      <tr>
+        <td><a class="xref" href="AutoCheck.Connectors.Postgres.Destination.html">Postgres.Destination</a></td>
+        <td><span class="parametername">destination</span></td>
+        <td></td>
+      </tr>
+      <tr>
+        <td><span class="xref">System.String</span></td>
+        <td><span class="parametername">primaryKey</span></td>
+        <td></td>
+      </tr>
+      <tr>
+        <td><span class="xref">System.Collections.Generic.Dictionary</span>&lt;<span class="xref">System.String</span>, <span class="xref">System.Object</span>&gt;</td>
+        <td><span class="parametername">fields</span></td>
+        <td></td>
+      </tr>
+    </tbody>
+  </table>
+  <h5 class="returns">Returns</h5>
+  <table class="table table-bordered table-striped table-condensed">
+    <thead>
+      <tr>
+        <th>Type</th>
+        <th>Description</th>
+      </tr>
+    </thead>
+    <tbody>
+      <tr>
+        <td><span class="xref">T</span></td>
+        <td></td>
+      </tr>
+    </tbody>
+  </table>
+  <h5 class="typeParameters">Type Parameters</h5>
+  <table class="table table-bordered table-striped table-condensed">
+    <thead>
+      <tr>
+        <th>Name</th>
+        <th>Description</th>
+      </tr>
+    </thead>
+    <tbody>
+      <tr>
+        <td><span class="parametername">T</span></td>
+        <td></td>
+      </tr>
+    </tbody>
+  </table>
+  <span class="small pull-right mobile-hide">
+    <span class="divider">|</span>
+    <a href="https://github.com/FherStk/AutoCheck/new/master/apiSpec/new?filename=AutoCheck_Core_Connectors_Postgres_Insert__1_System_String_System_String_System_Collections_Generic_Dictionary_System_String_System_Object__.md&amp;value=---%0Auid%3A%20AutoCheck.Core.Connectors.Postgres.Insert%60%601(System.String%2CSystem.String%2CSystem.Collections.Generic.Dictionary%7BSystem.String%2CSystem.Object%7D)%0Asummary%3A%20'*You%20can%20override%20summary%20for%20the%20API%20here%20using%20*MARKDOWN*%20syntax'%0A---%0A%0A*Please%20type%20below%20more%20information%20about%20this%20API%3A*%0A%0A">Improve this Doc</a>
+  </span>
+  <span class="small pull-right mobile-hide">
+    <a href="https://github.com/FherStk/AutoCheck/blob/UnitTest/src/connectors/Postgres.cs/#L672">View Source</a>
+  </span>
+  <a id="AutoCheck_Core_Connectors_Postgres_Insert_" data-uid="AutoCheck.Core.Connectors.Postgres.Insert*"></a>
+  <h4 id="AutoCheck_Core_Connectors_Postgres_Insert__1_System_String_System_String_System_Collections_Generic_Dictionary_System_String_System_Object__" data-uid="AutoCheck.Core.Connectors.Postgres.Insert``1(System.String,System.String,System.Collections.Generic.Dictionary{System.String,System.Object})">Insert&lt;T&gt;(String, String, Dictionary&lt;String, Object&gt;)</h4>
+  <div class="markdown level1 summary"></div>
+  <div class="markdown level1 conceptual"></div>
+  <h5 class="decalaration">Declaration</h5>
+  <div class="codewrapper">
+    <pre><code class="lang-csharp hljs">public T Insert&lt;T&gt;(string destination, string primaryKey, Dictionary&lt;string, object&gt; fields)</code></pre>
+  </div>
+  <h5 class="parameters">Parameters</h5>
+  <table class="table table-bordered table-striped table-condensed">
+    <thead>
+      <tr>
+        <th>Type</th>
+        <th>Name</th>
+        <th>Description</th>
+      </tr>
+    </thead>
+    <tbody>
+      <tr>
+        <td><span class="xref">System.String</span></td>
+        <td><span class="parametername">destination</span></td>
+        <td></td>
+      </tr>
+      <tr>
+        <td><span class="xref">System.String</span></td>
+        <td><span class="parametername">primaryKey</span></td>
+        <td></td>
+      </tr>
+      <tr>
+        <td><span class="xref">System.Collections.Generic.Dictionary</span>&lt;<span class="xref">System.String</span>, <span class="xref">System.Object</span>&gt;</td>
+        <td><span class="parametername">fields</span></td>
+        <td></td>
+      </tr>
+    </tbody>
+  </table>
+  <h5 class="returns">Returns</h5>
+  <table class="table table-bordered table-striped table-condensed">
+    <thead>
+      <tr>
+        <th>Type</th>
+        <th>Description</th>
+      </tr>
+    </thead>
+    <tbody>
+      <tr>
+        <td><span class="xref">T</span></td>
+        <td></td>
+      </tr>
+    </tbody>
+  </table>
+  <h5 class="typeParameters">Type Parameters</h5>
+  <table class="table table-bordered table-striped table-condensed">
+    <thead>
+      <tr>
+        <th>Name</th>
+        <th>Description</th>
+      </tr>
+    </thead>
+    <tbody>
+      <tr>
+        <td><span class="parametername">T</span></td>
+        <td></td>
+      </tr>
+    </tbody>
+  </table>
+  <span class="small pull-right mobile-hide">
+    <span class="divider">|</span>
+    <a href="https://github.com/FherStk/AutoCheck/new/master/apiSpec/new?filename=AutoCheck_Core_Connectors_Postgres_Revoke_System_String_AutoCheck_Core_Connectors_Postgres_Destination_System_String_.md&amp;value=---%0Auid%3A%20AutoCheck.Core.Connectors.Postgres.Revoke(System.String%2CAutoCheck.Core.Connectors.Postgres.Destination%2CSystem.String)%0Asummary%3A%20'*You%20can%20override%20summary%20for%20the%20API%20here%20using%20*MARKDOWN*%20syntax'%0A---%0A%0A*Please%20type%20below%20more%20information%20about%20this%20API%3A*%0A%0A">Improve this Doc</a>
+  </span>
+  <span class="small pull-right mobile-hide">
+    <a href="https://github.com/FherStk/AutoCheck/blob/UnitTest/src/connectors/Postgres.cs/#L981">View Source</a>
+  </span>
+  <a id="AutoCheck_Core_Connectors_Postgres_Revoke_" data-uid="AutoCheck.Core.Connectors.Postgres.Revoke*"></a>
+  <h4 id="AutoCheck_Core_Connectors_Postgres_Revoke_System_String_AutoCheck_Core_Connectors_Postgres_Destination_System_String_" data-uid="AutoCheck.Core.Connectors.Postgres.Revoke(System.String,AutoCheck.Core.Connectors.Postgres.Destination,System.String)">Revoke(String, Postgres.Destination, String)</h4>
+  <div class="markdown level1 summary"><p>Revokes an item (role, group or permission) from a destination (role, group or user).</p>
+</div>
+  <div class="markdown level1 conceptual"></div>
+  <h5 class="decalaration">Declaration</h5>
+  <div class="codewrapper">
+    <pre><code class="lang-csharp hljs">public void Revoke(string what, Postgres.Destination where, string who)</code></pre>
+  </div>
+  <h5 class="parameters">Parameters</h5>
+  <table class="table table-bordered table-striped table-condensed">
+    <thead>
+      <tr>
+        <th>Type</th>
+        <th>Name</th>
+        <th>Description</th>
+      </tr>
+    </thead>
+    <tbody>
+      <tr>
+        <td><span class="xref">System.String</span></td>
+        <td><span class="parametername">what</span></td>
+        <td><p>What to revoke (permission).</p>
+</td>
+      </tr>
+      <tr>
+        <td><a class="xref" href="AutoCheck.Connectors.Postgres.Destination.html">Postgres.Destination</a></td>
+        <td><span class="parametername">where</span></td>
+        <td><p>Where to revoke (schema).</p>
+</td>
+      </tr>
+      <tr>
+        <td><span class="xref">System.String</span></td>
+        <td><span class="parametername">who</span></td>
+        <td><p>Who to revoke (role, group or user).</p>
+</td>
+      </tr>
+    </tbody>
+  </table>
+  <span class="small pull-right mobile-hide">
+    <span class="divider">|</span>
+    <a href="https://github.com/FherStk/AutoCheck/new/master/apiSpec/new?filename=AutoCheck_Core_Connectors_Postgres_Revoke_System_String_System_String_.md&amp;value=---%0Auid%3A%20AutoCheck.Core.Connectors.Postgres.Revoke(System.String%2CSystem.String)%0Asummary%3A%20'*You%20can%20override%20summary%20for%20the%20API%20here%20using%20*MARKDOWN*%20syntax'%0A---%0A%0A*Please%20type%20below%20more%20information%20about%20this%20API%3A*%0A%0A">Improve this Doc</a>
+  </span>
+  <span class="small pull-right mobile-hide">
+    <a href="https://github.com/FherStk/AutoCheck/blob/UnitTest/src/connectors/Postgres.cs/#L1005">View Source</a>
+  </span>
+  <a id="AutoCheck_Core_Connectors_Postgres_Revoke_" data-uid="AutoCheck.Core.Connectors.Postgres.Revoke*"></a>
+  <h4 id="AutoCheck_Core_Connectors_Postgres_Revoke_System_String_System_String_" data-uid="AutoCheck.Core.Connectors.Postgres.Revoke(System.String,System.String)">Revoke(String, String)</h4>
+  <div class="markdown level1 summary"><p>Revokes an item (role, group or permissio) from a destination (role, group or user).</p>
+</div>
+  <div class="markdown level1 conceptual"></div>
+  <h5 class="decalaration">Declaration</h5>
+  <div class="codewrapper">
+    <pre><code class="lang-csharp hljs">public void Revoke(string what, string where)</code></pre>
+  </div>
+  <h5 class="parameters">Parameters</h5>
+  <table class="table table-bordered table-striped table-condensed">
+    <thead>
+      <tr>
+        <th>Type</th>
+        <th>Name</th>
+        <th>Description</th>
+      </tr>
+    </thead>
+    <tbody>
+      <tr>
+        <td><span class="xref">System.String</span></td>
+        <td><span class="parametername">what</span></td>
+        <td><p>Who to revoke (role, group or user) or the permission to revoke as an SQL compatible statement like 'permission FROM schema.table'.</p>
+</td>
+      </tr>
+      <tr>
+        <td><span class="xref">System.String</span></td>
+        <td><span class="parametername">where</span></td>
+        <td><p>Where to revoke (destination: role, group or user).</p>
+</td>
+      </tr>
+    </tbody>
+  </table>
+  <span class="small pull-right mobile-hide">
+    <span class="divider">|</span>
+    <a href="https://github.com/FherStk/AutoCheck/new/master/apiSpec/new?filename=AutoCheck_Core_Connectors_Postgres_Revoke_System_String_System_String_System_String_.md&amp;value=---%0Auid%3A%20AutoCheck.Core.Connectors.Postgres.Revoke(System.String%2CSystem.String%2CSystem.String)%0Asummary%3A%20'*You%20can%20override%20summary%20for%20the%20API%20here%20using%20*MARKDOWN*%20syntax'%0A---%0A%0A*Please%20type%20below%20more%20information%20about%20this%20API%3A*%0A%0A">Improve this Doc</a>
+  </span>
+  <span class="small pull-right mobile-hide">
+    <a href="https://github.com/FherStk/AutoCheck/blob/UnitTest/src/connectors/Postgres.cs/#L992">View Source</a>
+  </span>
+  <a id="AutoCheck_Core_Connectors_Postgres_Revoke_" data-uid="AutoCheck.Core.Connectors.Postgres.Revoke*"></a>
+  <h4 id="AutoCheck_Core_Connectors_Postgres_Revoke_System_String_System_String_System_String_" data-uid="AutoCheck.Core.Connectors.Postgres.Revoke(System.String,System.String,System.String)">Revoke(String, String, String)</h4>
+  <div class="markdown level1 summary"><p>Revokes an item (role, group or permission) from a destination (role, group or user).</p>
+</div>
+  <div class="markdown level1 conceptual"></div>
+  <h5 class="decalaration">Declaration</h5>
+  <div class="codewrapper">
+    <pre><code class="lang-csharp hljs">public void Revoke(string what, string where, string who)</code></pre>
+  </div>
+  <h5 class="parameters">Parameters</h5>
+  <table class="table table-bordered table-striped table-condensed">
+    <thead>
+      <tr>
+        <th>Type</th>
+        <th>Name</th>
+        <th>Description</th>
+      </tr>
+    </thead>
+    <tbody>
+      <tr>
+        <td><span class="xref">System.String</span></td>
+        <td><span class="parametername">what</span></td>
+        <td><p>What to revoke (permission).</p>
+</td>
+      </tr>
+      <tr>
+        <td><span class="xref">System.String</span></td>
+        <td><span class="parametername">where</span></td>
+        <td><p>Where to revoke (schema).</p>
+</td>
+      </tr>
+      <tr>
+        <td><span class="xref">System.String</span></td>
+        <td><span class="parametername">who</span></td>
+        <td><p>Who to revoke (role, group or user).</p>
+</td>
+      </tr>
+    </tbody>
+  </table>
+  <span class="small pull-right mobile-hide">
+    <span class="divider">|</span>
+    <a href="https://github.com/FherStk/AutoCheck/new/master/apiSpec/new?filename=AutoCheck_Core_Connectors_Postgres_Select_AutoCheck_Core_Connectors_Postgres_Source_AutoCheck_Core_Connectors_Postgres_Filter_System_String_.md&amp;value=---%0Auid%3A%20AutoCheck.Core.Connectors.Postgres.Select(AutoCheck.Core.Connectors.Postgres.Source%2CAutoCheck.Core.Connectors.Postgres.Filter%2CSystem.String)%0Asummary%3A%20'*You%20can%20override%20summary%20for%20the%20API%20here%20using%20*MARKDOWN*%20syntax'%0A---%0A%0A*Please%20type%20below%20more%20information%20about%20this%20API%3A*%0A%0A">Improve this Doc</a>
+  </span>
+  <span class="small pull-right mobile-hide">
+    <a href="https://github.com/FherStk/AutoCheck/blob/UnitTest/src/connectors/Postgres.cs/#L517">View Source</a>
+  </span>
+  <a id="AutoCheck_Core_Connectors_Postgres_Select_" data-uid="AutoCheck.Core.Connectors.Postgres.Select*"></a>
+  <h4 id="AutoCheck_Core_Connectors_Postgres_Select_AutoCheck_Core_Connectors_Postgres_Source_AutoCheck_Core_Connectors_Postgres_Filter_System_String_" data-uid="AutoCheck.Core.Connectors.Postgres.Select(AutoCheck.Core.Connectors.Postgres.Source,AutoCheck.Core.Connectors.Postgres.Filter,System.String)">Select(Postgres.Source, Postgres.Filter, String)</h4>
+  <div class="markdown level1 summary"><p>Selects some data from the database.</p>
+</div>
+  <div class="markdown level1 conceptual"></div>
+  <h5 class="decalaration">Declaration</h5>
+  <div class="codewrapper">
+    <pre><code class="lang-csharp hljs">public DataSet Select(Postgres.Source source, Postgres.Filter filter, string field = &quot;*&quot;)</code></pre>
+  </div>
+  <h5 class="parameters">Parameters</h5>
+  <table class="table table-bordered table-striped table-condensed">
+    <thead>
+      <tr>
+        <th>Type</th>
+        <th>Name</th>
+        <th>Description</th>
+      </tr>
+    </thead>
+    <tbody>
+      <tr>
+        <td><a class="xref" href="AutoCheck.Connectors.Postgres.Source.html">Postgres.Source</a></td>
+        <td><span class="parametername">source</span></td>
+        <td><p>The unique schema and table from which the data will be loaded.</p>
+</td>
+      </tr>
+      <tr>
+        <td><a class="xref" href="AutoCheck.Connectors.Postgres.Filter.html">Postgres.Filter</a></td>
+        <td><span class="parametername">filter</span></td>
+        <td><p>A filter over a single field which will be used to screen the data, subqueries are allowed but must start with '@' and surrounded by parenthesis like '@(SELECT MAX(id)+1 FROM t)'.</p>
+</td>
+      </tr>
+      <tr>
+        <td><span class="xref">System.String</span></td>
+        <td><span class="parametername">field</span></td>
+        <td><p>The field's data to load (a single one, or comma-separated set).</p>
+</td>
+      </tr>
+    </tbody>
+  </table>
+  <h5 class="returns">Returns</h5>
+  <table class="table table-bordered table-striped table-condensed">
+    <thead>
+      <tr>
+        <th>Type</th>
+        <th>Description</th>
+      </tr>
+    </thead>
+    <tbody>
+      <tr>
+        <td><span class="xref">System.Data.DataSet</span></td>
+        <td><p>A dataset containing the requested data.</p>
+</td>
+      </tr>
+    </tbody>
+  </table>
+  <h5 id="AutoCheck_Core_Connectors_Postgres_Select_AutoCheck_Core_Connectors_Postgres_Source_AutoCheck_Core_Connectors_Postgres_Filter_System_String__remarks">Remarks</h5>
+  <div class="markdown level1 remarks"><p>Use the overload with only string parameters for complex queries.</p>
+</div>
+  <span class="small pull-right mobile-hide">
+    <span class="divider">|</span>
+    <a href="https://github.com/FherStk/AutoCheck/new/master/apiSpec/new?filename=AutoCheck_Core_Connectors_Postgres_Select_AutoCheck_Core_Connectors_Postgres_Source_AutoCheck_Core_Connectors_Postgres_Filter_System_String___.md&amp;value=---%0Auid%3A%20AutoCheck.Core.Connectors.Postgres.Select(AutoCheck.Core.Connectors.Postgres.Source%2CAutoCheck.Core.Connectors.Postgres.Filter%2CSystem.String%5B%5D)%0Asummary%3A%20'*You%20can%20override%20summary%20for%20the%20API%20here%20using%20*MARKDOWN*%20syntax'%0A---%0A%0A*Please%20type%20below%20more%20information%20about%20this%20API%3A*%0A%0A">Improve this Doc</a>
+  </span>
+  <span class="small pull-right mobile-hide">
+    <a href="https://github.com/FherStk/AutoCheck/blob/UnitTest/src/connectors/Postgres.cs/#L532">View Source</a>
+  </span>
+  <a id="AutoCheck_Core_Connectors_Postgres_Select_" data-uid="AutoCheck.Core.Connectors.Postgres.Select*"></a>
+  <h4 id="AutoCheck_Core_Connectors_Postgres_Select_AutoCheck_Core_Connectors_Postgres_Source_AutoCheck_Core_Connectors_Postgres_Filter_System_String___" data-uid="AutoCheck.Core.Connectors.Postgres.Select(AutoCheck.Core.Connectors.Postgres.Source,AutoCheck.Core.Connectors.Postgres.Filter,System.String[])">Select(Postgres.Source, Postgres.Filter, String[])</h4>
+  <div class="markdown level1 summary"><p>Selects some data from the database.</p>
+</div>
+  <div class="markdown level1 conceptual"></div>
+  <h5 class="decalaration">Declaration</h5>
+  <div class="codewrapper">
+    <pre><code class="lang-csharp hljs">public DataSet Select(Postgres.Source source, Postgres.Filter filter, string[] fields)</code></pre>
+  </div>
+  <h5 class="parameters">Parameters</h5>
+  <table class="table table-bordered table-striped table-condensed">
+    <thead>
+      <tr>
+        <th>Type</th>
+        <th>Name</th>
+        <th>Description</th>
+      </tr>
+    </thead>
+    <tbody>
+      <tr>
+        <td><a class="xref" href="AutoCheck.Connectors.Postgres.Source.html">Postgres.Source</a></td>
+        <td><span class="parametername">source</span></td>
+        <td><p>The unique schema and table from which the data will be loaded.</p>
+</td>
+      </tr>
+      <tr>
+        <td><a class="xref" href="AutoCheck.Connectors.Postgres.Filter.html">Postgres.Filter</a></td>
+        <td><span class="parametername">filter</span></td>
+        <td><p>A filter over a single field which will be used to screen the data, subqueries are allowed but must start with '@' and surrounded by parenthesis like '@(SELECT MAX(id)+1 FROM t)'.</p>
+</td>
+      </tr>
+      <tr>
+        <td><span class="xref">System.String</span>[]</td>
+        <td><span class="parametername">fields</span></td>
+        <td><p>The set of field's data to load.</p>
+</td>
+      </tr>
+    </tbody>
+  </table>
+  <h5 class="returns">Returns</h5>
+  <table class="table table-bordered table-striped table-condensed">
+    <thead>
+      <tr>
+        <th>Type</th>
+        <th>Description</th>
+      </tr>
+    </thead>
+    <tbody>
+      <tr>
+        <td><span class="xref">System.Data.DataSet</span></td>
+        <td><p>A dataset containing the requested data.</p>
+</td>
+      </tr>
+    </tbody>
+  </table>
+  <h5 id="AutoCheck_Core_Connectors_Postgres_Select_AutoCheck_Core_Connectors_Postgres_Source_AutoCheck_Core_Connectors_Postgres_Filter_System_String____remarks">Remarks</h5>
+  <div class="markdown level1 remarks"><p>Use the overload with only string parameters for complex queries.</p>
+</div>
+  <span class="small pull-right mobile-hide">
+    <span class="divider">|</span>
+    <a href="https://github.com/FherStk/AutoCheck/new/master/apiSpec/new?filename=AutoCheck_Core_Connectors_Postgres_Select_AutoCheck_Core_Connectors_Postgres_Source_System_String_.md&amp;value=---%0Auid%3A%20AutoCheck.Core.Connectors.Postgres.Select(AutoCheck.Core.Connectors.Postgres.Source%2CSystem.String)%0Asummary%3A%20'*You%20can%20override%20summary%20for%20the%20API%20here%20using%20*MARKDOWN*%20syntax'%0A---%0A%0A*Please%20type%20below%20more%20information%20about%20this%20API%3A*%0A%0A">Improve this Doc</a>
+  </span>
+  <span class="small pull-right mobile-hide">
+    <a href="https://github.com/FherStk/AutoCheck/blob/UnitTest/src/connectors/Postgres.cs/#L492">View Source</a>
+  </span>
+  <a id="AutoCheck_Core_Connectors_Postgres_Select_" data-uid="AutoCheck.Core.Connectors.Postgres.Select*"></a>
+  <h4 id="AutoCheck_Core_Connectors_Postgres_Select_AutoCheck_Core_Connectors_Postgres_Source_System_String_" data-uid="AutoCheck.Core.Connectors.Postgres.Select(AutoCheck.Core.Connectors.Postgres.Source,System.String)">Select(Postgres.Source, String)</h4>
+  <div class="markdown level1 summary"><p>Selects some data from the database.</p>
+</div>
+  <div class="markdown level1 conceptual"></div>
+  <h5 class="decalaration">Declaration</h5>
+  <div class="codewrapper">
+    <pre><code class="lang-csharp hljs">public DataSet Select(Postgres.Source source, string field = &quot;*&quot;)</code></pre>
+  </div>
+  <h5 class="parameters">Parameters</h5>
+  <table class="table table-bordered table-striped table-condensed">
+    <thead>
+      <tr>
+        <th>Type</th>
+        <th>Name</th>
+        <th>Description</th>
+      </tr>
+    </thead>
+    <tbody>
+      <tr>
+        <td><a class="xref" href="AutoCheck.Connectors.Postgres.Source.html">Postgres.Source</a></td>
+        <td><span class="parametername">source</span></td>
+        <td><p>The unique schema and table from which the data will be loaded.</p>
+</td>
+      </tr>
+      <tr>
+        <td><span class="xref">System.String</span></td>
+        <td><span class="parametername">field</span></td>
+        <td><p>The field's data to load (a single one, or comma-separated set).</p>
+</td>
+      </tr>
+    </tbody>
+  </table>
+  <h5 class="returns">Returns</h5>
+  <table class="table table-bordered table-striped table-condensed">
+    <thead>
+      <tr>
+        <th>Type</th>
+        <th>Description</th>
+      </tr>
+    </thead>
+    <tbody>
+      <tr>
+        <td><span class="xref">System.Data.DataSet</span></td>
+        <td><p>A dataset containing the requested data.</p>
+</td>
+      </tr>
+    </tbody>
+  </table>
+  <h5 id="AutoCheck_Core_Connectors_Postgres_Select_AutoCheck_Core_Connectors_Postgres_Source_System_String__remarks">Remarks</h5>
+  <div class="markdown level1 remarks"><p>Use the overload with only string parameters for complex queries.</p>
+</div>
+  <span class="small pull-right mobile-hide">
+    <span class="divider">|</span>
+    <a href="https://github.com/FherStk/AutoCheck/new/master/apiSpec/new?filename=AutoCheck_Core_Connectors_Postgres_Select_AutoCheck_Core_Connectors_Postgres_Source_System_String___.md&amp;value=---%0Auid%3A%20AutoCheck.Core.Connectors.Postgres.Select(AutoCheck.Core.Connectors.Postgres.Source%2CSystem.String%5B%5D)%0Asummary%3A%20'*You%20can%20override%20summary%20for%20the%20API%20here%20using%20*MARKDOWN*%20syntax'%0A---%0A%0A*Please%20type%20below%20more%20information%20about%20this%20API%3A*%0A%0A">Improve this Doc</a>
+  </span>
+  <span class="small pull-right mobile-hide">
+    <a href="https://github.com/FherStk/AutoCheck/blob/UnitTest/src/connectors/Postgres.cs/#L504">View Source</a>
+  </span>
+  <a id="AutoCheck_Core_Connectors_Postgres_Select_" data-uid="AutoCheck.Core.Connectors.Postgres.Select*"></a>
+  <h4 id="AutoCheck_Core_Connectors_Postgres_Select_AutoCheck_Core_Connectors_Postgres_Source_System_String___" data-uid="AutoCheck.Core.Connectors.Postgres.Select(AutoCheck.Core.Connectors.Postgres.Source,System.String[])">Select(Postgres.Source, String[])</h4>
+  <div class="markdown level1 summary"><p>Selects some data from the database.</p>
+</div>
+  <div class="markdown level1 conceptual"></div>
+  <h5 class="decalaration">Declaration</h5>
+  <div class="codewrapper">
+    <pre><code class="lang-csharp hljs">public DataSet Select(Postgres.Source source, string[] fields)</code></pre>
+  </div>
+  <h5 class="parameters">Parameters</h5>
+  <table class="table table-bordered table-striped table-condensed">
+    <thead>
+      <tr>
+        <th>Type</th>
+        <th>Name</th>
+        <th>Description</th>
+      </tr>
+    </thead>
+    <tbody>
+      <tr>
+        <td><a class="xref" href="AutoCheck.Connectors.Postgres.Source.html">Postgres.Source</a></td>
+        <td><span class="parametername">source</span></td>
+        <td><p>The unique schema and table from which the data will be loaded.</p>
+</td>
+      </tr>
+      <tr>
+        <td><span class="xref">System.String</span>[]</td>
+        <td><span class="parametername">fields</span></td>
+        <td><p>The set of field's data to load.</p>
+</td>
+      </tr>
+    </tbody>
+  </table>
+  <h5 class="returns">Returns</h5>
+  <table class="table table-bordered table-striped table-condensed">
+    <thead>
+      <tr>
+        <th>Type</th>
+        <th>Description</th>
+      </tr>
+    </thead>
+    <tbody>
+      <tr>
+        <td><span class="xref">System.Data.DataSet</span></td>
+        <td><p>A dataset containing the requested data.</p>
+</td>
+      </tr>
+    </tbody>
+  </table>
+  <h5 id="AutoCheck_Core_Connectors_Postgres_Select_AutoCheck_Core_Connectors_Postgres_Source_System_String____remarks">Remarks</h5>
+  <div class="markdown level1 remarks"><p>Use the overload with only string parameters for complex queries.</p>
+</div>
+  <span class="small pull-right mobile-hide">
+    <span class="divider">|</span>
+    <a href="https://github.com/FherStk/AutoCheck/new/master/apiSpec/new?filename=AutoCheck_Core_Connectors_Postgres_Select_System_String_System_String_System_String_.md&amp;value=---%0Auid%3A%20AutoCheck.Core.Connectors.Postgres.Select(System.String%2CSystem.String%2CSystem.String)%0Asummary%3A%20'*You%20can%20override%20summary%20for%20the%20API%20here%20using%20*MARKDOWN*%20syntax'%0A---%0A%0A*Please%20type%20below%20more%20information%20about%20this%20API%3A*%0A%0A">Improve this Doc</a>
+  </span>
+  <span class="small pull-right mobile-hide">
+    <a href="https://github.com/FherStk/AutoCheck/blob/UnitTest/src/connectors/Postgres.cs/#L546">View Source</a>
+  </span>
+  <a id="AutoCheck_Core_Connectors_Postgres_Select_" data-uid="AutoCheck.Core.Connectors.Postgres.Select*"></a>
+  <h4 id="AutoCheck_Core_Connectors_Postgres_Select_System_String_System_String_System_String_" data-uid="AutoCheck.Core.Connectors.Postgres.Select(System.String,System.String,System.String)">Select(String, String, String)</h4>
+  <div class="markdown level1 summary"><p>Selects some data from the database.</p>
+</div>
+  <div class="markdown level1 conceptual"></div>
+  <h5 class="decalaration">Declaration</h5>
+  <div class="codewrapper">
+    <pre><code class="lang-csharp hljs">public DataSet Select(string source, string filter, string field = &quot;*&quot;)</code></pre>
+  </div>
+  <h5 class="parameters">Parameters</h5>
+  <table class="table table-bordered table-striped table-condensed">
+    <thead>
+      <tr>
+        <th>Type</th>
+        <th>Name</th>
+        <th>Description</th>
+      </tr>
+    </thead>
+    <tbody>
+      <tr>
+        <td><span class="xref">System.String</span></td>
+        <td><span class="parametername">source</span></td>
+        <td><p>The set of schemas and tables from which the data will be loaded, should be an SQL FROM sentence (without FROM) allowing joins and alisases.</p>
+</td>
+      </tr>
+      <tr>
+        <td><span class="xref">System.String</span></td>
+        <td><span class="parametername">filter</span></td>
+        <td><p>The set of filters which will be used to screen the data, should be an SQL WHERE sentence (without WHERE).</p>
+</td>
+      </tr>
+      <tr>
+        <td><span class="xref">System.String</span></td>
+        <td><span class="parametername">field</span></td>
+        <td><p>The field's data to load (a single one, or comma-separated set).</p>
+</td>
+      </tr>
+    </tbody>
+  </table>
+  <h5 class="returns">Returns</h5>
+  <table class="table table-bordered table-striped table-condensed">
+    <thead>
+      <tr>
+        <th>Type</th>
+        <th>Description</th>
+      </tr>
+    </thead>
+    <tbody>
+      <tr>
+        <td><span class="xref">System.Data.DataSet</span></td>
+        <td><p>A dataset containing the requested data.</p>
+</td>
+      </tr>
+    </tbody>
+  </table>
+  <span class="small pull-right mobile-hide">
+    <span class="divider">|</span>
+    <a href="https://github.com/FherStk/AutoCheck/new/master/apiSpec/new?filename=AutoCheck_Core_Connectors_Postgres_Select_System_String_System_String_System_String___.md&amp;value=---%0Auid%3A%20AutoCheck.Core.Connectors.Postgres.Select(System.String%2CSystem.String%2CSystem.String%5B%5D)%0Asummary%3A%20'*You%20can%20override%20summary%20for%20the%20API%20here%20using%20*MARKDOWN*%20syntax'%0A---%0A%0A*Please%20type%20below%20more%20information%20about%20this%20API%3A*%0A%0A">Improve this Doc</a>
+  </span>
+  <span class="small pull-right mobile-hide">
+    <a href="https://github.com/FherStk/AutoCheck/blob/UnitTest/src/connectors/Postgres.cs/#L558">View Source</a>
+  </span>
+  <a id="AutoCheck_Core_Connectors_Postgres_Select_" data-uid="AutoCheck.Core.Connectors.Postgres.Select*"></a>
+  <h4 id="AutoCheck_Core_Connectors_Postgres_Select_System_String_System_String_System_String___" data-uid="AutoCheck.Core.Connectors.Postgres.Select(System.String,System.String,System.String[])">Select(String, String, String[])</h4>
+  <div class="markdown level1 summary"><p>Selects some data from the database.</p>
+</div>
+  <div class="markdown level1 conceptual"></div>
+  <h5 class="decalaration">Declaration</h5>
+  <div class="codewrapper">
+    <pre><code class="lang-csharp hljs">public DataSet Select(string source, string filter, string[] fields)</code></pre>
+  </div>
+  <h5 class="parameters">Parameters</h5>
+  <table class="table table-bordered table-striped table-condensed">
+    <thead>
+      <tr>
+        <th>Type</th>
+        <th>Name</th>
+        <th>Description</th>
+      </tr>
+    </thead>
+    <tbody>
+      <tr>
+        <td><span class="xref">System.String</span></td>
+        <td><span class="parametername">source</span></td>
+        <td><p>The set of schemas and tables from which the data will be loaded, should be an SQL FROM sentence (without FROM) allowing joins and alisases.</p>
+</td>
+      </tr>
+      <tr>
+        <td><span class="xref">System.String</span></td>
+        <td><span class="parametername">filter</span></td>
+        <td><p>The set of filters which will be used to screen the data, should be an SQL WHERE sentence (without WHERE).</p>
+</td>
+      </tr>
+      <tr>
+        <td><span class="xref">System.String</span>[]</td>
+        <td><span class="parametername">fields</span></td>
+        <td><p>The set of field's data to load.</p>
+</td>
+      </tr>
+    </tbody>
+  </table>
+  <h5 class="returns">Returns</h5>
+  <table class="table table-bordered table-striped table-condensed">
+    <thead>
+      <tr>
+        <th>Type</th>
+        <th>Description</th>
+      </tr>
+    </thead>
+    <tbody>
+      <tr>
+        <td><span class="xref">System.Data.DataSet</span></td>
+        <td><p>A dataset containing the requested data.</p>
+</td>
+      </tr>
+    </tbody>
+  </table>
+  <span class="small pull-right mobile-hide">
+    <span class="divider">|</span>
+    <a href="https://github.com/FherStk/AutoCheck/new/master/apiSpec/new?filename=AutoCheck_Core_Connectors_Postgres_TestConnection.md&amp;value=---%0Auid%3A%20AutoCheck.Core.Connectors.Postgres.TestConnection%0Asummary%3A%20'*You%20can%20override%20summary%20for%20the%20API%20here%20using%20*MARKDOWN*%20syntax'%0A---%0A%0A*Please%20type%20below%20more%20information%20about%20this%20API%3A*%0A%0A">Improve this Doc</a>
+  </span>
+  <span class="small pull-right mobile-hide">
+    <a href="https://github.com/FherStk/AutoCheck/blob/UnitTest/src/connectors/Postgres.cs/#L237">View Source</a>
+  </span>
+  <a id="AutoCheck_Core_Connectors_Postgres_TestConnection_" data-uid="AutoCheck.Core.Connectors.Postgres.TestConnection*"></a>
+  <h4 id="AutoCheck_Core_Connectors_Postgres_TestConnection" data-uid="AutoCheck.Core.Connectors.Postgres.TestConnection">TestConnection()</h4>
+  <div class="markdown level1 summary"><p>Test the connection to the database, so an exception will be thrown if any problem occurs.</p>
+</div>
+  <div class="markdown level1 conceptual"></div>
+  <h5 class="decalaration">Declaration</h5>
+  <div class="codewrapper">
+    <pre><code class="lang-csharp hljs">public void TestConnection()</code></pre>
+  </div>
+  <span class="small pull-right mobile-hide">
+    <span class="divider">|</span>
+    <a href="https://github.com/FherStk/AutoCheck/new/master/apiSpec/new?filename=AutoCheck_Core_Connectors_Postgres_Update_AutoCheck_Core_Connectors_Postgres_Destination_AutoCheck_Core_Connectors_Postgres_Filter_System_Collections_Generic_Dictionary_System_String_System_Object__.md&amp;value=---%0Auid%3A%20AutoCheck.Core.Connectors.Postgres.Update(AutoCheck.Core.Connectors.Postgres.Destination%2CAutoCheck.Core.Connectors.Postgres.Filter%2CSystem.Collections.Generic.Dictionary%7BSystem.String%2CSystem.Object%7D)%0Asummary%3A%20'*You%20can%20override%20summary%20for%20the%20API%20here%20using%20*MARKDOWN*%20syntax'%0A---%0A%0A*Please%20type%20below%20more%20information%20about%20this%20API%3A*%0A%0A">Improve this Doc</a>
+  </span>
+  <span class="small pull-right mobile-hide">
+    <a href="https://github.com/FherStk/AutoCheck/blob/UnitTest/src/connectors/Postgres.cs/#L726">View Source</a>
+  </span>
+  <a id="AutoCheck_Core_Connectors_Postgres_Update_" data-uid="AutoCheck.Core.Connectors.Postgres.Update*"></a>
+  <h4 id="AutoCheck_Core_Connectors_Postgres_Update_AutoCheck_Core_Connectors_Postgres_Destination_AutoCheck_Core_Connectors_Postgres_Filter_System_Collections_Generic_Dictionary_System_String_System_Object__" data-uid="AutoCheck.Core.Connectors.Postgres.Update(AutoCheck.Core.Connectors.Postgres.Destination,AutoCheck.Core.Connectors.Postgres.Filter,System.Collections.Generic.Dictionary{System.String,System.Object})">Update(Postgres.Destination, Postgres.Filter, Dictionary&lt;String, Object&gt;)</h4>
+  <div class="markdown level1 summary"><p>Updates some data from a table, the 'ExecuteNonQuery' method can be used for complex filters (and, or, etc.).</p>
+</div>
+  <div class="markdown level1 conceptual"></div>
+  <h5 class="decalaration">Declaration</h5>
+  <div class="codewrapper">
+    <pre><code class="lang-csharp hljs">public void Update(Postgres.Destination destination, Postgres.Filter filter, Dictionary&lt;string, object&gt; fields)</code></pre>
+  </div>
+  <h5 class="parameters">Parameters</h5>
+  <table class="table table-bordered table-striped table-condensed">
+    <thead>
+      <tr>
+        <th>Type</th>
+        <th>Name</th>
+        <th>Description</th>
+      </tr>
+    </thead>
+    <tbody>
+      <tr>
+        <td><a class="xref" href="AutoCheck.Connectors.Postgres.Destination.html">Postgres.Destination</a></td>
+        <td><span class="parametername">destination</span></td>
+        <td><p>The unique schema and table where the data will be added.</p>
+</td>
+      </tr>
+      <tr>
+        <td><a class="xref" href="AutoCheck.Connectors.Postgres.Filter.html">Postgres.Filter</a></td>
+        <td><span class="parametername">filter</span></td>
+        <td><p>A filter over a single field which will be used to screen the data, subqueries are allowed but must start with '@' and surrounded by parenthesis like '@(SELECT MAX(id)+1 FROM t)'.</p>
+</td>
+      </tr>
+      <tr>
+        <td><span class="xref">System.Collections.Generic.Dictionary</span>&lt;<span class="xref">System.String</span>, <span class="xref">System.Object</span>&gt;</td>
+        <td><span class="parametername">fields</span></td>
+        <td><p>Key-value pairs of data [field, value], subqueries are allowed but must start with '@' and surrounded by parenthesis like '@(SELECT MAX(id)+1 FROM t)'.</p>
+</td>
+      </tr>
+    </tbody>
+  </table>
+  <h5 id="AutoCheck_Core_Connectors_Postgres_Update_AutoCheck_Core_Connectors_Postgres_Destination_AutoCheck_Core_Connectors_Postgres_Filter_System_Collections_Generic_Dictionary_System_String_System_Object___remarks">Remarks</h5>
+  <div class="markdown level1 remarks"><p>Use the overload with only string parameters for complex queries.</p>
+</div>
+  <span class="small pull-right mobile-hide">
+    <span class="divider">|</span>
+    <a href="https://github.com/FherStk/AutoCheck/new/master/apiSpec/new?filename=AutoCheck_Core_Connectors_Postgres_Update_AutoCheck_Core_Connectors_Postgres_Destination_AutoCheck_Core_Connectors_Postgres_Source_AutoCheck_Core_Connectors_Postgres_Filter_System_Collections_Generic_Dictionary_System_String_System_Object__.md&amp;value=---%0Auid%3A%20AutoCheck.Core.Connectors.Postgres.Update(AutoCheck.Core.Connectors.Postgres.Destination%2CAutoCheck.Core.Connectors.Postgres.Source%2CAutoCheck.Core.Connectors.Postgres.Filter%2CSystem.Collections.Generic.Dictionary%7BSystem.String%2CSystem.Object%7D)%0Asummary%3A%20'*You%20can%20override%20summary%20for%20the%20API%20here%20using%20*MARKDOWN*%20syntax'%0A---%0A%0A*Please%20type%20below%20more%20information%20about%20this%20API%3A*%0A%0A">Improve this Doc</a>
+  </span>
+  <span class="small pull-right mobile-hide">
+    <a href="https://github.com/FherStk/AutoCheck/blob/UnitTest/src/connectors/Postgres.cs/#L741">View Source</a>
+  </span>
+  <a id="AutoCheck_Core_Connectors_Postgres_Update_" data-uid="AutoCheck.Core.Connectors.Postgres.Update*"></a>
+  <h4 id="AutoCheck_Core_Connectors_Postgres_Update_AutoCheck_Core_Connectors_Postgres_Destination_AutoCheck_Core_Connectors_Postgres_Source_AutoCheck_Core_Connectors_Postgres_Filter_System_Collections_Generic_Dictionary_System_String_System_Object__" data-uid="AutoCheck.Core.Connectors.Postgres.Update(AutoCheck.Core.Connectors.Postgres.Destination,AutoCheck.Core.Connectors.Postgres.Source,AutoCheck.Core.Connectors.Postgres.Filter,System.Collections.Generic.Dictionary{System.String,System.Object})">Update(Postgres.Destination, Postgres.Source, Postgres.Filter, Dictionary&lt;String, Object&gt;)</h4>
+  <div class="markdown level1 summary"><p>Updates some data from a table, the 'ExecuteNonQuery' method can be used for complex filters (and, or, etc.).</p>
+</div>
+  <div class="markdown level1 conceptual"></div>
+  <h5 class="decalaration">Declaration</h5>
+  <div class="codewrapper">
+    <pre><code class="lang-csharp hljs">public void Update(Postgres.Destination destination, Postgres.Source source, Postgres.Filter filter, Dictionary&lt;string, object&gt; fields)</code></pre>
+  </div>
+  <h5 class="parameters">Parameters</h5>
+  <table class="table table-bordered table-striped table-condensed">
+    <thead>
+      <tr>
+        <th>Type</th>
+        <th>Name</th>
+        <th>Description</th>
+      </tr>
+    </thead>
+    <tbody>
+      <tr>
+        <td><a class="xref" href="AutoCheck.Connectors.Postgres.Destination.html">Postgres.Destination</a></td>
+        <td><span class="parametername">destination</span></td>
+        <td><p>The unique schema and table where the data will be added.</p>
+</td>
+      </tr>
+      <tr>
+        <td><a class="xref" href="AutoCheck.Connectors.Postgres.Source.html">Postgres.Source</a></td>
+        <td><span class="parametername">source</span></td>
+        <td><p>The set of schemas and tables from which the data will be loaded, should be an SQL FROM sentence (without FROM) allowing joins and alisases.</p>
+</td>
+      </tr>
+      <tr>
+        <td><a class="xref" href="AutoCheck.Connectors.Postgres.Filter.html">Postgres.Filter</a></td>
+        <td><span class="parametername">filter</span></td>
+        <td><p>A filter over a single field which will be used to screen the data, subqueries are allowed but must start with '@' and surrounded by parenthesis like '@(SELECT MAX(id)+1 FROM t)'.</p>
+</td>
+      </tr>
+      <tr>
+        <td><span class="xref">System.Collections.Generic.Dictionary</span>&lt;<span class="xref">System.String</span>, <span class="xref">System.Object</span>&gt;</td>
+        <td><span class="parametername">fields</span></td>
+        <td><p>Key-value pairs of data [field, value], subqueries are allowed but must start with '@' and surrounded by parenthesis like '@(SELECT MAX(id)+1 FROM t)'.</p>
+</td>
+      </tr>
+    </tbody>
+  </table>
+  <h5 id="AutoCheck_Core_Connectors_Postgres_Update_AutoCheck_Core_Connectors_Postgres_Destination_AutoCheck_Core_Connectors_Postgres_Source_AutoCheck_Core_Connectors_Postgres_Filter_System_Collections_Generic_Dictionary_System_String_System_Object___remarks">Remarks</h5>
+  <div class="markdown level1 remarks"><p>Use the overload with only string parameters for complex queries.</p>
+</div>
+  <span class="small pull-right mobile-hide">
+    <span class="divider">|</span>
+    <a href="https://github.com/FherStk/AutoCheck/new/master/apiSpec/new?filename=AutoCheck_Core_Connectors_Postgres_Update_AutoCheck_Core_Connectors_Postgres_Destination_System_Collections_Generic_Dictionary_System_String_System_Object__.md&amp;value=---%0Auid%3A%20AutoCheck.Core.Connectors.Postgres.Update(AutoCheck.Core.Connectors.Postgres.Destination%2CSystem.Collections.Generic.Dictionary%7BSystem.String%2CSystem.Object%7D)%0Asummary%3A%20'*You%20can%20override%20summary%20for%20the%20API%20here%20using%20*MARKDOWN*%20syntax'%0A---%0A%0A*Please%20type%20below%20more%20information%20about%20this%20API%3A*%0A%0A">Improve this Doc</a>
+  </span>
+  <span class="small pull-right mobile-hide">
+    <a href="https://github.com/FherStk/AutoCheck/blob/UnitTest/src/connectors/Postgres.cs/#L713">View Source</a>
+  </span>
+  <a id="AutoCheck_Core_Connectors_Postgres_Update_" data-uid="AutoCheck.Core.Connectors.Postgres.Update*"></a>
+  <h4 id="AutoCheck_Core_Connectors_Postgres_Update_AutoCheck_Core_Connectors_Postgres_Destination_System_Collections_Generic_Dictionary_System_String_System_Object__" data-uid="AutoCheck.Core.Connectors.Postgres.Update(AutoCheck.Core.Connectors.Postgres.Destination,System.Collections.Generic.Dictionary{System.String,System.Object})">Update(Postgres.Destination, Dictionary&lt;String, Object&gt;)</h4>
+  <div class="markdown level1 summary"><p>Updates some data from a table, the 'ExecuteNonQuery' method can be used for complex filters (and, or, etc.).</p>
+</div>
+  <div class="markdown level1 conceptual"></div>
+  <h5 class="decalaration">Declaration</h5>
+  <div class="codewrapper">
+    <pre><code class="lang-csharp hljs">public void Update(Postgres.Destination destination, Dictionary&lt;string, object&gt; fields)</code></pre>
+  </div>
+  <h5 class="parameters">Parameters</h5>
+  <table class="table table-bordered table-striped table-condensed">
+    <thead>
+      <tr>
+        <th>Type</th>
+        <th>Name</th>
+        <th>Description</th>
+      </tr>
+    </thead>
+    <tbody>
+      <tr>
+        <td><a class="xref" href="AutoCheck.Connectors.Postgres.Destination.html">Postgres.Destination</a></td>
+        <td><span class="parametername">destination</span></td>
+        <td><p>The unique schema and table where the data will be added.</p>
+</td>
+      </tr>
+      <tr>
+        <td><span class="xref">System.Collections.Generic.Dictionary</span>&lt;<span class="xref">System.String</span>, <span class="xref">System.Object</span>&gt;</td>
+        <td><span class="parametername">fields</span></td>
+        <td><p>Key-value pairs of data [field, value], subqueries are allowed but must start with '@' and surrounded by parenthesis like '@(SELECT MAX(id)+1 FROM t)'.</p>
+</td>
+      </tr>
+    </tbody>
+  </table>
+  <h5 id="AutoCheck_Core_Connectors_Postgres_Update_AutoCheck_Core_Connectors_Postgres_Destination_System_Collections_Generic_Dictionary_System_String_System_Object___remarks">Remarks</h5>
+  <div class="markdown level1 remarks"><p>Use the overload with only string parameters for complex queries.</p>
+</div>
+  <span class="small pull-right mobile-hide">
+    <span class="divider">|</span>
+    <a href="https://github.com/FherStk/AutoCheck/new/master/apiSpec/new?filename=AutoCheck_Core_Connectors_Postgres_Update_System_String_System_String_System_String_System_Collections_Generic_Dictionary_System_String_System_Object__.md&amp;value=---%0Auid%3A%20AutoCheck.Core.Connectors.Postgres.Update(System.String%2CSystem.String%2CSystem.String%2CSystem.Collections.Generic.Dictionary%7BSystem.String%2CSystem.Object%7D)%0Asummary%3A%20'*You%20can%20override%20summary%20for%20the%20API%20here%20using%20*MARKDOWN*%20syntax'%0A---%0A%0A*Please%20type%20below%20more%20information%20about%20this%20API%3A*%0A%0A">Improve this Doc</a>
+  </span>
+  <span class="small pull-right mobile-hide">
+    <a href="https://github.com/FherStk/AutoCheck/blob/UnitTest/src/connectors/Postgres.cs/#L756">View Source</a>
+  </span>
+  <a id="AutoCheck_Core_Connectors_Postgres_Update_" data-uid="AutoCheck.Core.Connectors.Postgres.Update*"></a>
+  <h4 id="AutoCheck_Core_Connectors_Postgres_Update_System_String_System_String_System_String_System_Collections_Generic_Dictionary_System_String_System_Object__" data-uid="AutoCheck.Core.Connectors.Postgres.Update(System.String,System.String,System.String,System.Collections.Generic.Dictionary{System.String,System.Object})">Update(String, String, String, Dictionary&lt;String, Object&gt;)</h4>
+  <div class="markdown level1 summary"><p>Updates some data from a table, the 'ExecuteNonQuery' method can be used for complex filters (and, or, etc.).</p>
+</div>
+  <div class="markdown level1 conceptual"></div>
+  <h5 class="decalaration">Declaration</h5>
+  <div class="codewrapper">
+    <pre><code class="lang-csharp hljs">public void Update(string destination, string source, string filter, Dictionary&lt;string, object&gt; fields)</code></pre>
+  </div>
+  <h5 class="parameters">Parameters</h5>
+  <table class="table table-bordered table-striped table-condensed">
+    <thead>
+      <tr>
+        <th>Type</th>
+        <th>Name</th>
+        <th>Description</th>
+      </tr>
+    </thead>
+    <tbody>
+      <tr>
+        <td><span class="xref">System.String</span></td>
+        <td><span class="parametername">destination</span></td>
+        <td><p>The unique schema and table where the data will be added.</p>
+</td>
+      </tr>
+      <tr>
+        <td><span class="xref">System.String</span></td>
+        <td><span class="parametername">source</span></td>
+        <td><p>The set of schemas and tables from which the data will be loaded, should be an SQL FROM sentence (without FROM) allowing joins and alisases.</p>
+</td>
+      </tr>
+      <tr>
+        <td><span class="xref">System.String</span></td>
+        <td><span class="parametername">filter</span></td>
+        <td><p>The set of filters which will be used to screen the data, should be an SQL WHERE sentence (without WHERE).</p>
+</td>
+      </tr>
+      <tr>
+        <td><span class="xref">System.Collections.Generic.Dictionary</span>&lt;<span class="xref">System.String</span>, <span class="xref">System.Object</span>&gt;</td>
+        <td><span class="parametername">fields</span></td>
+        <td><p>Key-value pairs of data [field, value], subqueries are allowed but must start with '@' and surrounded by parenthesis like '@(SELECT MAX(id)+1 FROM t)'.</p>
+</td>
+      </tr>
+    </tbody>
+  </table>
+  <h3 id="implements">Implements</h3>
+  <div>
+      <span class="xref">System.IDisposable</span>
+  </div>
+</article>
+          </div>
+          
+          <div class="hidden-sm col-md-2" role="complementary">
+            <div class="sideaffix">
+              <div class="contribution">
+                <ul class="nav">
+                  <li>
+                    <a href="https://github.com/FherStk/AutoCheck/new/master/apiSpec/new?filename=AutoCheck_Core_Connectors_Postgres.md&amp;value=---%0Auid%3A%20AutoCheck.Core.Connectors.Postgres%0Asummary%3A%20'*You%20can%20override%20summary%20for%20the%20API%20here%20using%20*MARKDOWN*%20syntax'%0A---%0A%0A*Please%20type%20below%20more%20information%20about%20this%20API%3A*%0A%0A" class="contribution-link">Improve this Doc</a>
+                  </li>
+                  <li>
+                    <a href="https://github.com/FherStk/AutoCheck/blob/UnitTest/src/connectors/Postgres.cs/#L38" class="contribution-link">View Source</a>
+                  </li>
+                </ul>
+              </div>
+              <nav class="bs-docs-sidebar hidden-print hidden-xs hidden-sm affix" id="affix">
+                <h5>In This Article</h5>
+                <div></div>
+              </nav>
+            </div>
+          </div>
+        </div>
+      </div>
+      
+      <footer>
+        <div class="grad-bottom"></div>
+        <div class="footer">
+          <div class="container">
+            <span class="pull-right">
+              <a href="#top">Back to top</a>
+            </span>
+            
+            <span>Generated by <strong>DocFX</strong></span>
+          </div>
+        </div>
+      </footer>
+    </div>
+    
+    <script type="text/javascript" src="../styles/docfx.vendor.js"></script>
+    <script type="text/javascript" src="../styles/docfx.js"></script>
+    <script type="text/javascript" src="../styles/main.js"></script>
+  </body>
+</html>