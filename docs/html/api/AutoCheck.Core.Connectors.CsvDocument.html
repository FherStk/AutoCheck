﻿<!DOCTYPE html>
<!--[if IE]><![endif]-->
<html>
  
  <head>
    <meta charset="utf-8">
    <meta http-equiv="X-UA-Compatible" content="IE=edge,chrome=1">
    <title>Class CsvDocument
   </title>
    <meta name="viewport" content="width=device-width">
    <meta name="title" content="Class CsvDocument
   ">
<<<<<<< HEAD
    <meta name="generator" content="docfx 2.56.6.0">
=======
    <meta name="generator" content="docfx 2.58.9.0">
>>>>>>> 3b594e91
    
    <link rel="shortcut icon" href="../images/favicon.ico">
    <link rel="stylesheet" href="../styles/docfx.vendor.css">
    <link rel="stylesheet" href="../styles/docfx.css">
    <link rel="stylesheet" href="../styles/main.css">
    <meta property="docfx:navrel" content="../toc">
    <meta property="docfx:tocrel" content="toc">
    
    
    
  </head>
  <body data-spy="scroll" data-target="#affix" data-offset="120">
    <div id="wrapper">
      <header>
        
        <nav id="autocollapse" class="navbar navbar-inverse ng-scope" role="navigation">
          <div class="container">
            <div class="navbar-header">
              <button type="button" class="navbar-toggle" data-toggle="collapse" data-target="#navbar">
                <span class="sr-only">Toggle navigation</span>
                <span class="icon-bar"></span>
                <span class="icon-bar"></span>
                <span class="icon-bar"></span>
              </button>
              
              <a class="navbar-brand" href="../index.html">
                <img id="logo" class="svg" src="../images/logo.png" alt="">
              </a>
            </div>
            <div class="collapse navbar-collapse" id="navbar">
              <form class="navbar-form navbar-right" role="search" id="search">
                <div class="form-group">
                  <input type="text" class="form-control" id="search-query" placeholder="Search" autocomplete="off">
                </div>
              </form>
                
                <ul class="nav level1 navbar-nav">
                      <li>
                          <a href="../tutorials/student.html" title="Tutorials">Tutorials</a>
                      </li>
                      <li>
                          <a href="../api/AutoCheck.Core.html" title="Api Documentation">Api Documentation</a>
                      </li>
                      <li>
                          <a href="https://github.com/FherStk/AutoCheck" title="Download">Download</a>
                      </li>
                      <li>
                          <a href="../credits/credits.html" title="Credits">Credits</a>
                      </li>
                </ul>    </div>
          </div>
        </nav>
        
        <div class="subnav navbar navbar-default">
          <div class="container hide-when-search" id="breadcrumb">
            <ul class="breadcrumb">
              <li></li>
            </ul>
          </div>
        </div>
      </header>
      <div role="main" class="container body-content hide-when-search">
        <div class="sidenav hide-when-search">
          <a class="btn toc-toggle collapse" data-toggle="collapse" href="#sidetoggle" aria-expanded="false" aria-controls="sidetoggle">Show / Hide Table of Contents</a>
          <div class="sidetoggle collapse" id="sidetoggle">
            <div>
              <div class="sidefilter">
                <form class="toc-filter">
                  <span class="glyphicon glyphicon-filter filter-icon"></span>
                  <input type="text" id="toc_filter_input" placeholder="Enter here to filter..." onkeypress="if(event.keyCode==13) {return false;}">
                </form>
              </div>
              <div class="sidetoc">
                <div class="toc" id="toc">
                  
                  <ul class="nav level1">
                    <li class="">
                      <span class="expand-stub"></span>
                      <a href="AutoCheck.Core.html" title="AutoCheck.Core" class="">AutoCheck.Core</a>
                        
                        <ul class="nav level2">
                          <li class="">
                            <a href="AutoCheck.Core.Output.html" title="Output" class="">Output</a>
                          </li>
                          <li class="">
<<<<<<< HEAD
                            <a href="AutoCheck.Core.Output.Content.html" title="Output.Content" class="">Output.Content</a>
                          </li>
                          <li class="">
                            <a href="AutoCheck.Core.Output.Log.html" title="Output.Log" class="">Output.Log</a>
                          </li>
                          <li class="">
                            <a href="AutoCheck.Core.Output.Space.html" title="Output.Space" class="">Output.Space</a>
                          </li>
                          <li class="">
=======
                            <a href="AutoCheck.Core.Output.Log.html" title="Output.Log" class="">Output.Log</a>
                          </li>
                          <li class="">
>>>>>>> 3b594e91
                            <a href="AutoCheck.Core.Output.Style.html" title="Output.Style" class="">Output.Style</a>
                          </li>
                          <li class="">
                            <a href="AutoCheck.Core.Output.Type.html" title="Output.Type" class="">Output.Type</a>
                          </li>
                          <li class="">
                            <a href="AutoCheck.Core.Script.html" title="Script" class="">Script</a>
                          </li>
                          <li class="">
                            <a href="AutoCheck.Core.Script.ExecutionModeType.html" title="Script.ExecutionModeType" class="">Script.ExecutionModeType</a>
                          </li>
                          <li class="">
                            <a href="AutoCheck.Core.Script.LogGeneratedEventArgs.html" title="Script.LogGeneratedEventArgs" class="">Script.LogGeneratedEventArgs</a>
                          </li>
                          <li class="">
                            <a href="AutoCheck.Core.Utils.html" title="Utils" class="">Utils</a>
                          </li>
                          <li class="">
                            <a href="AutoCheck.Core.Utils.OS.html" title="Utils.OS" class="">Utils.OS</a>
                          </li>
                        </ul>  </li>
                    <li class="">
                      <span class="expand-stub"></span>
                      <a href="AutoCheck.Connectors.html" title="AutoCheck.Core.Connectors" class="">AutoCheck.Core.Connectors</a>
                        
                        <ul class="nav level2">
                          <li class="">
                            <a href="AutoCheck.Core.Connectors.Atom.html" title="Atom" class="">Atom</a>
                          </li>
                          <li class="">
                            <a href="AutoCheck.Core.Connectors.Base.html" title="Base" class="">Base</a>
                          </li>
                          <li class="">
                            <a href="AutoCheck.Connectors.Css.html" title="Css" class="">Css</a>
                          </li>
                          <li class="">
                            <a href="AutoCheck.Connectors.Csv.html" title="Csv" class="">Csv</a>
                          </li>
                          <li class="">
                            <a href="AutoCheck.Connectors.CsvDocument.html" title="CsvDocument" class="">CsvDocument</a>
                          </li>
                          <li class="">
                            <a href="AutoCheck.Connectors.GDrive.html" title="GDrive" class="">GDrive</a>
                          </li>
                          <li class="">
                            <a href="AutoCheck.Connectors.Html.html" title="Html" class="">Html</a>
                          </li>
                          <li class="">
                            <a href="AutoCheck.Core.Connectors.Math.html" title="Math" class="">Math</a>
                          </li>
                          <li class="">
                            <a href="AutoCheck.Connectors.Odoo.html" title="Odoo" class="">Odoo</a>
                          </li>
                          <li class="">
                            <a href="AutoCheck.Core.Connectors.Operator.html" title="Operator" class="">Operator</a>
                          </li>
                          <li class="">
                            <a href="AutoCheck.Core.Connectors.PlainText.html" title="PlainText" class="">PlainText</a>
                          </li>
                          <li class="">
                            <a href="AutoCheck.Core.Connectors.PlainText.PlainTextDocument.html" title="PlainText.PlainTextDocument" class="">PlainText.PlainTextDocument</a>
                          </li>
                          <li class="">
                            <a href="AutoCheck.Connectors.Postgres.html" title="Postgres" class="">Postgres</a>
                          </li>
                          <li class="">
                            <a href="AutoCheck.Core.Connectors.Rss.html" title="Rss" class="">Rss</a>
                          </li>
                          <li class="">
                            <a href="AutoCheck.Core.Connectors.Shell.html" title="Shell" class="">Shell</a>
                          </li>
                          <li class="">
                            <a href="AutoCheck.Core.Connectors.Xml.html" title="Xml" class="">Xml</a>
                          </li>
                          <li class="">
                            <a href="AutoCheck.Core.Connectors.Xml.XmlNodeType.html" title="Xml.XmlNodeType" class="">Xml.XmlNodeType</a>
                          </li>
                          <li class="">
                            <a href="AutoCheck.Core.Connectors.Zip.html" title="Zip" class="">Zip</a>
                          </li>
                        </ul>  </li>
                    <li class="">
                      <span class="expand-stub"></span>
                      <a href="AutoCheck.CopyDetectors.html" title="AutoCheck.Core.CopyDetectors" class="">AutoCheck.Core.CopyDetectors</a>
                        
                        <ul class="nav level2">
                          <li class="">
                            <a href="AutoCheck.Core.CopyDetectors.Base.html" title="Base" class="">Base</a>
                          </li>
                          <li class="">
                            <a href="AutoCheck.CopyDetectors.Css.html" title="Css" class="">Css</a>
                          </li>
                          <li class="">
                            <a href="AutoCheck.CopyDetectors.Html.html" title="Html" class="">Html</a>
                          </li>
                          <li class="">
                            <a href="AutoCheck.CopyDetectors.PlainText.html" title="PlainText" class="">PlainText</a>
                          </li>
                          <li class="">
                            <a href="AutoCheck.CopyDetectors.SqlLog.html" title="SqlLog" class="">SqlLog</a>
                          </li>
                          <li class="">
                            <a href="AutoCheck.Core.CopyDetectors.Xml.html" title="Xml" class="">Xml</a>
                          </li>
                        </ul>  </li>
                    <li class="">
                      <span class="expand-stub"></span>
                      <a href="AutoCheck.Core.Exceptions.html" title="AutoCheck.Core.Exceptions" class="">AutoCheck.Core.Exceptions</a>
                        
                        <ul class="nav level2">
                          <li class="">
                            <a href="AutoCheck.Core.Exceptions.ArgumentInvalidException.html" title="ArgumentInvalidException" class="">ArgumentInvalidException</a>
                          </li>
                          <li class="">
                            <a href="AutoCheck.Core.Exceptions.ArgumentNotFoundException.html" title="ArgumentNotFoundException" class="">ArgumentNotFoundException</a>
                          </li>
                          <li class="">
                            <a href="AutoCheck.Core.Exceptions.ConnectionInvalidException.html" title="ConnectionInvalidException" class="">ConnectionInvalidException</a>
                          </li>
                          <li class="">
                            <a href="AutoCheck.Core.Exceptions.ConnectorInvalidException.html" title="ConnectorInvalidException" class="">ConnectorInvalidException</a>
                          </li>
                          <li class="">
                            <a href="AutoCheck.Core.Exceptions.ConnectorNotFoundException.html" title="ConnectorNotFoundException" class="">ConnectorNotFoundException</a>
                          </li>
                          <li class="">
                            <a href="AutoCheck.Core.Exceptions.DocumentInvalidException.html" title="DocumentInvalidException" class="">DocumentInvalidException</a>
                          </li>
                          <li class="">
                            <a href="AutoCheck.Core.Exceptions.DownloadFailedException.html" title="DownloadFailedException" class="">DownloadFailedException</a>
                          </li>
                          <li class="">
                            <a href="AutoCheck.Core.Exceptions.ItemNotFoundException.html" title="ItemNotFoundException" class="">ItemNotFoundException</a>
                          </li>
                          <li class="">
                            <a href="AutoCheck.Core.Exceptions.PorpertyNotFoundException.html" title="PorpertyNotFoundException" class="">PorpertyNotFoundException</a>
                          </li>
                          <li class="">
                            <a href="AutoCheck.Core.Exceptions.QueryInvalidException.html" title="QueryInvalidException" class="">QueryInvalidException</a>
                          </li>
                          <li class="">
                            <a href="AutoCheck.Core.Exceptions.RegexInvalidException.html" title="RegexInvalidException" class="">RegexInvalidException</a>
                          </li>
                          <li class="">
                            <a href="AutoCheck.Core.Exceptions.ResultMismatchException.html" title="ResultMismatchException" class="">ResultMismatchException</a>
                          </li>
                          <li class="">
                            <a href="AutoCheck.Core.Exceptions.StyleInvalidException.html" title="StyleInvalidException" class="">StyleInvalidException</a>
                          </li>
                          <li class="">
                            <a href="AutoCheck.Core.Exceptions.StyleNotAppliedException.html" title="StyleNotAppliedException" class="">StyleNotAppliedException</a>
                          </li>
                          <li class="">
                            <a href="AutoCheck.Core.Exceptions.StyleNotFoundException.html" title="StyleNotFoundException" class="">StyleNotFoundException</a>
                          </li>
                          <li class="">
                            <a href="AutoCheck.Core.Exceptions.TableInconsistencyException.html" title="TableInconsistencyException" class="">TableInconsistencyException</a>
                          </li>
                          <li class="">
                            <a href="AutoCheck.Core.Exceptions.VariableInvalidException.html" title="VariableInvalidException" class="">VariableInvalidException</a>
                          </li>
                          <li class="">
                            <a href="AutoCheck.Core.Exceptions.VariableNotFoundException.html" title="VariableNotFoundException" class="">VariableNotFoundException</a>
                          </li>
                        </ul>  </li>
                  </ul>        </div>
              </div>
            </div>
          </div>
        </div>
        <div class="article row grid-right">
          <div class="col-md-10">
            <article class="content wrap" id="_content" data-uid="AutoCheck.Core.Connectors.CsvDocument">
  
  
  <h1 id="AutoCheck_Core_Connectors_CsvDocument" data-uid="AutoCheck.Core.Connectors.CsvDocument" class="text-break">Class CsvDocument
  </h1>
  <div class="markdown level0 summary"><p>Contains a CSV document content (without data mappings, all the content will be a string).</p>
</div>
  <div class="markdown level0 conceptual"></div>
  <div class="inheritance">
    <h5>Inheritance</h5>
    <div class="level0"><span class="xref">System.Object</span></div>
    <div class="level1"><span class="xref">CsvDocument</span></div>
  </div>
<<<<<<< HEAD
  <div class="inheritedMembers">
    <h5>Inherited Members</h5>
    <div>
      <span class="xref">System.Object.Equals(System.Object)</span>
    </div>
    <div>
      <span class="xref">System.Object.Equals(System.Object, System.Object)</span>
    </div>
    <div>
      <span class="xref">System.Object.GetHashCode()</span>
    </div>
    <div>
      <span class="xref">System.Object.GetType()</span>
    </div>
    <div>
      <span class="xref">System.Object.MemberwiseClone()</span>
    </div>
    <div>
      <span class="xref">System.Object.ReferenceEquals(System.Object, System.Object)</span>
    </div>
    <div>
      <span class="xref">System.Object.ToString()</span>
    </div>
  </div>
=======
>>>>>>> 3b594e91
  <h6><strong>Namespace</strong>: <a class="xref" href="AutoCheck.Connectors.html">AutoCheck.Core.Connectors</a></h6>
  <h6><strong>Assembly</strong>: AutoCheck.Core.dll</h6>
  <h5 id="AutoCheck_Core_Connectors_CsvDocument_syntax">Syntax</h5>
  <div class="codewrapper">
<<<<<<< HEAD
    <pre><code class="lang-csharp hljs">public class CsvDocument</code></pre>
=======
    <pre><code class="lang-csharp hljs">public class CsvDocument : object</code></pre>
>>>>>>> 3b594e91
  </div>
  <h3 id="constructors">Constructors
  </h3>
  <span class="small pull-right mobile-hide">
    <span class="divider">|</span>
    <a href="https://github.com/FherStk/AutoCheck/new/master/apiSpec/new?filename=AutoCheck_Core_Connectors_CsvDocument__ctor_System_String_System_Char_System_Char_.md&amp;value=---%0Auid%3A%20AutoCheck.Core.Connectors.CsvDocument.%23ctor(System.String%2CSystem.Char%2CSystem.Char)%0Asummary%3A%20'*You%20can%20override%20summary%20for%20the%20API%20here%20using%20*MARKDOWN*%20syntax'%0A---%0A%0A*Please%20type%20below%20more%20information%20about%20this%20API%3A*%0A%0A">Improve this Doc</a>
  </span>
  <span class="small pull-right mobile-hide">
<<<<<<< HEAD
    <a href="https://github.com/FherStk/AutoCheck/blob/v2.10.0/core/connectors/Csv.cs/#L70">View Source</a>
=======
    <a href="https://github.com/FherStk/AutoCheck/blob/v2.12.2/core/connectors/Csv.cs/#L70">View Source</a>
>>>>>>> 3b594e91
  </span>
  <a id="AutoCheck_Core_Connectors_CsvDocument__ctor_" data-uid="AutoCheck.Core.Connectors.CsvDocument.#ctor*"></a>
  <h4 id="AutoCheck_Core_Connectors_CsvDocument__ctor_System_String_System_Char_System_Char_" data-uid="AutoCheck.Core.Connectors.CsvDocument.#ctor(System.String,System.Char,System.Char)">CsvDocument(String, Char, Char)</h4>
  <div class="markdown level1 summary"><p>Creates a new CSV Document instance, parsing an existing CSV file.</p>
</div>
  <div class="markdown level1 conceptual"></div>
  <h5 class="decalaration">Declaration</h5>
  <div class="codewrapper">
    <pre><code class="lang-csharp hljs">public CsvDocument(string file, char fieldDelimiter = ',', char textDelimiter = '&quot;')</code></pre>
  </div>
  <h5 class="parameters">Parameters</h5>
  <table class="table table-bordered table-striped table-condensed">
    <thead>
      <tr>
        <th>Type</th>
        <th>Name</th>
        <th>Description</th>
      </tr>
    </thead>
    <tbody>
      <tr>
        <td><span class="xref">System.String</span></td>
        <td><span class="parametername">file</span></td>
        <td><p>CSV file path.</p>
</td>
      </tr>
      <tr>
        <td><span class="xref">System.Char</span></td>
        <td><span class="parametername">fieldDelimiter</span></td>
        <td><p>Field delimiter char.</p>
</td>
      </tr>
      <tr>
        <td><span class="xref">System.Char</span></td>
        <td><span class="parametername">textDelimiter</span></td>
        <td><p>Text delimiter char.</p>
</td>
      </tr>
    </tbody>
  </table>
  <h3 id="properties">Properties
  </h3>
  <span class="small pull-right mobile-hide">
    <span class="divider">|</span>
    <a href="https://github.com/FherStk/AutoCheck/new/master/apiSpec/new?filename=AutoCheck_Core_Connectors_CsvDocument_Content.md&amp;value=---%0Auid%3A%20AutoCheck.Core.Connectors.CsvDocument.Content%0Asummary%3A%20'*You%20can%20override%20summary%20for%20the%20API%20here%20using%20*MARKDOWN*%20syntax'%0A---%0A%0A*Please%20type%20below%20more%20information%20about%20this%20API%3A*%0A%0A">Improve this Doc</a>
  </span>
  <span class="small pull-right mobile-hide">
<<<<<<< HEAD
    <a href="https://github.com/FherStk/AutoCheck/blob/v2.10.0/core/connectors/Csv.cs/#L41">View Source</a>
=======
    <a href="https://github.com/FherStk/AutoCheck/blob/v2.12.2/core/connectors/Csv.cs/#L41">View Source</a>
>>>>>>> 3b594e91
  </span>
  <a id="AutoCheck_Core_Connectors_CsvDocument_Content_" data-uid="AutoCheck.Core.Connectors.CsvDocument.Content*"></a>
  <h4 id="AutoCheck_Core_Connectors_CsvDocument_Content" data-uid="AutoCheck.Core.Connectors.CsvDocument.Content">Content</h4>
  <div class="markdown level1 summary"><p>All the content, grouped by columns.</p>
</div>
  <div class="markdown level1 conceptual"></div>
  <h5 class="decalaration">Declaration</h5>
  <div class="codewrapper">
    <pre><code class="lang-csharp hljs">public Dictionary&lt;string, List&lt;string&gt;&gt; Content { get; }</code></pre>
  </div>
  <h5 class="propertyValue">Property Value</h5>
  <table class="table table-bordered table-striped table-condensed">
    <thead>
      <tr>
        <th>Type</th>
        <th>Description</th>
      </tr>
    </thead>
    <tbody>
      <tr>
<<<<<<< HEAD
        <td><span class="xref">System.Collections.Generic.Dictionary</span>&lt;<span class="xref">System.String</span>, <span class="xref">System.Collections.Generic.List</span>&lt;<span class="xref">System.String</span>&gt;&gt;</td>
=======
        <td><span class="xref">Dictionary</span>&lt;<span class="xref">System.String</span>, <span class="xref">List</span>&lt;<span class="xref">System.String</span>&gt;&gt;</td>
>>>>>>> 3b594e91
        <td></td>
      </tr>
    </tbody>
  </table>
  <span class="small pull-right mobile-hide">
    <span class="divider">|</span>
    <a href="https://github.com/FherStk/AutoCheck/new/master/apiSpec/new?filename=AutoCheck_Core_Connectors_CsvDocument_Count.md&amp;value=---%0Auid%3A%20AutoCheck.Core.Connectors.CsvDocument.Count%0Asummary%3A%20'*You%20can%20override%20summary%20for%20the%20API%20here%20using%20*MARKDOWN*%20syntax'%0A---%0A%0A*Please%20type%20below%20more%20information%20about%20this%20API%3A*%0A%0A">Improve this Doc</a>
  </span>
  <span class="small pull-right mobile-hide">
<<<<<<< HEAD
    <a href="https://github.com/FherStk/AutoCheck/blob/v2.10.0/core/connectors/Csv.cs/#L58">View Source</a>
=======
    <a href="https://github.com/FherStk/AutoCheck/blob/v2.12.2/core/connectors/Csv.cs/#L58">View Source</a>
>>>>>>> 3b594e91
  </span>
  <a id="AutoCheck_Core_Connectors_CsvDocument_Count_" data-uid="AutoCheck.Core.Connectors.CsvDocument.Count*"></a>
  <h4 id="AutoCheck_Core_Connectors_CsvDocument_Count" data-uid="AutoCheck.Core.Connectors.CsvDocument.Count">Count</h4>
  <div class="markdown level1 summary"><p>Return the amount of lines</p>
</div>
  <div class="markdown level1 conceptual"></div>
  <h5 class="decalaration">Declaration</h5>
  <div class="codewrapper">
    <pre><code class="lang-csharp hljs">public int Count { get; }</code></pre>
  </div>
  <h5 class="propertyValue">Property Value</h5>
  <table class="table table-bordered table-striped table-condensed">
    <thead>
      <tr>
        <th>Type</th>
        <th>Description</th>
      </tr>
    </thead>
    <tbody>
      <tr>
        <td><span class="xref">System.Int32</span></td>
        <td></td>
      </tr>
    </tbody>
  </table>
  <span class="small pull-right mobile-hide">
    <span class="divider">|</span>
    <a href="https://github.com/FherStk/AutoCheck/new/master/apiSpec/new?filename=AutoCheck_Core_Connectors_CsvDocument_Headers.md&amp;value=---%0Auid%3A%20AutoCheck.Core.Connectors.CsvDocument.Headers%0Asummary%3A%20'*You%20can%20override%20summary%20for%20the%20API%20here%20using%20*MARKDOWN*%20syntax'%0A---%0A%0A*Please%20type%20below%20more%20information%20about%20this%20API%3A*%0A%0A">Improve this Doc</a>
  </span>
  <span class="small pull-right mobile-hide">
<<<<<<< HEAD
    <a href="https://github.com/FherStk/AutoCheck/blob/v2.10.0/core/connectors/Csv.cs/#L47">View Source</a>
=======
    <a href="https://github.com/FherStk/AutoCheck/blob/v2.12.2/core/connectors/Csv.cs/#L47">View Source</a>
>>>>>>> 3b594e91
  </span>
  <a id="AutoCheck_Core_Connectors_CsvDocument_Headers_" data-uid="AutoCheck.Core.Connectors.CsvDocument.Headers*"></a>
  <h4 id="AutoCheck_Core_Connectors_CsvDocument_Headers" data-uid="AutoCheck.Core.Connectors.CsvDocument.Headers">Headers</h4>
  <div class="markdown level1 summary"><p>Returns the header names</p>
</div>
  <div class="markdown level1 conceptual"></div>
  <h5 class="decalaration">Declaration</h5>
  <div class="codewrapper">
    <pre><code class="lang-csharp hljs">public string[] Headers { get; }</code></pre>
  </div>
  <h5 class="propertyValue">Property Value</h5>
  <table class="table table-bordered table-striped table-condensed">
    <thead>
      <tr>
        <th>Type</th>
        <th>Description</th>
      </tr>
    </thead>
    <tbody>
      <tr>
        <td><span class="xref">System.String</span>[]</td>
        <td></td>
      </tr>
    </tbody>
  </table>
  <h3 id="methods">Methods
  </h3>
  <span class="small pull-right mobile-hide">
    <span class="divider">|</span>
    <a href="https://github.com/FherStk/AutoCheck/new/master/apiSpec/new?filename=AutoCheck_Core_Connectors_CsvDocument_GetLine_System_Int32_.md&amp;value=---%0Auid%3A%20AutoCheck.Core.Connectors.CsvDocument.GetLine(System.Int32)%0Asummary%3A%20'*You%20can%20override%20summary%20for%20the%20API%20here%20using%20*MARKDOWN*%20syntax'%0A---%0A%0A*Please%20type%20below%20more%20information%20about%20this%20API%3A*%0A%0A">Improve this Doc</a>
  </span>
  <span class="small pull-right mobile-hide">
<<<<<<< HEAD
    <a href="https://github.com/FherStk/AutoCheck/blob/v2.10.0/core/connectors/Csv.cs/#L113">View Source</a>
=======
    <a href="https://github.com/FherStk/AutoCheck/blob/v2.12.2/core/connectors/Csv.cs/#L113">View Source</a>
>>>>>>> 3b594e91
  </span>
  <a id="AutoCheck_Core_Connectors_CsvDocument_GetLine_" data-uid="AutoCheck.Core.Connectors.CsvDocument.GetLine*"></a>
  <h4 id="AutoCheck_Core_Connectors_CsvDocument_GetLine_System_Int32_" data-uid="AutoCheck.Core.Connectors.CsvDocument.GetLine(System.Int32)">GetLine(Int32)</h4>
  <div class="markdown level1 summary"><p>Returns a line</p>
</div>
  <div class="markdown level1 conceptual"></div>
  <h5 class="decalaration">Declaration</h5>
  <div class="codewrapper">
    <pre><code class="lang-csharp hljs">public Dictionary&lt;string, string&gt; GetLine(int index)</code></pre>
  </div>
  <h5 class="parameters">Parameters</h5>
  <table class="table table-bordered table-striped table-condensed">
    <thead>
      <tr>
        <th>Type</th>
        <th>Name</th>
        <th>Description</th>
      </tr>
    </thead>
    <tbody>
      <tr>
        <td><span class="xref">System.Int32</span></td>
        <td><span class="parametername">index</span></td>
        <td><p>Index of the line that must be retrieved (from 1 to N).</p>
</td>
      </tr>
    </tbody>
  </table>
  <h5 class="returns">Returns</h5>
  <table class="table table-bordered table-striped table-condensed">
    <thead>
      <tr>
        <th>Type</th>
        <th>Description</th>
      </tr>
    </thead>
    <tbody>
      <tr>
<<<<<<< HEAD
        <td><span class="xref">System.Collections.Generic.Dictionary</span>&lt;<span class="xref">System.String</span>, <span class="xref">System.String</span>&gt;</td>
=======
        <td><span class="xref">Dictionary</span>&lt;<span class="xref">System.String</span>, <span class="xref">System.String</span>&gt;</td>
>>>>>>> 3b594e91
        <td></td>
      </tr>
    </tbody>
  </table>
  <span class="small pull-right mobile-hide">
    <span class="divider">|</span>
    <a href="https://github.com/FherStk/AutoCheck/new/master/apiSpec/new?filename=AutoCheck_Core_Connectors_CsvDocument_Validate.md&amp;value=---%0Auid%3A%20AutoCheck.Core.Connectors.CsvDocument.Validate%0Asummary%3A%20'*You%20can%20override%20summary%20for%20the%20API%20here%20using%20*MARKDOWN*%20syntax'%0A---%0A%0A*Please%20type%20below%20more%20information%20about%20this%20API%3A*%0A%0A">Improve this Doc</a>
  </span>
  <span class="small pull-right mobile-hide">
<<<<<<< HEAD
    <a href="https://github.com/FherStk/AutoCheck/blob/v2.10.0/core/connectors/Csv.cs/#L101">View Source</a>
=======
    <a href="https://github.com/FherStk/AutoCheck/blob/v2.12.2/core/connectors/Csv.cs/#L101">View Source</a>
>>>>>>> 3b594e91
  </span>
  <a id="AutoCheck_Core_Connectors_CsvDocument_Validate_" data-uid="AutoCheck.Core.Connectors.CsvDocument.Validate*"></a>
  <h4 id="AutoCheck_Core_Connectors_CsvDocument_Validate" data-uid="AutoCheck.Core.Connectors.CsvDocument.Validate">Validate()</h4>
  <div class="markdown level1 summary"><p>Checks the amount of columns on each row, which must be equivalent between each other.</p>
</div>
  <div class="markdown level1 conceptual"></div>
  <h5 class="decalaration">Declaration</h5>
  <div class="codewrapper">
    <pre><code class="lang-csharp hljs">public void Validate()</code></pre>
  </div>
<<<<<<< HEAD
=======
  <h3 id="extensionmethods">Extension Methods</h3>
  <div>
      <span class="xref">ObjectExtensions.DeepClone&lt;T&gt;(T)</span>
  </div>
>>>>>>> 3b594e91
</article>
          </div>
          
          <div class="hidden-sm col-md-2" role="complementary">
            <div class="sideaffix">
              <div class="contribution">
                <ul class="nav">
                  <li>
                    <a href="https://github.com/FherStk/AutoCheck/new/master/apiSpec/new?filename=AutoCheck_Core_Connectors_CsvDocument.md&amp;value=---%0Auid%3A%20AutoCheck.Core.Connectors.CsvDocument%0Asummary%3A%20'*You%20can%20override%20summary%20for%20the%20API%20here%20using%20*MARKDOWN*%20syntax'%0A---%0A%0A*Please%20type%20below%20more%20information%20about%20this%20API%3A*%0A%0A" class="contribution-link">Improve this Doc</a>
                  </li>
                  <li>
<<<<<<< HEAD
                    <a href="https://github.com/FherStk/AutoCheck/blob/v2.10.0/core/connectors/Csv.cs/#L31" class="contribution-link">View Source</a>
=======
                    <a href="https://github.com/FherStk/AutoCheck/blob/v2.12.2/core/connectors/Csv.cs/#L31" class="contribution-link">View Source</a>
>>>>>>> 3b594e91
                  </li>
                </ul>
              </div>
              <nav class="bs-docs-sidebar hidden-print hidden-xs hidden-sm affix" id="affix">
                <h5>In This Article</h5>
                <div></div>
              </nav>
            </div>
          </div>
        </div>
      </div>
      
      <footer>
        <div class="grad-bottom"></div>
        <div class="footer">
          <div class="container">
            <span class="pull-right">
              <a href="#top">Back to top</a>
            </span>
            
            <span>Generated by <strong>DocFX</strong></span>
          </div>
        </div>
      </footer>
    </div>
    
    <script type="text/javascript" src="../styles/docfx.vendor.js"></script>
    <script type="text/javascript" src="../styles/docfx.js"></script>
    <script type="text/javascript" src="../styles/main.js"></script>
  </body>
</html>
<|MERGE_RESOLUTION|>--- conflicted
+++ resolved
@@ -1,635 +1,549 @@
-﻿<!DOCTYPE html>
-<!--[if IE]><![endif]-->
-<html>
-  
-  <head>
-    <meta charset="utf-8">
-    <meta http-equiv="X-UA-Compatible" content="IE=edge,chrome=1">
-    <title>Class CsvDocument
-   </title>
-    <meta name="viewport" content="width=device-width">
-    <meta name="title" content="Class CsvDocument
-   ">
-<<<<<<< HEAD
-    <meta name="generator" content="docfx 2.56.6.0">
-=======
-    <meta name="generator" content="docfx 2.58.9.0">
->>>>>>> 3b594e91
-    
-    <link rel="shortcut icon" href="../images/favicon.ico">
-    <link rel="stylesheet" href="../styles/docfx.vendor.css">
-    <link rel="stylesheet" href="../styles/docfx.css">
-    <link rel="stylesheet" href="../styles/main.css">
-    <meta property="docfx:navrel" content="../toc">
-    <meta property="docfx:tocrel" content="toc">
-    
-    
-    
-  </head>
-  <body data-spy="scroll" data-target="#affix" data-offset="120">
-    <div id="wrapper">
-      <header>
-        
-        <nav id="autocollapse" class="navbar navbar-inverse ng-scope" role="navigation">
-          <div class="container">
-            <div class="navbar-header">
-              <button type="button" class="navbar-toggle" data-toggle="collapse" data-target="#navbar">
-                <span class="sr-only">Toggle navigation</span>
-                <span class="icon-bar"></span>
-                <span class="icon-bar"></span>
-                <span class="icon-bar"></span>
-              </button>
-              
-              <a class="navbar-brand" href="../index.html">
-                <img id="logo" class="svg" src="../images/logo.png" alt="">
-              </a>
-            </div>
-            <div class="collapse navbar-collapse" id="navbar">
-              <form class="navbar-form navbar-right" role="search" id="search">
-                <div class="form-group">
-                  <input type="text" class="form-control" id="search-query" placeholder="Search" autocomplete="off">
-                </div>
-              </form>
-                
-                <ul class="nav level1 navbar-nav">
-                      <li>
-                          <a href="../tutorials/student.html" title="Tutorials">Tutorials</a>
-                      </li>
-                      <li>
-                          <a href="../api/AutoCheck.Core.html" title="Api Documentation">Api Documentation</a>
-                      </li>
-                      <li>
-                          <a href="https://github.com/FherStk/AutoCheck" title="Download">Download</a>
-                      </li>
-                      <li>
-                          <a href="../credits/credits.html" title="Credits">Credits</a>
-                      </li>
-                </ul>    </div>
-          </div>
-        </nav>
-        
-        <div class="subnav navbar navbar-default">
-          <div class="container hide-when-search" id="breadcrumb">
-            <ul class="breadcrumb">
-              <li></li>
-            </ul>
-          </div>
-        </div>
-      </header>
-      <div role="main" class="container body-content hide-when-search">
-        <div class="sidenav hide-when-search">
-          <a class="btn toc-toggle collapse" data-toggle="collapse" href="#sidetoggle" aria-expanded="false" aria-controls="sidetoggle">Show / Hide Table of Contents</a>
-          <div class="sidetoggle collapse" id="sidetoggle">
-            <div>
-              <div class="sidefilter">
-                <form class="toc-filter">
-                  <span class="glyphicon glyphicon-filter filter-icon"></span>
-                  <input type="text" id="toc_filter_input" placeholder="Enter here to filter..." onkeypress="if(event.keyCode==13) {return false;}">
-                </form>
-              </div>
-              <div class="sidetoc">
-                <div class="toc" id="toc">
-                  
-                  <ul class="nav level1">
-                    <li class="">
-                      <span class="expand-stub"></span>
-                      <a href="AutoCheck.Core.html" title="AutoCheck.Core" class="">AutoCheck.Core</a>
-                        
-                        <ul class="nav level2">
-                          <li class="">
-                            <a href="AutoCheck.Core.Output.html" title="Output" class="">Output</a>
-                          </li>
-                          <li class="">
-<<<<<<< HEAD
-                            <a href="AutoCheck.Core.Output.Content.html" title="Output.Content" class="">Output.Content</a>
-                          </li>
-                          <li class="">
-                            <a href="AutoCheck.Core.Output.Log.html" title="Output.Log" class="">Output.Log</a>
-                          </li>
-                          <li class="">
-                            <a href="AutoCheck.Core.Output.Space.html" title="Output.Space" class="">Output.Space</a>
-                          </li>
-                          <li class="">
-=======
-                            <a href="AutoCheck.Core.Output.Log.html" title="Output.Log" class="">Output.Log</a>
-                          </li>
-                          <li class="">
->>>>>>> 3b594e91
-                            <a href="AutoCheck.Core.Output.Style.html" title="Output.Style" class="">Output.Style</a>
-                          </li>
-                          <li class="">
-                            <a href="AutoCheck.Core.Output.Type.html" title="Output.Type" class="">Output.Type</a>
-                          </li>
-                          <li class="">
-                            <a href="AutoCheck.Core.Script.html" title="Script" class="">Script</a>
-                          </li>
-                          <li class="">
-                            <a href="AutoCheck.Core.Script.ExecutionModeType.html" title="Script.ExecutionModeType" class="">Script.ExecutionModeType</a>
-                          </li>
-                          <li class="">
-                            <a href="AutoCheck.Core.Script.LogGeneratedEventArgs.html" title="Script.LogGeneratedEventArgs" class="">Script.LogGeneratedEventArgs</a>
-                          </li>
-                          <li class="">
-                            <a href="AutoCheck.Core.Utils.html" title="Utils" class="">Utils</a>
-                          </li>
-                          <li class="">
-                            <a href="AutoCheck.Core.Utils.OS.html" title="Utils.OS" class="">Utils.OS</a>
-                          </li>
-                        </ul>  </li>
-                    <li class="">
-                      <span class="expand-stub"></span>
-                      <a href="AutoCheck.Connectors.html" title="AutoCheck.Core.Connectors" class="">AutoCheck.Core.Connectors</a>
-                        
-                        <ul class="nav level2">
-                          <li class="">
-                            <a href="AutoCheck.Core.Connectors.Atom.html" title="Atom" class="">Atom</a>
-                          </li>
-                          <li class="">
-                            <a href="AutoCheck.Core.Connectors.Base.html" title="Base" class="">Base</a>
-                          </li>
-                          <li class="">
-                            <a href="AutoCheck.Connectors.Css.html" title="Css" class="">Css</a>
-                          </li>
-                          <li class="">
-                            <a href="AutoCheck.Connectors.Csv.html" title="Csv" class="">Csv</a>
-                          </li>
-                          <li class="">
-                            <a href="AutoCheck.Connectors.CsvDocument.html" title="CsvDocument" class="">CsvDocument</a>
-                          </li>
-                          <li class="">
-                            <a href="AutoCheck.Connectors.GDrive.html" title="GDrive" class="">GDrive</a>
-                          </li>
-                          <li class="">
-                            <a href="AutoCheck.Connectors.Html.html" title="Html" class="">Html</a>
-                          </li>
-                          <li class="">
-                            <a href="AutoCheck.Core.Connectors.Math.html" title="Math" class="">Math</a>
-                          </li>
-                          <li class="">
-                            <a href="AutoCheck.Connectors.Odoo.html" title="Odoo" class="">Odoo</a>
-                          </li>
-                          <li class="">
-                            <a href="AutoCheck.Core.Connectors.Operator.html" title="Operator" class="">Operator</a>
-                          </li>
-                          <li class="">
-                            <a href="AutoCheck.Core.Connectors.PlainText.html" title="PlainText" class="">PlainText</a>
-                          </li>
-                          <li class="">
-                            <a href="AutoCheck.Core.Connectors.PlainText.PlainTextDocument.html" title="PlainText.PlainTextDocument" class="">PlainText.PlainTextDocument</a>
-                          </li>
-                          <li class="">
-                            <a href="AutoCheck.Connectors.Postgres.html" title="Postgres" class="">Postgres</a>
-                          </li>
-                          <li class="">
-                            <a href="AutoCheck.Core.Connectors.Rss.html" title="Rss" class="">Rss</a>
-                          </li>
-                          <li class="">
-                            <a href="AutoCheck.Core.Connectors.Shell.html" title="Shell" class="">Shell</a>
-                          </li>
-                          <li class="">
-                            <a href="AutoCheck.Core.Connectors.Xml.html" title="Xml" class="">Xml</a>
-                          </li>
-                          <li class="">
-                            <a href="AutoCheck.Core.Connectors.Xml.XmlNodeType.html" title="Xml.XmlNodeType" class="">Xml.XmlNodeType</a>
-                          </li>
-                          <li class="">
-                            <a href="AutoCheck.Core.Connectors.Zip.html" title="Zip" class="">Zip</a>
-                          </li>
-                        </ul>  </li>
-                    <li class="">
-                      <span class="expand-stub"></span>
-                      <a href="AutoCheck.CopyDetectors.html" title="AutoCheck.Core.CopyDetectors" class="">AutoCheck.Core.CopyDetectors</a>
-                        
-                        <ul class="nav level2">
-                          <li class="">
-                            <a href="AutoCheck.Core.CopyDetectors.Base.html" title="Base" class="">Base</a>
-                          </li>
-                          <li class="">
-                            <a href="AutoCheck.CopyDetectors.Css.html" title="Css" class="">Css</a>
-                          </li>
-                          <li class="">
-                            <a href="AutoCheck.CopyDetectors.Html.html" title="Html" class="">Html</a>
-                          </li>
-                          <li class="">
-                            <a href="AutoCheck.CopyDetectors.PlainText.html" title="PlainText" class="">PlainText</a>
-                          </li>
-                          <li class="">
-                            <a href="AutoCheck.CopyDetectors.SqlLog.html" title="SqlLog" class="">SqlLog</a>
-                          </li>
-                          <li class="">
-                            <a href="AutoCheck.Core.CopyDetectors.Xml.html" title="Xml" class="">Xml</a>
-                          </li>
-                        </ul>  </li>
-                    <li class="">
-                      <span class="expand-stub"></span>
-                      <a href="AutoCheck.Core.Exceptions.html" title="AutoCheck.Core.Exceptions" class="">AutoCheck.Core.Exceptions</a>
-                        
-                        <ul class="nav level2">
-                          <li class="">
-                            <a href="AutoCheck.Core.Exceptions.ArgumentInvalidException.html" title="ArgumentInvalidException" class="">ArgumentInvalidException</a>
-                          </li>
-                          <li class="">
-                            <a href="AutoCheck.Core.Exceptions.ArgumentNotFoundException.html" title="ArgumentNotFoundException" class="">ArgumentNotFoundException</a>
-                          </li>
-                          <li class="">
-                            <a href="AutoCheck.Core.Exceptions.ConnectionInvalidException.html" title="ConnectionInvalidException" class="">ConnectionInvalidException</a>
-                          </li>
-                          <li class="">
-                            <a href="AutoCheck.Core.Exceptions.ConnectorInvalidException.html" title="ConnectorInvalidException" class="">ConnectorInvalidException</a>
-                          </li>
-                          <li class="">
-                            <a href="AutoCheck.Core.Exceptions.ConnectorNotFoundException.html" title="ConnectorNotFoundException" class="">ConnectorNotFoundException</a>
-                          </li>
-                          <li class="">
-                            <a href="AutoCheck.Core.Exceptions.DocumentInvalidException.html" title="DocumentInvalidException" class="">DocumentInvalidException</a>
-                          </li>
-                          <li class="">
-                            <a href="AutoCheck.Core.Exceptions.DownloadFailedException.html" title="DownloadFailedException" class="">DownloadFailedException</a>
-                          </li>
-                          <li class="">
-                            <a href="AutoCheck.Core.Exceptions.ItemNotFoundException.html" title="ItemNotFoundException" class="">ItemNotFoundException</a>
-                          </li>
-                          <li class="">
-                            <a href="AutoCheck.Core.Exceptions.PorpertyNotFoundException.html" title="PorpertyNotFoundException" class="">PorpertyNotFoundException</a>
-                          </li>
-                          <li class="">
-                            <a href="AutoCheck.Core.Exceptions.QueryInvalidException.html" title="QueryInvalidException" class="">QueryInvalidException</a>
-                          </li>
-                          <li class="">
-                            <a href="AutoCheck.Core.Exceptions.RegexInvalidException.html" title="RegexInvalidException" class="">RegexInvalidException</a>
-                          </li>
-                          <li class="">
-                            <a href="AutoCheck.Core.Exceptions.ResultMismatchException.html" title="ResultMismatchException" class="">ResultMismatchException</a>
-                          </li>
-                          <li class="">
-                            <a href="AutoCheck.Core.Exceptions.StyleInvalidException.html" title="StyleInvalidException" class="">StyleInvalidException</a>
-                          </li>
-                          <li class="">
-                            <a href="AutoCheck.Core.Exceptions.StyleNotAppliedException.html" title="StyleNotAppliedException" class="">StyleNotAppliedException</a>
-                          </li>
-                          <li class="">
-                            <a href="AutoCheck.Core.Exceptions.StyleNotFoundException.html" title="StyleNotFoundException" class="">StyleNotFoundException</a>
-                          </li>
-                          <li class="">
-                            <a href="AutoCheck.Core.Exceptions.TableInconsistencyException.html" title="TableInconsistencyException" class="">TableInconsistencyException</a>
-                          </li>
-                          <li class="">
-                            <a href="AutoCheck.Core.Exceptions.VariableInvalidException.html" title="VariableInvalidException" class="">VariableInvalidException</a>
-                          </li>
-                          <li class="">
-                            <a href="AutoCheck.Core.Exceptions.VariableNotFoundException.html" title="VariableNotFoundException" class="">VariableNotFoundException</a>
-                          </li>
-                        </ul>  </li>
-                  </ul>        </div>
-              </div>
-            </div>
-          </div>
-        </div>
-        <div class="article row grid-right">
-          <div class="col-md-10">
-            <article class="content wrap" id="_content" data-uid="AutoCheck.Core.Connectors.CsvDocument">
-  
-  
-  <h1 id="AutoCheck_Core_Connectors_CsvDocument" data-uid="AutoCheck.Core.Connectors.CsvDocument" class="text-break">Class CsvDocument
-  </h1>
-  <div class="markdown level0 summary"><p>Contains a CSV document content (without data mappings, all the content will be a string).</p>
-</div>
-  <div class="markdown level0 conceptual"></div>
-  <div class="inheritance">
-    <h5>Inheritance</h5>
-    <div class="level0"><span class="xref">System.Object</span></div>
-    <div class="level1"><span class="xref">CsvDocument</span></div>
-  </div>
-<<<<<<< HEAD
-  <div class="inheritedMembers">
-    <h5>Inherited Members</h5>
-    <div>
-      <span class="xref">System.Object.Equals(System.Object)</span>
-    </div>
-    <div>
-      <span class="xref">System.Object.Equals(System.Object, System.Object)</span>
-    </div>
-    <div>
-      <span class="xref">System.Object.GetHashCode()</span>
-    </div>
-    <div>
-      <span class="xref">System.Object.GetType()</span>
-    </div>
-    <div>
-      <span class="xref">System.Object.MemberwiseClone()</span>
-    </div>
-    <div>
-      <span class="xref">System.Object.ReferenceEquals(System.Object, System.Object)</span>
-    </div>
-    <div>
-      <span class="xref">System.Object.ToString()</span>
-    </div>
-  </div>
-=======
->>>>>>> 3b594e91
-  <h6><strong>Namespace</strong>: <a class="xref" href="AutoCheck.Connectors.html">AutoCheck.Core.Connectors</a></h6>
-  <h6><strong>Assembly</strong>: AutoCheck.Core.dll</h6>
-  <h5 id="AutoCheck_Core_Connectors_CsvDocument_syntax">Syntax</h5>
-  <div class="codewrapper">
-<<<<<<< HEAD
-    <pre><code class="lang-csharp hljs">public class CsvDocument</code></pre>
-=======
-    <pre><code class="lang-csharp hljs">public class CsvDocument : object</code></pre>
->>>>>>> 3b594e91
-  </div>
-  <h3 id="constructors">Constructors
-  </h3>
-  <span class="small pull-right mobile-hide">
-    <span class="divider">|</span>
-    <a href="https://github.com/FherStk/AutoCheck/new/master/apiSpec/new?filename=AutoCheck_Core_Connectors_CsvDocument__ctor_System_String_System_Char_System_Char_.md&amp;value=---%0Auid%3A%20AutoCheck.Core.Connectors.CsvDocument.%23ctor(System.String%2CSystem.Char%2CSystem.Char)%0Asummary%3A%20'*You%20can%20override%20summary%20for%20the%20API%20here%20using%20*MARKDOWN*%20syntax'%0A---%0A%0A*Please%20type%20below%20more%20information%20about%20this%20API%3A*%0A%0A">Improve this Doc</a>
-  </span>
-  <span class="small pull-right mobile-hide">
-<<<<<<< HEAD
-    <a href="https://github.com/FherStk/AutoCheck/blob/v2.10.0/core/connectors/Csv.cs/#L70">View Source</a>
-=======
-    <a href="https://github.com/FherStk/AutoCheck/blob/v2.12.2/core/connectors/Csv.cs/#L70">View Source</a>
->>>>>>> 3b594e91
-  </span>
-  <a id="AutoCheck_Core_Connectors_CsvDocument__ctor_" data-uid="AutoCheck.Core.Connectors.CsvDocument.#ctor*"></a>
-  <h4 id="AutoCheck_Core_Connectors_CsvDocument__ctor_System_String_System_Char_System_Char_" data-uid="AutoCheck.Core.Connectors.CsvDocument.#ctor(System.String,System.Char,System.Char)">CsvDocument(String, Char, Char)</h4>
-  <div class="markdown level1 summary"><p>Creates a new CSV Document instance, parsing an existing CSV file.</p>
-</div>
-  <div class="markdown level1 conceptual"></div>
-  <h5 class="decalaration">Declaration</h5>
-  <div class="codewrapper">
-    <pre><code class="lang-csharp hljs">public CsvDocument(string file, char fieldDelimiter = ',', char textDelimiter = '&quot;')</code></pre>
-  </div>
-  <h5 class="parameters">Parameters</h5>
-  <table class="table table-bordered table-striped table-condensed">
-    <thead>
-      <tr>
-        <th>Type</th>
-        <th>Name</th>
-        <th>Description</th>
-      </tr>
-    </thead>
-    <tbody>
-      <tr>
-        <td><span class="xref">System.String</span></td>
-        <td><span class="parametername">file</span></td>
-        <td><p>CSV file path.</p>
-</td>
-      </tr>
-      <tr>
-        <td><span class="xref">System.Char</span></td>
-        <td><span class="parametername">fieldDelimiter</span></td>
-        <td><p>Field delimiter char.</p>
-</td>
-      </tr>
-      <tr>
-        <td><span class="xref">System.Char</span></td>
-        <td><span class="parametername">textDelimiter</span></td>
-        <td><p>Text delimiter char.</p>
-</td>
-      </tr>
-    </tbody>
-  </table>
-  <h3 id="properties">Properties
-  </h3>
-  <span class="small pull-right mobile-hide">
-    <span class="divider">|</span>
-    <a href="https://github.com/FherStk/AutoCheck/new/master/apiSpec/new?filename=AutoCheck_Core_Connectors_CsvDocument_Content.md&amp;value=---%0Auid%3A%20AutoCheck.Core.Connectors.CsvDocument.Content%0Asummary%3A%20'*You%20can%20override%20summary%20for%20the%20API%20here%20using%20*MARKDOWN*%20syntax'%0A---%0A%0A*Please%20type%20below%20more%20information%20about%20this%20API%3A*%0A%0A">Improve this Doc</a>
-  </span>
-  <span class="small pull-right mobile-hide">
-<<<<<<< HEAD
-    <a href="https://github.com/FherStk/AutoCheck/blob/v2.10.0/core/connectors/Csv.cs/#L41">View Source</a>
-=======
-    <a href="https://github.com/FherStk/AutoCheck/blob/v2.12.2/core/connectors/Csv.cs/#L41">View Source</a>
->>>>>>> 3b594e91
-  </span>
-  <a id="AutoCheck_Core_Connectors_CsvDocument_Content_" data-uid="AutoCheck.Core.Connectors.CsvDocument.Content*"></a>
-  <h4 id="AutoCheck_Core_Connectors_CsvDocument_Content" data-uid="AutoCheck.Core.Connectors.CsvDocument.Content">Content</h4>
-  <div class="markdown level1 summary"><p>All the content, grouped by columns.</p>
-</div>
-  <div class="markdown level1 conceptual"></div>
-  <h5 class="decalaration">Declaration</h5>
-  <div class="codewrapper">
-    <pre><code class="lang-csharp hljs">public Dictionary&lt;string, List&lt;string&gt;&gt; Content { get; }</code></pre>
-  </div>
-  <h5 class="propertyValue">Property Value</h5>
-  <table class="table table-bordered table-striped table-condensed">
-    <thead>
-      <tr>
-        <th>Type</th>
-        <th>Description</th>
-      </tr>
-    </thead>
-    <tbody>
-      <tr>
-<<<<<<< HEAD
-        <td><span class="xref">System.Collections.Generic.Dictionary</span>&lt;<span class="xref">System.String</span>, <span class="xref">System.Collections.Generic.List</span>&lt;<span class="xref">System.String</span>&gt;&gt;</td>
-=======
-        <td><span class="xref">Dictionary</span>&lt;<span class="xref">System.String</span>, <span class="xref">List</span>&lt;<span class="xref">System.String</span>&gt;&gt;</td>
->>>>>>> 3b594e91
-        <td></td>
-      </tr>
-    </tbody>
-  </table>
-  <span class="small pull-right mobile-hide">
-    <span class="divider">|</span>
-    <a href="https://github.com/FherStk/AutoCheck/new/master/apiSpec/new?filename=AutoCheck_Core_Connectors_CsvDocument_Count.md&amp;value=---%0Auid%3A%20AutoCheck.Core.Connectors.CsvDocument.Count%0Asummary%3A%20'*You%20can%20override%20summary%20for%20the%20API%20here%20using%20*MARKDOWN*%20syntax'%0A---%0A%0A*Please%20type%20below%20more%20information%20about%20this%20API%3A*%0A%0A">Improve this Doc</a>
-  </span>
-  <span class="small pull-right mobile-hide">
-<<<<<<< HEAD
-    <a href="https://github.com/FherStk/AutoCheck/blob/v2.10.0/core/connectors/Csv.cs/#L58">View Source</a>
-=======
-    <a href="https://github.com/FherStk/AutoCheck/blob/v2.12.2/core/connectors/Csv.cs/#L58">View Source</a>
->>>>>>> 3b594e91
-  </span>
-  <a id="AutoCheck_Core_Connectors_CsvDocument_Count_" data-uid="AutoCheck.Core.Connectors.CsvDocument.Count*"></a>
-  <h4 id="AutoCheck_Core_Connectors_CsvDocument_Count" data-uid="AutoCheck.Core.Connectors.CsvDocument.Count">Count</h4>
-  <div class="markdown level1 summary"><p>Return the amount of lines</p>
-</div>
-  <div class="markdown level1 conceptual"></div>
-  <h5 class="decalaration">Declaration</h5>
-  <div class="codewrapper">
-    <pre><code class="lang-csharp hljs">public int Count { get; }</code></pre>
-  </div>
-  <h5 class="propertyValue">Property Value</h5>
-  <table class="table table-bordered table-striped table-condensed">
-    <thead>
-      <tr>
-        <th>Type</th>
-        <th>Description</th>
-      </tr>
-    </thead>
-    <tbody>
-      <tr>
-        <td><span class="xref">System.Int32</span></td>
-        <td></td>
-      </tr>
-    </tbody>
-  </table>
-  <span class="small pull-right mobile-hide">
-    <span class="divider">|</span>
-    <a href="https://github.com/FherStk/AutoCheck/new/master/apiSpec/new?filename=AutoCheck_Core_Connectors_CsvDocument_Headers.md&amp;value=---%0Auid%3A%20AutoCheck.Core.Connectors.CsvDocument.Headers%0Asummary%3A%20'*You%20can%20override%20summary%20for%20the%20API%20here%20using%20*MARKDOWN*%20syntax'%0A---%0A%0A*Please%20type%20below%20more%20information%20about%20this%20API%3A*%0A%0A">Improve this Doc</a>
-  </span>
-  <span class="small pull-right mobile-hide">
-<<<<<<< HEAD
-    <a href="https://github.com/FherStk/AutoCheck/blob/v2.10.0/core/connectors/Csv.cs/#L47">View Source</a>
-=======
-    <a href="https://github.com/FherStk/AutoCheck/blob/v2.12.2/core/connectors/Csv.cs/#L47">View Source</a>
->>>>>>> 3b594e91
-  </span>
-  <a id="AutoCheck_Core_Connectors_CsvDocument_Headers_" data-uid="AutoCheck.Core.Connectors.CsvDocument.Headers*"></a>
-  <h4 id="AutoCheck_Core_Connectors_CsvDocument_Headers" data-uid="AutoCheck.Core.Connectors.CsvDocument.Headers">Headers</h4>
-  <div class="markdown level1 summary"><p>Returns the header names</p>
-</div>
-  <div class="markdown level1 conceptual"></div>
-  <h5 class="decalaration">Declaration</h5>
-  <div class="codewrapper">
-    <pre><code class="lang-csharp hljs">public string[] Headers { get; }</code></pre>
-  </div>
-  <h5 class="propertyValue">Property Value</h5>
-  <table class="table table-bordered table-striped table-condensed">
-    <thead>
-      <tr>
-        <th>Type</th>
-        <th>Description</th>
-      </tr>
-    </thead>
-    <tbody>
-      <tr>
-        <td><span class="xref">System.String</span>[]</td>
-        <td></td>
-      </tr>
-    </tbody>
-  </table>
-  <h3 id="methods">Methods
-  </h3>
-  <span class="small pull-right mobile-hide">
-    <span class="divider">|</span>
-    <a href="https://github.com/FherStk/AutoCheck/new/master/apiSpec/new?filename=AutoCheck_Core_Connectors_CsvDocument_GetLine_System_Int32_.md&amp;value=---%0Auid%3A%20AutoCheck.Core.Connectors.CsvDocument.GetLine(System.Int32)%0Asummary%3A%20'*You%20can%20override%20summary%20for%20the%20API%20here%20using%20*MARKDOWN*%20syntax'%0A---%0A%0A*Please%20type%20below%20more%20information%20about%20this%20API%3A*%0A%0A">Improve this Doc</a>
-  </span>
-  <span class="small pull-right mobile-hide">
-<<<<<<< HEAD
-    <a href="https://github.com/FherStk/AutoCheck/blob/v2.10.0/core/connectors/Csv.cs/#L113">View Source</a>
-=======
-    <a href="https://github.com/FherStk/AutoCheck/blob/v2.12.2/core/connectors/Csv.cs/#L113">View Source</a>
->>>>>>> 3b594e91
-  </span>
-  <a id="AutoCheck_Core_Connectors_CsvDocument_GetLine_" data-uid="AutoCheck.Core.Connectors.CsvDocument.GetLine*"></a>
-  <h4 id="AutoCheck_Core_Connectors_CsvDocument_GetLine_System_Int32_" data-uid="AutoCheck.Core.Connectors.CsvDocument.GetLine(System.Int32)">GetLine(Int32)</h4>
-  <div class="markdown level1 summary"><p>Returns a line</p>
-</div>
-  <div class="markdown level1 conceptual"></div>
-  <h5 class="decalaration">Declaration</h5>
-  <div class="codewrapper">
-    <pre><code class="lang-csharp hljs">public Dictionary&lt;string, string&gt; GetLine(int index)</code></pre>
-  </div>
-  <h5 class="parameters">Parameters</h5>
-  <table class="table table-bordered table-striped table-condensed">
-    <thead>
-      <tr>
-        <th>Type</th>
-        <th>Name</th>
-        <th>Description</th>
-      </tr>
-    </thead>
-    <tbody>
-      <tr>
-        <td><span class="xref">System.Int32</span></td>
-        <td><span class="parametername">index</span></td>
-        <td><p>Index of the line that must be retrieved (from 1 to N).</p>
-</td>
-      </tr>
-    </tbody>
-  </table>
-  <h5 class="returns">Returns</h5>
-  <table class="table table-bordered table-striped table-condensed">
-    <thead>
-      <tr>
-        <th>Type</th>
-        <th>Description</th>
-      </tr>
-    </thead>
-    <tbody>
-      <tr>
-<<<<<<< HEAD
-        <td><span class="xref">System.Collections.Generic.Dictionary</span>&lt;<span class="xref">System.String</span>, <span class="xref">System.String</span>&gt;</td>
-=======
-        <td><span class="xref">Dictionary</span>&lt;<span class="xref">System.String</span>, <span class="xref">System.String</span>&gt;</td>
->>>>>>> 3b594e91
-        <td></td>
-      </tr>
-    </tbody>
-  </table>
-  <span class="small pull-right mobile-hide">
-    <span class="divider">|</span>
-    <a href="https://github.com/FherStk/AutoCheck/new/master/apiSpec/new?filename=AutoCheck_Core_Connectors_CsvDocument_Validate.md&amp;value=---%0Auid%3A%20AutoCheck.Core.Connectors.CsvDocument.Validate%0Asummary%3A%20'*You%20can%20override%20summary%20for%20the%20API%20here%20using%20*MARKDOWN*%20syntax'%0A---%0A%0A*Please%20type%20below%20more%20information%20about%20this%20API%3A*%0A%0A">Improve this Doc</a>
-  </span>
-  <span class="small pull-right mobile-hide">
-<<<<<<< HEAD
-    <a href="https://github.com/FherStk/AutoCheck/blob/v2.10.0/core/connectors/Csv.cs/#L101">View Source</a>
-=======
-    <a href="https://github.com/FherStk/AutoCheck/blob/v2.12.2/core/connectors/Csv.cs/#L101">View Source</a>
->>>>>>> 3b594e91
-  </span>
-  <a id="AutoCheck_Core_Connectors_CsvDocument_Validate_" data-uid="AutoCheck.Core.Connectors.CsvDocument.Validate*"></a>
-  <h4 id="AutoCheck_Core_Connectors_CsvDocument_Validate" data-uid="AutoCheck.Core.Connectors.CsvDocument.Validate">Validate()</h4>
-  <div class="markdown level1 summary"><p>Checks the amount of columns on each row, which must be equivalent between each other.</p>
-</div>
-  <div class="markdown level1 conceptual"></div>
-  <h5 class="decalaration">Declaration</h5>
-  <div class="codewrapper">
-    <pre><code class="lang-csharp hljs">public void Validate()</code></pre>
-  </div>
-<<<<<<< HEAD
-=======
-  <h3 id="extensionmethods">Extension Methods</h3>
-  <div>
-      <span class="xref">ObjectExtensions.DeepClone&lt;T&gt;(T)</span>
-  </div>
->>>>>>> 3b594e91
-</article>
-          </div>
-          
-          <div class="hidden-sm col-md-2" role="complementary">
-            <div class="sideaffix">
-              <div class="contribution">
-                <ul class="nav">
-                  <li>
-                    <a href="https://github.com/FherStk/AutoCheck/new/master/apiSpec/new?filename=AutoCheck_Core_Connectors_CsvDocument.md&amp;value=---%0Auid%3A%20AutoCheck.Core.Connectors.CsvDocument%0Asummary%3A%20'*You%20can%20override%20summary%20for%20the%20API%20here%20using%20*MARKDOWN*%20syntax'%0A---%0A%0A*Please%20type%20below%20more%20information%20about%20this%20API%3A*%0A%0A" class="contribution-link">Improve this Doc</a>
-                  </li>
-                  <li>
-<<<<<<< HEAD
-                    <a href="https://github.com/FherStk/AutoCheck/blob/v2.10.0/core/connectors/Csv.cs/#L31" class="contribution-link">View Source</a>
-=======
-                    <a href="https://github.com/FherStk/AutoCheck/blob/v2.12.2/core/connectors/Csv.cs/#L31" class="contribution-link">View Source</a>
->>>>>>> 3b594e91
-                  </li>
-                </ul>
-              </div>
-              <nav class="bs-docs-sidebar hidden-print hidden-xs hidden-sm affix" id="affix">
-                <h5>In This Article</h5>
-                <div></div>
-              </nav>
-            </div>
-          </div>
-        </div>
-      </div>
-      
-      <footer>
-        <div class="grad-bottom"></div>
-        <div class="footer">
-          <div class="container">
-            <span class="pull-right">
-              <a href="#top">Back to top</a>
-            </span>
-            
-            <span>Generated by <strong>DocFX</strong></span>
-          </div>
-        </div>
-      </footer>
-    </div>
-    
-    <script type="text/javascript" src="../styles/docfx.vendor.js"></script>
-    <script type="text/javascript" src="../styles/docfx.js"></script>
-    <script type="text/javascript" src="../styles/main.js"></script>
-  </body>
-</html>
+﻿<!DOCTYPE html>
+<!--[if IE]><![endif]-->
+<html>
+  
+  <head>
+    <meta charset="utf-8">
+    <meta http-equiv="X-UA-Compatible" content="IE=edge,chrome=1">
+    <title>Class CsvDocument
+   </title>
+    <meta name="viewport" content="width=device-width">
+    <meta name="title" content="Class CsvDocument
+   ">
+    <meta name="generator" content="docfx 2.58.9.0">
+    
+    <link rel="shortcut icon" href="../images/favicon.ico">
+    <link rel="stylesheet" href="../styles/docfx.vendor.css">
+    <link rel="stylesheet" href="../styles/docfx.css">
+    <link rel="stylesheet" href="../styles/main.css">
+    <meta property="docfx:navrel" content="../toc">
+    <meta property="docfx:tocrel" content="toc">
+    
+    
+    
+  </head>
+  <body data-spy="scroll" data-target="#affix" data-offset="120">
+    <div id="wrapper">
+      <header>
+        
+        <nav id="autocollapse" class="navbar navbar-inverse ng-scope" role="navigation">
+          <div class="container">
+            <div class="navbar-header">
+              <button type="button" class="navbar-toggle" data-toggle="collapse" data-target="#navbar">
+                <span class="sr-only">Toggle navigation</span>
+                <span class="icon-bar"></span>
+                <span class="icon-bar"></span>
+                <span class="icon-bar"></span>
+              </button>
+              
+              <a class="navbar-brand" href="../index.html">
+                <img id="logo" class="svg" src="../images/logo.png" alt="">
+              </a>
+            </div>
+            <div class="collapse navbar-collapse" id="navbar">
+              <form class="navbar-form navbar-right" role="search" id="search">
+                <div class="form-group">
+                  <input type="text" class="form-control" id="search-query" placeholder="Search" autocomplete="off">
+                </div>
+              </form>
+                
+                <ul class="nav level1 navbar-nav">
+                      <li>
+                          <a href="../tutorials/student.html" title="Tutorials">Tutorials</a>
+                      </li>
+                      <li>
+                          <a href="../api/AutoCheck.Core.html" title="Api Documentation">Api Documentation</a>
+                      </li>
+                      <li>
+                          <a href="https://github.com/FherStk/AutoCheck" title="Download">Download</a>
+                      </li>
+                      <li>
+                          <a href="../credits/credits.html" title="Credits">Credits</a>
+                      </li>
+                </ul>    </div>
+          </div>
+        </nav>
+        
+        <div class="subnav navbar navbar-default">
+          <div class="container hide-when-search" id="breadcrumb">
+            <ul class="breadcrumb">
+              <li></li>
+            </ul>
+          </div>
+        </div>
+      </header>
+      <div role="main" class="container body-content hide-when-search">
+        <div class="sidenav hide-when-search">
+          <a class="btn toc-toggle collapse" data-toggle="collapse" href="#sidetoggle" aria-expanded="false" aria-controls="sidetoggle">Show / Hide Table of Contents</a>
+          <div class="sidetoggle collapse" id="sidetoggle">
+            <div>
+              <div class="sidefilter">
+                <form class="toc-filter">
+                  <span class="glyphicon glyphicon-filter filter-icon"></span>
+                  <input type="text" id="toc_filter_input" placeholder="Enter here to filter..." onkeypress="if(event.keyCode==13) {return false;}">
+                </form>
+              </div>
+              <div class="sidetoc">
+                <div class="toc" id="toc">
+                  
+                  <ul class="nav level1">
+                    <li class="">
+                      <span class="expand-stub"></span>
+                      <a href="AutoCheck.Core.html" title="AutoCheck.Core" class="">AutoCheck.Core</a>
+                        
+                        <ul class="nav level2">
+                          <li class="">
+                            <a href="AutoCheck.Core.Output.html" title="Output" class="">Output</a>
+                          </li>
+                          <li class="">
+                            <a href="AutoCheck.Core.Output.Log.html" title="Output.Log" class="">Output.Log</a>
+                          </li>
+                          <li class="">
+                            <a href="AutoCheck.Core.Output.Style.html" title="Output.Style" class="">Output.Style</a>
+                          </li>
+                          <li class="">
+                            <a href="AutoCheck.Core.Output.Type.html" title="Output.Type" class="">Output.Type</a>
+                          </li>
+                          <li class="">
+                            <a href="AutoCheck.Core.Script.html" title="Script" class="">Script</a>
+                          </li>
+                          <li class="">
+                            <a href="AutoCheck.Core.Script.ExecutionModeType.html" title="Script.ExecutionModeType" class="">Script.ExecutionModeType</a>
+                          </li>
+                          <li class="">
+                            <a href="AutoCheck.Core.Script.LogGeneratedEventArgs.html" title="Script.LogGeneratedEventArgs" class="">Script.LogGeneratedEventArgs</a>
+                          </li>
+                          <li class="">
+                            <a href="AutoCheck.Core.Utils.html" title="Utils" class="">Utils</a>
+                          </li>
+                          <li class="">
+                            <a href="AutoCheck.Core.Utils.OS.html" title="Utils.OS" class="">Utils.OS</a>
+                          </li>
+                        </ul>  </li>
+                    <li class="">
+                      <span class="expand-stub"></span>
+                      <a href="AutoCheck.Connectors.html" title="AutoCheck.Core.Connectors" class="">AutoCheck.Core.Connectors</a>
+                        
+                        <ul class="nav level2">
+                          <li class="">
+                            <a href="AutoCheck.Core.Connectors.Atom.html" title="Atom" class="">Atom</a>
+                          </li>
+                          <li class="">
+                            <a href="AutoCheck.Core.Connectors.Base.html" title="Base" class="">Base</a>
+                          </li>
+                          <li class="">
+                            <a href="AutoCheck.Connectors.Css.html" title="Css" class="">Css</a>
+                          </li>
+                          <li class="">
+                            <a href="AutoCheck.Connectors.Csv.html" title="Csv" class="">Csv</a>
+                          </li>
+                          <li class="">
+                            <a href="AutoCheck.Connectors.CsvDocument.html" title="CsvDocument" class="">CsvDocument</a>
+                          </li>
+                          <li class="">
+                            <a href="AutoCheck.Connectors.GDrive.html" title="GDrive" class="">GDrive</a>
+                          </li>
+                          <li class="">
+                            <a href="AutoCheck.Connectors.Html.html" title="Html" class="">Html</a>
+                          </li>
+                          <li class="">
+                            <a href="AutoCheck.Core.Connectors.Math.html" title="Math" class="">Math</a>
+                          </li>
+                          <li class="">
+                            <a href="AutoCheck.Connectors.Odoo.html" title="Odoo" class="">Odoo</a>
+                          </li>
+                          <li class="">
+                            <a href="AutoCheck.Core.Connectors.Operator.html" title="Operator" class="">Operator</a>
+                          </li>
+                          <li class="">
+                            <a href="AutoCheck.Core.Connectors.PlainText.html" title="PlainText" class="">PlainText</a>
+                          </li>
+                          <li class="">
+                            <a href="AutoCheck.Core.Connectors.PlainText.PlainTextDocument.html" title="PlainText.PlainTextDocument" class="">PlainText.PlainTextDocument</a>
+                          </li>
+                          <li class="">
+                            <a href="AutoCheck.Connectors.Postgres.html" title="Postgres" class="">Postgres</a>
+                          </li>
+                          <li class="">
+                            <a href="AutoCheck.Core.Connectors.Rss.html" title="Rss" class="">Rss</a>
+                          </li>
+                          <li class="">
+                            <a href="AutoCheck.Core.Connectors.Shell.html" title="Shell" class="">Shell</a>
+                          </li>
+                          <li class="">
+                            <a href="AutoCheck.Core.Connectors.Xml.html" title="Xml" class="">Xml</a>
+                          </li>
+                          <li class="">
+                            <a href="AutoCheck.Core.Connectors.Xml.XmlNodeType.html" title="Xml.XmlNodeType" class="">Xml.XmlNodeType</a>
+                          </li>
+                          <li class="">
+                            <a href="AutoCheck.Core.Connectors.Zip.html" title="Zip" class="">Zip</a>
+                          </li>
+                        </ul>  </li>
+                    <li class="">
+                      <span class="expand-stub"></span>
+                      <a href="AutoCheck.CopyDetectors.html" title="AutoCheck.Core.CopyDetectors" class="">AutoCheck.Core.CopyDetectors</a>
+                        
+                        <ul class="nav level2">
+                          <li class="">
+                            <a href="AutoCheck.Core.CopyDetectors.Base.html" title="Base" class="">Base</a>
+                          </li>
+                          <li class="">
+                            <a href="AutoCheck.CopyDetectors.Css.html" title="Css" class="">Css</a>
+                          </li>
+                          <li class="">
+                            <a href="AutoCheck.CopyDetectors.Html.html" title="Html" class="">Html</a>
+                          </li>
+                          <li class="">
+                            <a href="AutoCheck.CopyDetectors.PlainText.html" title="PlainText" class="">PlainText</a>
+                          </li>
+                          <li class="">
+                            <a href="AutoCheck.CopyDetectors.SqlLog.html" title="SqlLog" class="">SqlLog</a>
+                          </li>
+                          <li class="">
+                            <a href="AutoCheck.Core.CopyDetectors.Xml.html" title="Xml" class="">Xml</a>
+                          </li>
+                        </ul>  </li>
+                    <li class="">
+                      <span class="expand-stub"></span>
+                      <a href="AutoCheck.Core.Exceptions.html" title="AutoCheck.Core.Exceptions" class="">AutoCheck.Core.Exceptions</a>
+                        
+                        <ul class="nav level2">
+                          <li class="">
+                            <a href="AutoCheck.Core.Exceptions.ArgumentInvalidException.html" title="ArgumentInvalidException" class="">ArgumentInvalidException</a>
+                          </li>
+                          <li class="">
+                            <a href="AutoCheck.Core.Exceptions.ArgumentNotFoundException.html" title="ArgumentNotFoundException" class="">ArgumentNotFoundException</a>
+                          </li>
+                          <li class="">
+                            <a href="AutoCheck.Core.Exceptions.ConnectionInvalidException.html" title="ConnectionInvalidException" class="">ConnectionInvalidException</a>
+                          </li>
+                          <li class="">
+                            <a href="AutoCheck.Core.Exceptions.ConnectorInvalidException.html" title="ConnectorInvalidException" class="">ConnectorInvalidException</a>
+                          </li>
+                          <li class="">
+                            <a href="AutoCheck.Core.Exceptions.ConnectorNotFoundException.html" title="ConnectorNotFoundException" class="">ConnectorNotFoundException</a>
+                          </li>
+                          <li class="">
+                            <a href="AutoCheck.Core.Exceptions.DocumentInvalidException.html" title="DocumentInvalidException" class="">DocumentInvalidException</a>
+                          </li>
+                          <li class="">
+                            <a href="AutoCheck.Core.Exceptions.DownloadFailedException.html" title="DownloadFailedException" class="">DownloadFailedException</a>
+                          </li>
+                          <li class="">
+                            <a href="AutoCheck.Core.Exceptions.ItemNotFoundException.html" title="ItemNotFoundException" class="">ItemNotFoundException</a>
+                          </li>
+                          <li class="">
+                            <a href="AutoCheck.Core.Exceptions.PorpertyNotFoundException.html" title="PorpertyNotFoundException" class="">PorpertyNotFoundException</a>
+                          </li>
+                          <li class="">
+                            <a href="AutoCheck.Core.Exceptions.QueryInvalidException.html" title="QueryInvalidException" class="">QueryInvalidException</a>
+                          </li>
+                          <li class="">
+                            <a href="AutoCheck.Core.Exceptions.RegexInvalidException.html" title="RegexInvalidException" class="">RegexInvalidException</a>
+                          </li>
+                          <li class="">
+                            <a href="AutoCheck.Core.Exceptions.ResultMismatchException.html" title="ResultMismatchException" class="">ResultMismatchException</a>
+                          </li>
+                          <li class="">
+                            <a href="AutoCheck.Core.Exceptions.StyleInvalidException.html" title="StyleInvalidException" class="">StyleInvalidException</a>
+                          </li>
+                          <li class="">
+                            <a href="AutoCheck.Core.Exceptions.StyleNotAppliedException.html" title="StyleNotAppliedException" class="">StyleNotAppliedException</a>
+                          </li>
+                          <li class="">
+                            <a href="AutoCheck.Core.Exceptions.StyleNotFoundException.html" title="StyleNotFoundException" class="">StyleNotFoundException</a>
+                          </li>
+                          <li class="">
+                            <a href="AutoCheck.Core.Exceptions.TableInconsistencyException.html" title="TableInconsistencyException" class="">TableInconsistencyException</a>
+                          </li>
+                          <li class="">
+                            <a href="AutoCheck.Core.Exceptions.VariableInvalidException.html" title="VariableInvalidException" class="">VariableInvalidException</a>
+                          </li>
+                          <li class="">
+                            <a href="AutoCheck.Core.Exceptions.VariableNotFoundException.html" title="VariableNotFoundException" class="">VariableNotFoundException</a>
+                          </li>
+                        </ul>  </li>
+                  </ul>        </div>
+              </div>
+            </div>
+          </div>
+        </div>
+        <div class="article row grid-right">
+          <div class="col-md-10">
+            <article class="content wrap" id="_content" data-uid="AutoCheck.Core.Connectors.CsvDocument">
+  
+  
+  <h1 id="AutoCheck_Core_Connectors_CsvDocument" data-uid="AutoCheck.Core.Connectors.CsvDocument" class="text-break">Class CsvDocument
+  </h1>
+  <div class="markdown level0 summary"><p>Contains a CSV document content (without data mappings, all the content will be a string).</p>
+</div>
+  <div class="markdown level0 conceptual"></div>
+  <div class="inheritance">
+    <h5>Inheritance</h5>
+    <div class="level0"><span class="xref">System.Object</span></div>
+    <div class="level1"><span class="xref">CsvDocument</span></div>
+  </div>
+  <h6><strong>Namespace</strong>: <a class="xref" href="AutoCheck.Connectors.html">AutoCheck.Core.Connectors</a></h6>
+  <h6><strong>Assembly</strong>: AutoCheck.Core.dll</h6>
+  <h5 id="AutoCheck_Core_Connectors_CsvDocument_syntax">Syntax</h5>
+  <div class="codewrapper">
+    <pre><code class="lang-csharp hljs">public class CsvDocument : object</code></pre>
+  </div>
+  <h3 id="constructors">Constructors
+  </h3>
+  <span class="small pull-right mobile-hide">
+    <span class="divider">|</span>
+    <a href="https://github.com/FherStk/AutoCheck/new/master/apiSpec/new?filename=AutoCheck_Core_Connectors_CsvDocument__ctor_System_String_System_Char_System_Char_.md&amp;value=---%0Auid%3A%20AutoCheck.Core.Connectors.CsvDocument.%23ctor(System.String%2CSystem.Char%2CSystem.Char)%0Asummary%3A%20'*You%20can%20override%20summary%20for%20the%20API%20here%20using%20*MARKDOWN*%20syntax'%0A---%0A%0A*Please%20type%20below%20more%20information%20about%20this%20API%3A*%0A%0A">Improve this Doc</a>
+  </span>
+  <span class="small pull-right mobile-hide">
+    <a href="https://github.com/FherStk/AutoCheck/blob/v2.12.2/core/connectors/Csv.cs/#L70">View Source</a>
+  </span>
+  <a id="AutoCheck_Core_Connectors_CsvDocument__ctor_" data-uid="AutoCheck.Core.Connectors.CsvDocument.#ctor*"></a>
+  <h4 id="AutoCheck_Core_Connectors_CsvDocument__ctor_System_String_System_Char_System_Char_" data-uid="AutoCheck.Core.Connectors.CsvDocument.#ctor(System.String,System.Char,System.Char)">CsvDocument(String, Char, Char)</h4>
+  <div class="markdown level1 summary"><p>Creates a new CSV Document instance, parsing an existing CSV file.</p>
+</div>
+  <div class="markdown level1 conceptual"></div>
+  <h5 class="decalaration">Declaration</h5>
+  <div class="codewrapper">
+    <pre><code class="lang-csharp hljs">public CsvDocument(string file, char fieldDelimiter = ',', char textDelimiter = '&quot;')</code></pre>
+  </div>
+  <h5 class="parameters">Parameters</h5>
+  <table class="table table-bordered table-striped table-condensed">
+    <thead>
+      <tr>
+        <th>Type</th>
+        <th>Name</th>
+        <th>Description</th>
+      </tr>
+    </thead>
+    <tbody>
+      <tr>
+        <td><span class="xref">System.String</span></td>
+        <td><span class="parametername">file</span></td>
+        <td><p>CSV file path.</p>
+</td>
+      </tr>
+      <tr>
+        <td><span class="xref">System.Char</span></td>
+        <td><span class="parametername">fieldDelimiter</span></td>
+        <td><p>Field delimiter char.</p>
+</td>
+      </tr>
+      <tr>
+        <td><span class="xref">System.Char</span></td>
+        <td><span class="parametername">textDelimiter</span></td>
+        <td><p>Text delimiter char.</p>
+</td>
+      </tr>
+    </tbody>
+  </table>
+  <h3 id="properties">Properties
+  </h3>
+  <span class="small pull-right mobile-hide">
+    <span class="divider">|</span>
+    <a href="https://github.com/FherStk/AutoCheck/new/master/apiSpec/new?filename=AutoCheck_Core_Connectors_CsvDocument_Content.md&amp;value=---%0Auid%3A%20AutoCheck.Core.Connectors.CsvDocument.Content%0Asummary%3A%20'*You%20can%20override%20summary%20for%20the%20API%20here%20using%20*MARKDOWN*%20syntax'%0A---%0A%0A*Please%20type%20below%20more%20information%20about%20this%20API%3A*%0A%0A">Improve this Doc</a>
+  </span>
+  <span class="small pull-right mobile-hide">
+    <a href="https://github.com/FherStk/AutoCheck/blob/v2.12.2/core/connectors/Csv.cs/#L41">View Source</a>
+  </span>
+  <a id="AutoCheck_Core_Connectors_CsvDocument_Content_" data-uid="AutoCheck.Core.Connectors.CsvDocument.Content*"></a>
+  <h4 id="AutoCheck_Core_Connectors_CsvDocument_Content" data-uid="AutoCheck.Core.Connectors.CsvDocument.Content">Content</h4>
+  <div class="markdown level1 summary"><p>All the content, grouped by columns.</p>
+</div>
+  <div class="markdown level1 conceptual"></div>
+  <h5 class="decalaration">Declaration</h5>
+  <div class="codewrapper">
+    <pre><code class="lang-csharp hljs">public Dictionary&lt;string, List&lt;string&gt;&gt; Content { get; }</code></pre>
+  </div>
+  <h5 class="propertyValue">Property Value</h5>
+  <table class="table table-bordered table-striped table-condensed">
+    <thead>
+      <tr>
+        <th>Type</th>
+        <th>Description</th>
+      </tr>
+    </thead>
+    <tbody>
+      <tr>
+        <td><span class="xref">Dictionary</span>&lt;<span class="xref">System.String</span>, <span class="xref">List</span>&lt;<span class="xref">System.String</span>&gt;&gt;</td>
+        <td></td>
+      </tr>
+    </tbody>
+  </table>
+  <span class="small pull-right mobile-hide">
+    <span class="divider">|</span>
+    <a href="https://github.com/FherStk/AutoCheck/new/master/apiSpec/new?filename=AutoCheck_Core_Connectors_CsvDocument_Count.md&amp;value=---%0Auid%3A%20AutoCheck.Core.Connectors.CsvDocument.Count%0Asummary%3A%20'*You%20can%20override%20summary%20for%20the%20API%20here%20using%20*MARKDOWN*%20syntax'%0A---%0A%0A*Please%20type%20below%20more%20information%20about%20this%20API%3A*%0A%0A">Improve this Doc</a>
+  </span>
+  <span class="small pull-right mobile-hide">
+    <a href="https://github.com/FherStk/AutoCheck/blob/v2.12.2/core/connectors/Csv.cs/#L58">View Source</a>
+  </span>
+  <a id="AutoCheck_Core_Connectors_CsvDocument_Count_" data-uid="AutoCheck.Core.Connectors.CsvDocument.Count*"></a>
+  <h4 id="AutoCheck_Core_Connectors_CsvDocument_Count" data-uid="AutoCheck.Core.Connectors.CsvDocument.Count">Count</h4>
+  <div class="markdown level1 summary"><p>Return the amount of lines</p>
+</div>
+  <div class="markdown level1 conceptual"></div>
+  <h5 class="decalaration">Declaration</h5>
+  <div class="codewrapper">
+    <pre><code class="lang-csharp hljs">public int Count { get; }</code></pre>
+  </div>
+  <h5 class="propertyValue">Property Value</h5>
+  <table class="table table-bordered table-striped table-condensed">
+    <thead>
+      <tr>
+        <th>Type</th>
+        <th>Description</th>
+      </tr>
+    </thead>
+    <tbody>
+      <tr>
+        <td><span class="xref">System.Int32</span></td>
+        <td></td>
+      </tr>
+    </tbody>
+  </table>
+  <span class="small pull-right mobile-hide">
+    <span class="divider">|</span>
+    <a href="https://github.com/FherStk/AutoCheck/new/master/apiSpec/new?filename=AutoCheck_Core_Connectors_CsvDocument_Headers.md&amp;value=---%0Auid%3A%20AutoCheck.Core.Connectors.CsvDocument.Headers%0Asummary%3A%20'*You%20can%20override%20summary%20for%20the%20API%20here%20using%20*MARKDOWN*%20syntax'%0A---%0A%0A*Please%20type%20below%20more%20information%20about%20this%20API%3A*%0A%0A">Improve this Doc</a>
+  </span>
+  <span class="small pull-right mobile-hide">
+    <a href="https://github.com/FherStk/AutoCheck/blob/v2.12.2/core/connectors/Csv.cs/#L47">View Source</a>
+  </span>
+  <a id="AutoCheck_Core_Connectors_CsvDocument_Headers_" data-uid="AutoCheck.Core.Connectors.CsvDocument.Headers*"></a>
+  <h4 id="AutoCheck_Core_Connectors_CsvDocument_Headers" data-uid="AutoCheck.Core.Connectors.CsvDocument.Headers">Headers</h4>
+  <div class="markdown level1 summary"><p>Returns the header names</p>
+</div>
+  <div class="markdown level1 conceptual"></div>
+  <h5 class="decalaration">Declaration</h5>
+  <div class="codewrapper">
+    <pre><code class="lang-csharp hljs">public string[] Headers { get; }</code></pre>
+  </div>
+  <h5 class="propertyValue">Property Value</h5>
+  <table class="table table-bordered table-striped table-condensed">
+    <thead>
+      <tr>
+        <th>Type</th>
+        <th>Description</th>
+      </tr>
+    </thead>
+    <tbody>
+      <tr>
+        <td><span class="xref">System.String</span>[]</td>
+        <td></td>
+      </tr>
+    </tbody>
+  </table>
+  <h3 id="methods">Methods
+  </h3>
+  <span class="small pull-right mobile-hide">
+    <span class="divider">|</span>
+    <a href="https://github.com/FherStk/AutoCheck/new/master/apiSpec/new?filename=AutoCheck_Core_Connectors_CsvDocument_GetLine_System_Int32_.md&amp;value=---%0Auid%3A%20AutoCheck.Core.Connectors.CsvDocument.GetLine(System.Int32)%0Asummary%3A%20'*You%20can%20override%20summary%20for%20the%20API%20here%20using%20*MARKDOWN*%20syntax'%0A---%0A%0A*Please%20type%20below%20more%20information%20about%20this%20API%3A*%0A%0A">Improve this Doc</a>
+  </span>
+  <span class="small pull-right mobile-hide">
+    <a href="https://github.com/FherStk/AutoCheck/blob/v2.12.2/core/connectors/Csv.cs/#L113">View Source</a>
+  </span>
+  <a id="AutoCheck_Core_Connectors_CsvDocument_GetLine_" data-uid="AutoCheck.Core.Connectors.CsvDocument.GetLine*"></a>
+  <h4 id="AutoCheck_Core_Connectors_CsvDocument_GetLine_System_Int32_" data-uid="AutoCheck.Core.Connectors.CsvDocument.GetLine(System.Int32)">GetLine(Int32)</h4>
+  <div class="markdown level1 summary"><p>Returns a line</p>
+</div>
+  <div class="markdown level1 conceptual"></div>
+  <h5 class="decalaration">Declaration</h5>
+  <div class="codewrapper">
+    <pre><code class="lang-csharp hljs">public Dictionary&lt;string, string&gt; GetLine(int index)</code></pre>
+  </div>
+  <h5 class="parameters">Parameters</h5>
+  <table class="table table-bordered table-striped table-condensed">
+    <thead>
+      <tr>
+        <th>Type</th>
+        <th>Name</th>
+        <th>Description</th>
+      </tr>
+    </thead>
+    <tbody>
+      <tr>
+        <td><span class="xref">System.Int32</span></td>
+        <td><span class="parametername">index</span></td>
+        <td><p>Index of the line that must be retrieved (from 1 to N).</p>
+</td>
+      </tr>
+    </tbody>
+  </table>
+  <h5 class="returns">Returns</h5>
+  <table class="table table-bordered table-striped table-condensed">
+    <thead>
+      <tr>
+        <th>Type</th>
+        <th>Description</th>
+      </tr>
+    </thead>
+    <tbody>
+      <tr>
+        <td><span class="xref">Dictionary</span>&lt;<span class="xref">System.String</span>, <span class="xref">System.String</span>&gt;</td>
+        <td></td>
+      </tr>
+    </tbody>
+  </table>
+  <span class="small pull-right mobile-hide">
+    <span class="divider">|</span>
+    <a href="https://github.com/FherStk/AutoCheck/new/master/apiSpec/new?filename=AutoCheck_Core_Connectors_CsvDocument_Validate.md&amp;value=---%0Auid%3A%20AutoCheck.Core.Connectors.CsvDocument.Validate%0Asummary%3A%20'*You%20can%20override%20summary%20for%20the%20API%20here%20using%20*MARKDOWN*%20syntax'%0A---%0A%0A*Please%20type%20below%20more%20information%20about%20this%20API%3A*%0A%0A">Improve this Doc</a>
+  </span>
+  <span class="small pull-right mobile-hide">
+    <a href="https://github.com/FherStk/AutoCheck/blob/v2.12.2/core/connectors/Csv.cs/#L101">View Source</a>
+  </span>
+  <a id="AutoCheck_Core_Connectors_CsvDocument_Validate_" data-uid="AutoCheck.Core.Connectors.CsvDocument.Validate*"></a>
+  <h4 id="AutoCheck_Core_Connectors_CsvDocument_Validate" data-uid="AutoCheck.Core.Connectors.CsvDocument.Validate">Validate()</h4>
+  <div class="markdown level1 summary"><p>Checks the amount of columns on each row, which must be equivalent between each other.</p>
+</div>
+  <div class="markdown level1 conceptual"></div>
+  <h5 class="decalaration">Declaration</h5>
+  <div class="codewrapper">
+    <pre><code class="lang-csharp hljs">public void Validate()</code></pre>
+  </div>
+  <h3 id="extensionmethods">Extension Methods</h3>
+  <div>
+      <span class="xref">ObjectExtensions.DeepClone&lt;T&gt;(T)</span>
+  </div>
+</article>
+          </div>
+          
+          <div class="hidden-sm col-md-2" role="complementary">
+            <div class="sideaffix">
+              <div class="contribution">
+                <ul class="nav">
+                  <li>
+                    <a href="https://github.com/FherStk/AutoCheck/new/master/apiSpec/new?filename=AutoCheck_Core_Connectors_CsvDocument.md&amp;value=---%0Auid%3A%20AutoCheck.Core.Connectors.CsvDocument%0Asummary%3A%20'*You%20can%20override%20summary%20for%20the%20API%20here%20using%20*MARKDOWN*%20syntax'%0A---%0A%0A*Please%20type%20below%20more%20information%20about%20this%20API%3A*%0A%0A" class="contribution-link">Improve this Doc</a>
+                  </li>
+                  <li>
+                    <a href="https://github.com/FherStk/AutoCheck/blob/v2.12.2/core/connectors/Csv.cs/#L31" class="contribution-link">View Source</a>
+                  </li>
+                </ul>
+              </div>
+              <nav class="bs-docs-sidebar hidden-print hidden-xs hidden-sm affix" id="affix">
+                <h5>In This Article</h5>
+                <div></div>
+              </nav>
+            </div>
+          </div>
+        </div>
+      </div>
+      
+      <footer>
+        <div class="grad-bottom"></div>
+        <div class="footer">
+          <div class="container">
+            <span class="pull-right">
+              <a href="#top">Back to top</a>
+            </span>
+            
+            <span>Generated by <strong>DocFX</strong></span>
+          </div>
+        </div>
+      </footer>
+    </div>
+    
+    <script type="text/javascript" src="../styles/docfx.vendor.js"></script>
+    <script type="text/javascript" src="../styles/docfx.js"></script>
+    <script type="text/javascript" src="../styles/main.js"></script>
+  </body>
+</html>