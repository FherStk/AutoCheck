{
  "homepages": [],
  "source_base_path": "/home/fher/repos/AutoCheck/docs",
  "xrefmap": "xrefmap.yml",
  "files": [
    {
      "log_codes": [
        "DuplicateUids"
      ],
      "type": "ManagedReference",
      "source_relative_path": "api/AutoCheck.Connectors.Css.yml",
      "output": {
        ".html": {
          "relative_path": "api/AutoCheck.Connectors.Css.html",
          "hash": "eSfe+Qfcfyc60SpyAljwqEczLrDri5phJLD+d572h2k="
        }
      },
      "is_incremental": true,
      "version": ""
    },
    {
      "type": "ManagedReference",
      "source_relative_path": "api/AutoCheck.Connectors.Csv.yml",
      "output": {
        ".html": {
          "relative_path": "api/AutoCheck.Connectors.Csv.html",
          "hash": "lnESK+7kv2OtpXfyERGJ6nnNtLqn3yGTG2GsOcXURtA="
        }
      },
      "is_incremental": true,
      "version": ""
    },
    {
      "log_codes": [
        "DuplicateUids"
      ],
      "type": "ManagedReference",
      "source_relative_path": "api/AutoCheck.Connectors.CsvDocument.yml",
      "output": {
        ".html": {
          "relative_path": "api/AutoCheck.Connectors.CsvDocument.html",
          "hash": "ANWqDLin7Voi9Rr97I6C8Ow5IVY+YbXewwcxINc72fY="
        }
      },
      "is_incremental": true,
      "version": ""
    },
    {
      "log_codes": [
        "DuplicateUids"
      ],
      "type": "ManagedReference",
      "source_relative_path": "api/AutoCheck.Connectors.GDrive.yml",
      "output": {
        ".html": {
          "relative_path": "api/AutoCheck.Connectors.GDrive.html",
          "hash": "Ot7f8HyCyT84sy+wzjKmlitde98piNxcIk9W+hBEfL0="
        }
      },
      "is_incremental": true,
      "version": ""
    },
    {
      "type": "ManagedReference",
      "source_relative_path": "api/AutoCheck.Connectors.Html.yml",
      "output": {
        ".html": {
          "relative_path": "api/AutoCheck.Connectors.Html.html",
          "hash": "pXUbeQGY1f6mNcVBX/8aPfkn+J3Fxoqb28iIg/SZZvM="
        }
      },
      "is_incremental": true,
      "version": ""
    },
    {
      "type": "ManagedReference",
      "source_relative_path": "api/AutoCheck.Connectors.LocalShell.yml",
      "output": {
        ".html": {
          "relative_path": "api/AutoCheck.Connectors.LocalShell.html",
          "hash": "9vlyzJRJieNP32tR7HuEV33hqu/jq/IET7kUqFcXWdo="
        }
      },
      "is_incremental": true,
      "version": ""
    },
    {
      "type": "ManagedReference",
      "source_relative_path": "api/AutoCheck.Connectors.Moodle.yml",
      "output": {
        ".html": {
          "relative_path": "api/AutoCheck.Connectors.Moodle.html",
          "hash": "5BsC3zRMfUhuqTA8DOMEBgFPlN8K2Pe/qLgvaPZHvhM="
        }
      },
      "is_incremental": true,
      "version": ""
    },
    {
      "log_codes": [
        "DuplicateUids"
      ],
      "type": "ManagedReference",
      "source_relative_path": "api/AutoCheck.Connectors.Odoo.yml",
      "output": {
        ".html": {
          "relative_path": "api/AutoCheck.Connectors.Odoo.html",
          "hash": "5YEoM+HfHGsRKAiWesaw7W92izrwzSt2Z/Ru4vcBQTg="
        }
      },
      "is_incremental": true,
      "version": ""
    },
    {
      "type": "ManagedReference",
      "source_relative_path": "api/AutoCheck.Connectors.Postgres.Destination.yml",
      "output": {
        ".html": {
          "relative_path": "api/AutoCheck.Connectors.Postgres.Destination.html",
          "hash": "thevxOrxFWFp4iImwT18RXlwNQR42WbKgTBVqInqA6Y="
        }
      },
      "is_incremental": true,
      "version": ""
    },
    {
      "type": "ManagedReference",
      "source_relative_path": "api/AutoCheck.Connectors.Postgres.Filter.yml",
      "output": {
        ".html": {
          "relative_path": "api/AutoCheck.Connectors.Postgres.Filter.html",
          "hash": "BxREJnf59KqrsqXw67JYIRb3i4/xIV706denpmMRUjc="
        }
      },
      "is_incremental": true,
      "version": ""
    },
    {
      "type": "ManagedReference",
      "source_relative_path": "api/AutoCheck.Connectors.Postgres.Source.yml",
      "output": {
        ".html": {
          "relative_path": "api/AutoCheck.Connectors.Postgres.Source.html",
          "hash": "COSzMElPf8+BqrgbDNJUhHSzhJPZqV91Mp5FlWGslfk="
        }
      },
      "is_incremental": true,
      "version": ""
    },
    {
      "type": "ManagedReference",
      "source_relative_path": "api/AutoCheck.Connectors.Postgres.yml",
      "output": {
        ".html": {
          "relative_path": "api/AutoCheck.Connectors.Postgres.html",
          "hash": "gC3hOkToILtMskgEeXdjKa3zV7JzvKXzLRX0bw64oCg="
        }
      },
      "is_incremental": true,
      "version": ""
    },
    {
      "type": "ManagedReference",
      "source_relative_path": "api/AutoCheck.Connectors.RemoteShell.yml",
      "output": {
        ".html": {
          "relative_path": "api/AutoCheck.Connectors.RemoteShell.html",
          "hash": "pzsRTXZ12NiNO1LpKOb/T/zmMW1oW8U234iRUy6LUY4="
        }
      },
      "is_incremental": true,
      "version": ""
    },
    {
      "type": "ManagedReference",
      "source_relative_path": "api/AutoCheck.Connectors.yml",
      "output": {
        ".html": {
          "relative_path": "api/AutoCheck.Connectors.html",
          "hash": "KY/oAaWGrz65bavO61dDm4rqzSA6IymgkME7qNSVCXk="
        }
      },
      "is_incremental": true,
      "version": ""
    },
    {
      "type": "ManagedReference",
      "source_relative_path": "api/AutoCheck.CopyDetectors.Css.yml",
      "output": {
        ".html": {
          "relative_path": "api/AutoCheck.CopyDetectors.Css.html",
          "hash": "A68k1IKZBFeZPv7EFzNi3nAUinSyAwfOYAN4Wjsb6HE="
        }
      },
      "is_incremental": true,
      "version": ""
    },
    {
      "log_codes": [
        "DuplicateUids"
      ],
      "type": "ManagedReference",
      "source_relative_path": "api/AutoCheck.CopyDetectors.Html.yml",
      "output": {
        ".html": {
          "relative_path": "api/AutoCheck.CopyDetectors.Html.html",
          "hash": "hX7ughOnk7ytq/+fddblEU2aVniu3bkstkZ7A5fSUxg="
        }
      },
      "is_incremental": true,
      "version": ""
    },
    {
      "type": "ManagedReference",
      "source_relative_path": "api/AutoCheck.CopyDetectors.None.yml",
      "output": {
        ".html": {
          "relative_path": "api/AutoCheck.CopyDetectors.None.html",
          "hash": "u6C8PINjub++GkG89MoJ9bqK9wmnqWZk2PBVOdR3jaI="
        }
      },
      "is_incremental": true,
      "version": ""
    },
    {
      "log_codes": [
        "DuplicateUids"
      ],
      "type": "ManagedReference",
      "source_relative_path": "api/AutoCheck.CopyDetectors.PlainText.yml",
      "output": {
        ".html": {
          "relative_path": "api/AutoCheck.CopyDetectors.PlainText.html",
          "hash": "jFYzrg6yM7JXdzQhyPRYynVg64WxkHTdDtD5fVQXKEQ="
        }
      },
      "is_incremental": true,
      "version": ""
    },
    {
      "log_codes": [
        "DuplicateUids"
      ],
      "type": "ManagedReference",
      "source_relative_path": "api/AutoCheck.CopyDetectors.SqlLog.yml",
      "output": {
        ".html": {
          "relative_path": "api/AutoCheck.CopyDetectors.SqlLog.html",
          "hash": "SyQs1H3ICZP+5pVxqj35q2XmnCCuSsN/ntzkM2leSXs="
        }
      },
      "is_incremental": true,
      "version": ""
    },
    {
      "type": "ManagedReference",
      "source_relative_path": "api/AutoCheck.CopyDetectors.yml",
      "output": {
        ".html": {
          "relative_path": "api/AutoCheck.CopyDetectors.html",
          "hash": "hhArtgeaHb5YKzejggqqQqBnXf9epZICaRaw9FvsIhE="
        }
      },
      "is_incremental": true,
      "version": ""
    },
    {
      "type": "ManagedReference",
      "source_relative_path": "api/AutoCheck.Core.Connectors.Atom.yml",
      "output": {
        ".html": {
          "relative_path": "api/AutoCheck.Core.Connectors.Atom.html",
          "hash": "F4Zo2ypoS3pCbWC/YrztmeoqWt7WdxlFy8ZIF9qd2VQ="
        }
      },
      "is_incremental": true,
      "version": ""
    },
    {
      "type": "ManagedReference",
      "source_relative_path": "api/AutoCheck.Core.Connectors.Base.yml",
      "output": {
        ".html": {
          "relative_path": "api/AutoCheck.Core.Connectors.Base.html",
          "hash": "O0q0b5h5ByWs2Ekyci5gj782G9LBvFTbq/4QZuTkWmM="
        }
      },
      "is_incremental": true,
      "version": ""
    },
    {
      "type": "ManagedReference",
      "source_relative_path": "api/AutoCheck.Core.Connectors.Css.yml",
      "output": {
        ".html": {
          "relative_path": "api/AutoCheck.Core.Connectors.Css.html",
          "hash": "Am2pFxIZb2s1dlxS9vvhPM3ZdPLtRyKBdYAMhOi+Bxw="
        }
      },
      "is_incremental": true,
      "version": ""
    },
    {
      "log_codes": [
        "DuplicateUids"
      ],
      "type": "ManagedReference",
      "source_relative_path": "api/AutoCheck.Core.Connectors.Csv.yml",
      "output": {
        ".html": {
          "relative_path": "api/AutoCheck.Core.Connectors.Csv.html",
          "hash": "IaIMl1DapgzdbWGvSD9byViDDVBkpOQIrIbERpAxTJc="
        }
      },
      "is_incremental": true,
      "version": ""
    },
    {
      "type": "ManagedReference",
      "source_relative_path": "api/AutoCheck.Core.Connectors.CsvDocument.yml",
      "output": {
        ".html": {
          "relative_path": "api/AutoCheck.Core.Connectors.CsvDocument.html",
          "hash": "t7U4zrJRqVVTuEoQtTHbvluAMLYOcPFyxo4fMmfOkTw="
        }
      },
      "is_incremental": true,
      "version": ""
    },
    {
      "type": "ManagedReference",
      "source_relative_path": "api/AutoCheck.Core.Connectors.GDrive.yml",
      "output": {
        ".html": {
          "relative_path": "api/AutoCheck.Core.Connectors.GDrive.html",
          "hash": "FXbUoVbFGzo6d/dQNgcDUT4i5+xZNjN/efPrkn3UG3s="
        }
      },
      "is_incremental": true,
      "version": ""
    },
    {
      "log_codes": [
        "DuplicateUids"
      ],
      "type": "ManagedReference",
      "source_relative_path": "api/AutoCheck.Core.Connectors.Html.yml",
      "output": {
        ".html": {
          "relative_path": "api/AutoCheck.Core.Connectors.Html.html",
          "hash": "oBAexhOARoy152TqxmNE5Do6n3yZ+Rm/m/MY8HBhOkY="
        }
      },
      "is_incremental": true,
      "version": ""
    },
    {
      "type": "ManagedReference",
      "source_relative_path": "api/AutoCheck.Core.Connectors.Math.yml",
      "output": {
        ".html": {
          "relative_path": "api/AutoCheck.Core.Connectors.Math.html",
          "hash": "/8MTzqg+2Y4dNypVICpHDlswSjHLI8pBf3lsN9j7yJ0="
        }
      },
      "is_incremental": true,
      "version": ""
    },
    {
      "type": "ManagedReference",
      "source_relative_path": "api/AutoCheck.Core.Connectors.Odoo.yml",
      "output": {
        ".html": {
          "relative_path": "api/AutoCheck.Core.Connectors.Odoo.html",
          "hash": "1XhlL19FfUDXnv/e8pX+4T30wlregPQH4Nc/b1NeKbU="
        }
      },
      "is_incremental": true,
      "version": ""
    },
    {
      "type": "ManagedReference",
      "source_relative_path": "api/AutoCheck.Core.Connectors.Operator.yml",
      "output": {
        ".html": {
          "relative_path": "api/AutoCheck.Core.Connectors.Operator.html",
          "hash": "nx/7Z7gzU8IH4BStuea5Shm8UyeGyeZW6FXYhdbIAxY="
        }
      },
      "is_incremental": true,
      "version": ""
    },
    {
      "type": "ManagedReference",
      "source_relative_path": "api/AutoCheck.Core.Connectors.PlainText.PlainTextDocument.yml",
      "output": {
        ".html": {
          "relative_path": "api/AutoCheck.Core.Connectors.PlainText.PlainTextDocument.html",
          "hash": "zJSjiaRbiA1of5IA5w3n7nSsQPZcGrvNYtnRHK7HD4o="
        }
      },
      "is_incremental": true,
      "version": ""
    },
    {
      "type": "ManagedReference",
      "source_relative_path": "api/AutoCheck.Core.Connectors.PlainText.yml",
      "output": {
        ".html": {
          "relative_path": "api/AutoCheck.Core.Connectors.PlainText.html",
          "hash": "5Og6pVwTov9tqsQzz5mW3vKuUP9thKWSjegdcfT4q7Y="
        }
      },
      "is_incremental": true,
      "version": ""
    },
    {
      "log_codes": [
        "DuplicateUids"
      ],
      "type": "ManagedReference",
      "source_relative_path": "api/AutoCheck.Core.Connectors.Postgres.yml",
      "output": {
        ".html": {
          "relative_path": "api/AutoCheck.Core.Connectors.Postgres.html",
          "hash": "cMsPZyYSnY4Zo6CROT4p0W7cal+5JJb/G3nkkrodW48="
        }
      },
      "is_incremental": true,
      "version": ""
    },
    {
      "type": "ManagedReference",
      "source_relative_path": "api/AutoCheck.Core.Connectors.Rss.yml",
      "output": {
        ".html": {
          "relative_path": "api/AutoCheck.Core.Connectors.Rss.html",
          "hash": "kX98f0jq5p3nj+oDykT5AjyOyFWDgLMHhunCDQMKr5A="
        }
      },
      "is_incremental": true,
      "version": ""
    },
    {
      "type": "ManagedReference",
      "source_relative_path": "api/AutoCheck.Core.Connectors.Shell.yml",
      "output": {
        ".html": {
          "relative_path": "api/AutoCheck.Core.Connectors.Shell.html",
          "hash": "n+2zzVUaG0GZ0NJ/CLZ/ThkEqP6SdsxWm/RarIoGk84="
        }
      },
      "is_incremental": true,
      "version": ""
    },
    {
      "type": "ManagedReference",
      "source_relative_path": "api/AutoCheck.Core.Connectors.Xml.XmlNodeType.yml",
      "output": {
        ".html": {
          "relative_path": "api/AutoCheck.Core.Connectors.Xml.XmlNodeType.html",
          "hash": "Edwaz/twrIBL3a5uAVzWWEwU51UsugwM8uc6xu4jg2I="
        }
      },
      "is_incremental": true,
      "version": ""
    },
    {
      "type": "ManagedReference",
      "source_relative_path": "api/AutoCheck.Core.Connectors.Xml.yml",
      "output": {
        ".html": {
          "relative_path": "api/AutoCheck.Core.Connectors.Xml.html",
          "hash": "MVkyyhsQjPBFqx8EBG1YQhgQCfSMsGfl+3TsU4DEpPI="
        }
      },
      "is_incremental": true,
      "version": ""
    },
    {
      "type": "ManagedReference",
      "source_relative_path": "api/AutoCheck.Core.Connectors.Zip.yml",
      "output": {
        ".html": {
          "relative_path": "api/AutoCheck.Core.Connectors.Zip.html",
          "hash": "3MlOf4CJB285exCJpg+OlLfAAC0rdMsYbssctRwO9+Q="
        }
      },
      "is_incremental": true,
      "version": ""
    },
    {
      "log_codes": [
        "DuplicateUids"
      ],
      "type": "ManagedReference",
      "source_relative_path": "api/AutoCheck.Core.Connectors.yml",
      "output": {
        ".html": {
          "relative_path": "api/AutoCheck.Core.Connectors.html",
          "hash": "skJQp9ebgn33dKKD39c3ci3TVB6w4Cz12J6CrcVPaSw="
        }
      },
      "is_incremental": true,
      "version": ""
    },
    {
      "type": "ManagedReference",
      "source_relative_path": "api/AutoCheck.Core.CopyDetectors.Base.yml",
      "output": {
        ".html": {
          "relative_path": "api/AutoCheck.Core.CopyDetectors.Base.html",
          "hash": "fbyk2AX4WVwUg7mZTjnxT6OvCDw+kwJGaLUnH2mVPbg="
        }
      },
      "is_incremental": true,
      "version": ""
    },
    {
      "log_codes": [
        "DuplicateUids"
      ],
      "type": "ManagedReference",
      "source_relative_path": "api/AutoCheck.Core.CopyDetectors.Css.yml",
      "output": {
        ".html": {
          "relative_path": "api/AutoCheck.Core.CopyDetectors.Css.html",
          "hash": "ttbgdHJIWJhwUCP08gHHDpPshwo9HyEcofqabZ4eTOY="
        }
      },
      "is_incremental": true,
      "version": ""
    },
    {
      "type": "ManagedReference",
      "source_relative_path": "api/AutoCheck.Core.CopyDetectors.Html.yml",
      "output": {
        ".html": {
          "relative_path": "api/AutoCheck.Core.CopyDetectors.Html.html",
          "hash": "K/qBdaJCaE6jdy/lApc8kBY3l9KaqJg2r4f/yCYAqyY="
        }
      },
      "is_incremental": true,
      "version": ""
    },
    {
      "type": "ManagedReference",
      "source_relative_path": "api/AutoCheck.Core.CopyDetectors.PlainText.yml",
      "output": {
        ".html": {
          "relative_path": "api/AutoCheck.Core.CopyDetectors.PlainText.html",
          "hash": "UajvFxPJRA8H4WKPjK+UVFTjOY34OT5XUI4dCH6kSQc="
        }
      },
      "is_incremental": true,
      "version": ""
    },
    {
      "type": "ManagedReference",
      "source_relative_path": "api/AutoCheck.Core.CopyDetectors.SqlLog.yml",
      "output": {
        ".html": {
          "relative_path": "api/AutoCheck.Core.CopyDetectors.SqlLog.html",
          "hash": "cEJPB7VWllORwdsVHhVtm8OPovdItBt71fm4gF5Wrsg="
        }
      },
      "is_incremental": true,
      "version": ""
    },
    {
      "type": "ManagedReference",
      "source_relative_path": "api/AutoCheck.Core.CopyDetectors.Xml.yml",
      "output": {
        ".html": {
          "relative_path": "api/AutoCheck.Core.CopyDetectors.Xml.html",
          "hash": "J0SsQ8e0nIhp2/JSN3GfbqeiVFe+lwhU/2CfT8q1i+0="
        }
      },
      "is_incremental": true,
      "version": ""
    },
    {
      "log_codes": [
        "DuplicateUids"
      ],
      "type": "ManagedReference",
      "source_relative_path": "api/AutoCheck.Core.CopyDetectors.yml",
      "output": {
        ".html": {
          "relative_path": "api/AutoCheck.Core.CopyDetectors.html",
          "hash": "cGeuy5VpywBjqe5hDMOC+qozopFFOMXPNDZFfMkReHQ="
        }
      },
      "is_incremental": true,
      "version": ""
    },
    {
      "type": "ManagedReference",
      "source_relative_path": "api/AutoCheck.Core.Exceptions.ArgumentInvalidException.yml",
      "output": {
        ".html": {
          "relative_path": "api/AutoCheck.Core.Exceptions.ArgumentInvalidException.html",
          "hash": "TePb9qLc2atLZjcMNdkZnCg1x1D4ciWgMO728yUENeM="
        }
      },
      "is_incremental": true,
      "version": ""
    },
    {
      "type": "ManagedReference",
      "source_relative_path": "api/AutoCheck.Core.Exceptions.ArgumentNotFoundException.yml",
      "output": {
        ".html": {
          "relative_path": "api/AutoCheck.Core.Exceptions.ArgumentNotFoundException.html",
          "hash": "AmaNnXqP8C6jhHMgkfe00oCpj+9djrTsoyTn+jMImPc="
        }
      },
      "is_incremental": true,
      "version": ""
    },
    {
      "log_codes": [
        "DuplicateUids"
      ],
      "type": "ManagedReference",
      "source_relative_path": "api/AutoCheck.Core.Exceptions.ConnectionInvalidException.yml",
      "output": {
        ".html": {
          "relative_path": "api/AutoCheck.Core.Exceptions.ConnectionInvalidException.html",
          "hash": "muFyOZtDNH9XFZpGkPP8+cKn2T0Ibv96njvI/sVrUPY="
        }
      },
      "is_incremental": true,
      "version": ""
    },
    {
      "type": "ManagedReference",
      "source_relative_path": "api/AutoCheck.Core.Exceptions.ConnectorInvalidException.yml",
      "output": {
        ".html": {
          "relative_path": "api/AutoCheck.Core.Exceptions.ConnectorInvalidException.html",
          "hash": "qlWEZaJilCenwH99oL8GieuxnOVPTeT97CnJUhdTGdo="
        }
      },
      "is_incremental": true,
      "version": ""
    },
    {
      "type": "ManagedReference",
      "source_relative_path": "api/AutoCheck.Core.Exceptions.ConnectorNotFoundException.yml",
      "output": {
        ".html": {
          "relative_path": "api/AutoCheck.Core.Exceptions.ConnectorNotFoundException.html",
          "hash": "BDHcd0F7zLPFp+oOSMZAZ/HHxaA44aAjWW0geM+eXcQ="
        }
      },
      "is_incremental": true,
      "version": ""
    },
    {
      "type": "ManagedReference",
      "source_relative_path": "api/AutoCheck.Core.Exceptions.DocumentInvalidException.yml",
      "output": {
        ".html": {
          "relative_path": "api/AutoCheck.Core.Exceptions.DocumentInvalidException.html",
          "hash": "HF3AVL98ywtkpWWNxlcgscqJSyRyaPPp5egH3FDanxM="
        }
      },
      "is_incremental": true,
      "version": ""
    },
    {
      "type": "ManagedReference",
      "source_relative_path": "api/AutoCheck.Core.Exceptions.DownloadFailedException.yml",
      "output": {
        ".html": {
          "relative_path": "api/AutoCheck.Core.Exceptions.DownloadFailedException.html",
          "hash": "YizZExb18XqFbLoutMKnJ1bYiT+30j733KPU0NeAeyo="
        }
      },
      "is_incremental": true,
      "version": ""
    },
    {
      "type": "ManagedReference",
      "source_relative_path": "api/AutoCheck.Core.Exceptions.ItemNotFoundException.yml",
      "output": {
        ".html": {
          "relative_path": "api/AutoCheck.Core.Exceptions.ItemNotFoundException.html",
          "hash": "qjZFnpsc32ma93rCG18ovob43XCqHZk4gezdOn0YGIA="
        }
      },
      "is_incremental": true,
      "version": ""
    },
    {
      "type": "ManagedReference",
      "source_relative_path": "api/AutoCheck.Core.Exceptions.PorpertyNotFoundException.yml",
      "output": {
        ".html": {
          "relative_path": "api/AutoCheck.Core.Exceptions.PorpertyNotFoundException.html",
          "hash": "AkrHNBzDCLG32MDS9YbXeqplHhjgNQ0/we3SpY5CmOI="
        }
      },
      "is_incremental": true,
      "version": ""
    },
    {
      "log_codes": [
        "DuplicateUids"
      ],
      "type": "ManagedReference",
      "source_relative_path": "api/AutoCheck.Core.Exceptions.QueryInvalidException.yml",
      "output": {
        ".html": {
          "relative_path": "api/AutoCheck.Core.Exceptions.QueryInvalidException.html",
          "hash": "hb+izJPqepWRD1/IlApvu5VZjcjPhf2gS2g0vZfNSz4="
        }
      },
      "is_incremental": true,
      "version": ""
    },
    {
      "type": "ManagedReference",
      "source_relative_path": "api/AutoCheck.Core.Exceptions.RegexInvalidException.yml",
      "output": {
        ".html": {
          "relative_path": "api/AutoCheck.Core.Exceptions.RegexInvalidException.html",
          "hash": "82H5x0DJY5yutqP0CkAVauCJKqpuAxaHltQSsfGic5A="
        }
      },
      "is_incremental": true,
      "version": ""
    },
    {
      "type": "ManagedReference",
      "source_relative_path": "api/AutoCheck.Core.Exceptions.ResultMismatchException.yml",
      "output": {
        ".html": {
          "relative_path": "api/AutoCheck.Core.Exceptions.ResultMismatchException.html",
          "hash": "mgE1Uq+oG0L8XC5f8KxkL0+a0UyvyGsL2d/GY0uPgzE="
        }
      },
      "is_incremental": true,
<<<<<<< HEAD
=======
      "version": ""
    },
    {
      "type": "ManagedReference",
      "source_relative_path": "api/AutoCheck.Core.Exceptions.ScriptInvalidException.yml",
      "output": {
        ".html": {
          "relative_path": "api/AutoCheck.Core.Exceptions.ScriptInvalidException.html",
          "hash": "kj3GdEZDz/Rrf3Gf1+eHYpDdRVThegxidbAtYm9KEl0="
        }
      },
      "is_incremental": true,
      "version": ""
    },
    {
      "type": "ManagedReference",
      "source_relative_path": "api/AutoCheck.Core.Exceptions.ScriptNotFoundException.yml",
      "output": {
        ".html": {
          "relative_path": "api/AutoCheck.Core.Exceptions.ScriptNotFoundException.html",
          "hash": "unImf+NeT4Ld3f9vk02vc1jDklXrmwomAz6nHUVdN6o="
        }
      },
      "is_incremental": true,
>>>>>>> db2c0383
      "version": ""
    },
    {
      "type": "ManagedReference",
      "source_relative_path": "api/AutoCheck.Core.Exceptions.StyleInvalidException.yml",
      "output": {
        ".html": {
          "relative_path": "api/AutoCheck.Core.Exceptions.StyleInvalidException.html",
          "hash": "MBv+TzRuAyyAP0n69OJQk+WECVVM1PLFUhuhSB/nDbA="
        }
      },
      "is_incremental": true,
      "version": ""
    },
    {
      "type": "ManagedReference",
      "source_relative_path": "api/AutoCheck.Core.Exceptions.StyleNotAppliedException.yml",
      "output": {
        ".html": {
          "relative_path": "api/AutoCheck.Core.Exceptions.StyleNotAppliedException.html",
          "hash": "A9efpCXHhFvjlR31qbt2ovDpvsrV+EL5Ean38z607q4="
        }
      },
      "is_incremental": true,
      "version": ""
    },
    {
      "type": "ManagedReference",
      "source_relative_path": "api/AutoCheck.Core.Exceptions.StyleNotFoundException.yml",
      "output": {
        ".html": {
          "relative_path": "api/AutoCheck.Core.Exceptions.StyleNotFoundException.html",
          "hash": "4QsxuTfEBKXm5ji/V/5eRdUcGVi346XcClQhjn11Ua4="
        }
      },
      "is_incremental": true,
      "version": ""
    },
    {
      "log_codes": [
        "DuplicateUids"
      ],
      "type": "ManagedReference",
      "source_relative_path": "api/AutoCheck.Core.Exceptions.TableInconsistencyException.yml",
      "output": {
        ".html": {
          "relative_path": "api/AutoCheck.Core.Exceptions.TableInconsistencyException.html",
          "hash": "qRslht85qAbyj8STpNHg8U5Rw1y4fEdzwKm5nX0vYlo="
        }
      },
      "is_incremental": true,
      "version": ""
    },
    {
      "type": "ManagedReference",
      "source_relative_path": "api/AutoCheck.Core.Exceptions.VariableInvalidException.yml",
      "output": {
        ".html": {
          "relative_path": "api/AutoCheck.Core.Exceptions.VariableInvalidException.html",
          "hash": "yTWqdfgcTXUkr3+vM5xWoXcoUyLp2e2CRL4zY0B6Qhc="
        }
      },
      "is_incremental": true,
      "version": ""
    },
    {
      "type": "ManagedReference",
      "source_relative_path": "api/AutoCheck.Core.Exceptions.VariableNotFoundException.yml",
      "output": {
        ".html": {
          "relative_path": "api/AutoCheck.Core.Exceptions.VariableNotFoundException.html",
          "hash": "7duP4jyUQIQHzdnKcNb6hUZwLVJTTIjLtKHoCWr5VXI="
        }
      },
      "is_incremental": true,
      "version": ""
    },
    {
      "log_codes": [
        "DuplicateUids"
      ],
      "type": "ManagedReference",
      "source_relative_path": "api/AutoCheck.Core.Exceptions.yml",
      "output": {
        ".html": {
          "relative_path": "api/AutoCheck.Core.Exceptions.html",
          "hash": "LyXbkpn+HvrI+vqBVzD6Mf8FhiAmFMG1j5h6XfhY19Q="
        }
      },
      "is_incremental": true,
      "version": ""
    },
    {
      "type": "ManagedReference",
      "source_relative_path": "api/AutoCheck.Core.Output.Log.yml",
      "output": {
        ".html": {
          "relative_path": "api/AutoCheck.Core.Output.Log.html",
          "hash": "U7IikuE0f4M1n0VTod9jShXQvsIT6v+fcU1Z6mfDmds="
        }
      },
      "is_incremental": true,
      "version": ""
    },
    {
      "type": "ManagedReference",
      "source_relative_path": "api/AutoCheck.Core.Output.Style.yml",
      "output": {
        ".html": {
          "relative_path": "api/AutoCheck.Core.Output.Style.html",
          "hash": "Ljs0Tve0wi0OMK6rNZ1TwmX8aqyvvXhO2A1WnS+Xrd0="
        }
      },
      "is_incremental": true,
      "version": ""
    },
    {
      "type": "ManagedReference",
      "source_relative_path": "api/AutoCheck.Core.Output.Type.yml",
      "output": {
        ".html": {
          "relative_path": "api/AutoCheck.Core.Output.Type.html",
          "hash": "yN1esy9Asc5IK3AlOtdZITmxPpP0YZZxRLn7Aviz2Ag="
        }
      },
      "is_incremental": true,
      "version": ""
    },
    {
      "type": "ManagedReference",
      "source_relative_path": "api/AutoCheck.Core.Output.yml",
      "output": {
        ".html": {
          "relative_path": "api/AutoCheck.Core.Output.html",
          "hash": "5yiRHXcYf8oyZo/1VVVTJRYMgCx4kTKsqokaD7S5TAU="
        }
      },
      "is_incremental": true,
      "version": ""
    },
    {
      "type": "ManagedReference",
      "source_relative_path": "api/AutoCheck.Core.Script.ExecutionModeType.yml",
      "output": {
        ".html": {
          "relative_path": "api/AutoCheck.Core.Script.ExecutionModeType.html",
          "hash": "8nzspr5MSxeojCYebVr05cHQLL2Ww4Qh6GwMf2IMA4g="
        }
      },
      "is_incremental": true,
      "version": ""
    },
    {
      "type": "ManagedReference",
      "source_relative_path": "api/AutoCheck.Core.Script.LogGeneratedEventArgs.yml",
      "output": {
        ".html": {
          "relative_path": "api/AutoCheck.Core.Script.LogGeneratedEventArgs.html",
          "hash": "H3dWc4dpAXWx5mdY52jwOSEZxkUQLyxyQEoo1i2Rn30="
        }
      },
      "is_incremental": true,
      "version": ""
    },
    {
      "type": "ManagedReference",
      "source_relative_path": "api/AutoCheck.Core.Script.yml",
      "output": {
        ".html": {
          "relative_path": "api/AutoCheck.Core.Script.html",
          "hash": "JQg9uyCLS/7PtGnXh9Ylk6IMa5bIsaUzpIeHXp6002c="
        }
      },
      "is_incremental": true,
      "version": ""
    },
    {
      "type": "ManagedReference",
      "source_relative_path": "api/AutoCheck.Core.Utils.OS.yml",
      "output": {
        ".html": {
          "relative_path": "api/AutoCheck.Core.Utils.OS.html",
          "hash": "zkIZBElIUxKK2FQu0q1zqgJ86FL9nK+dmqhKjsC231Q="
        }
      },
      "is_incremental": true,
      "version": ""
    },
    {
      "type": "ManagedReference",
      "source_relative_path": "api/AutoCheck.Core.Utils.yml",
      "output": {
        ".html": {
          "relative_path": "api/AutoCheck.Core.Utils.html",
          "hash": "mGgl9YR945z6hUbLXWKAX2XdI5fwXK4ml7Dg4VY8KLM="
        }
      },
      "is_incremental": true,
      "version": ""
    },
    {
      "type": "ManagedReference",
      "source_relative_path": "api/AutoCheck.Core.yml",
      "output": {
        ".html": {
          "relative_path": "api/AutoCheck.Core.html",
          "hash": "U3Xf55UFop3lPCZYwvq7/535xm0T6RimsbHVnErlPcc="
        }
      },
      "is_incremental": true,
      "version": ""
    },
    {
      "log_codes": [
        "DuplicateUids"
      ],
      "type": "ManagedReference",
      "source_relative_path": "api/AutoCheck.Exceptions.ArgumentInvalidException.yml",
      "output": {
        ".html": {
          "relative_path": "api/AutoCheck.Exceptions.ArgumentInvalidException.html",
          "hash": "jRLlouub7rNBVRd/IgffvSBD8MfmhvMsNK1g6y2nu1Q="
        }
      },
      "is_incremental": true,
      "version": ""
    },
    {
      "type": "ManagedReference",
      "source_relative_path": "api/AutoCheck.Exceptions.ConnectionInvalidException.yml",
      "output": {
        ".html": {
          "relative_path": "api/AutoCheck.Exceptions.ConnectionInvalidException.html",
          "hash": "4TyZpXLnHswzXcGf5tTHHvRua4DNFc9vN5+aMZ5Wl7M="
        }
      },
      "is_incremental": true,
      "version": ""
    },
    {
      "log_codes": [
        "DuplicateUids"
      ],
      "type": "ManagedReference",
      "source_relative_path": "api/AutoCheck.Exceptions.DocumentInvalidException.yml",
      "output": {
        ".html": {
          "relative_path": "api/AutoCheck.Exceptions.DocumentInvalidException.html",
          "hash": "GbVqNtzQT2kyHu5WiKAo/1yQmH12rbyzLKU1CO0insc="
        }
      },
      "is_incremental": true,
      "version": ""
    },
    {
      "log_codes": [
        "DuplicateUids"
      ],
      "type": "ManagedReference",
      "source_relative_path": "api/AutoCheck.Exceptions.DownloadFailedException.yml",
      "output": {
        ".html": {
          "relative_path": "api/AutoCheck.Exceptions.DownloadFailedException.html",
          "hash": "FIW/KU/lc8hHJ3hbxYa5CHPOeMOb4u1yJV2A3fUVdW4="
        }
      },
      "is_incremental": true,
      "version": ""
    },
    {
      "type": "ManagedReference",
      "source_relative_path": "api/AutoCheck.Exceptions.QueryInvalidException.yml",
      "output": {
        ".html": {
          "relative_path": "api/AutoCheck.Exceptions.QueryInvalidException.html",
          "hash": "crgUyqND2SKlfaBc931F/I0lAr4yB1Q7MvKADHfFt6k="
        }
      },
      "is_incremental": true,
      "version": ""
    },
    {
      "log_codes": [
        "DuplicateUids"
      ],
      "type": "ManagedReference",
      "source_relative_path": "api/AutoCheck.Exceptions.RegexInvalidException.yml",
      "output": {
        ".html": {
          "relative_path": "api/AutoCheck.Exceptions.RegexInvalidException.html",
          "hash": "4SyiGkOb5Gq6WR8yfvqhKmUY27fJ3U4aZYW4W7ALyMo="
        }
      },
      "is_incremental": true,
      "version": ""
    },
    {
      "log_codes": [
        "DuplicateUids"
      ],
      "type": "ManagedReference",
      "source_relative_path": "api/AutoCheck.Exceptions.StyleNotAppliedException.yml",
      "output": {
        ".html": {
          "relative_path": "api/AutoCheck.Exceptions.StyleNotAppliedException.html",
          "hash": "WXqX2WhCGwJ8uDVR6ib+Ok804jLZGsQbKWjV7XZO/qU="
        }
      },
      "is_incremental": true,
      "version": ""
    },
    {
      "log_codes": [
        "DuplicateUids"
      ],
      "type": "ManagedReference",
      "source_relative_path": "api/AutoCheck.Exceptions.StyleNotFoundException.yml",
      "output": {
        ".html": {
          "relative_path": "api/AutoCheck.Exceptions.StyleNotFoundException.html",
          "hash": "LTBMIW6kWLKr+u3IzOI0sH/pn7lCGDyH8TkrOPujjKU="
        }
      },
      "is_incremental": true,
      "version": ""
    },
    {
      "type": "ManagedReference",
      "source_relative_path": "api/AutoCheck.Exceptions.TableInconsistencyException.yml",
      "output": {
        ".html": {
          "relative_path": "api/AutoCheck.Exceptions.TableInconsistencyException.html",
          "hash": "cIgIfK4d6VuokaYAGmxD0lGEh5K5p/pxxpANnEPYn/Q="
        }
      },
      "is_incremental": true,
      "version": ""
    },
    {
      "log_codes": [
        "DuplicateUids"
      ],
      "type": "ManagedReference",
      "source_relative_path": "api/AutoCheck.Exceptions.VariableInvalidException.yml",
      "output": {
        ".html": {
          "relative_path": "api/AutoCheck.Exceptions.VariableInvalidException.html",
          "hash": "wII5/LUwXcWHTPFkHqncy42Yk3fnFG9/1oJgPs8K//g="
        }
      },
      "is_incremental": true,
      "version": ""
    },
    {
      "type": "ManagedReference",
      "source_relative_path": "api/AutoCheck.Exceptions.yml",
      "output": {
        ".html": {
          "relative_path": "api/AutoCheck.Exceptions.html",
          "hash": "EZiQZ4YJOEEFHrL7Upz/bCLIwSY5zhj8F4BJHLi/YVI="
        }
      },
      "is_incremental": true,
      "version": ""
    },
    {
      "type": "Conceptual",
      "source_relative_path": "credits/credits.md",
      "output": {
        ".html": {
          "relative_path": "credits/credits.html",
          "hash": "Va1zChmAF3Q9UFtJUOtivxhDZW8GM6pyNzNstRPpcss="
        }
      },
      "is_incremental": true,
      "version": ""
    },
    {
      "type": "Resource",
      "source_relative_path": "images/favicon.ico",
      "output": {
        "resource": {
          "relative_path": "images/favicon.ico"
        }
      },
      "is_incremental": false,
      "version": ""
    },
    {
      "type": "Resource",
      "source_relative_path": "images/logo.png",
      "output": {
        "resource": {
          "relative_path": "images/logo.png"
        }
      },
      "is_incremental": false,
      "version": ""
    },
    {
      "type": "Resource",
      "source_relative_path": "images/logo.svg",
      "output": {
        "resource": {
          "relative_path": "images/logo.svg"
        }
      },
      "is_incremental": false,
      "version": ""
    },
    {
      "type": "Resource",
      "source_relative_path": "images/schema.png",
      "output": {
        "resource": {
          "relative_path": "images/schema.png"
        }
      },
      "is_incremental": false,
      "version": ""
    },
    {
      "type": "Conceptual",
      "source_relative_path": "index.md",
      "output": {
        ".html": {
          "relative_path": "index.html",
          "hash": "4tQGK6N2bdCoMmDUpQ9T3L2n7pNhRFyYJ7gqIT/S2wM="
        }
      },
      "is_incremental": true,
      "version": ""
    },
    {
      "type": "Conceptual",
      "source_relative_path": "tutorials/developer.md",
      "output": {
        ".html": {
          "relative_path": "tutorials/developer.html",
          "hash": "GDy2/oY0FA3L1qL7wMbuKuGhd6khQPB92y00IbBE39E="
        }
      },
      "is_incremental": true,
      "version": ""
    },
    {
      "type": "Conceptual",
      "source_relative_path": "tutorials/student.md",
      "output": {
        ".html": {
          "relative_path": "tutorials/student.html",
          "hash": "J8buhYRvWwVysJnxHnf296hlMsnb6mCCvfIaevq7O+A="
        }
      },
      "is_incremental": true,
      "version": ""
    },
    {
      "type": "Conceptual",
      "source_relative_path": "tutorials/teacher.md",
      "output": {
        ".html": {
          "relative_path": "tutorials/teacher.html",
          "hash": "/8K/+QT9Xi5bwdJtp8zLCWJL4yPBo9An5jK0ky+YQlw="
        }
      },
      "is_incremental": true,
      "version": ""
    }
  ],
  "incremental_info": [
    {
      "status": {
        "can_incremental": true,
        "incrementalPhase": "build",
        "total_file_count": 0,
        "skipped_file_count": 0
      },
      "processors": {
        "ConceptualDocumentProcessor": {
          "can_incremental": true,
          "incrementalPhase": "build",
          "total_file_count": 5,
          "skipped_file_count": 4
        },
        "ManagedReferenceDocumentProcessor": {
          "can_incremental": true,
          "incrementalPhase": "build",
          "total_file_count": 88,
          "skipped_file_count": 88
        },
        "ResourceDocumentProcessor": {
          "can_incremental": false,
          "details": "Processor ResourceDocumentProcessor cannot support incremental build because the processor doesn't implement ISupportIncrementalDocumentProcessor interface.",
          "incrementalPhase": "build",
          "total_file_count": 0,
          "skipped_file_count": 0
        },
        "TocDocumentProcessor": {
          "can_incremental": false,
          "details": "Processor TocDocumentProcessor cannot support incremental build because the processor doesn't implement ISupportIncrementalDocumentProcessor interface.",
          "incrementalPhase": "build",
          "total_file_count": 0,
          "skipped_file_count": 0
        }
      }
    },
    {
      "status": {
        "can_incremental": true,
        "details": "Can support incremental post processing.",
        "incrementalPhase": "postProcessing",
        "total_file_count": 0,
        "skipped_file_count": 0
      },
      "processors": {}
    }
  ],
  "version_info": {},
  "groups": [
    {
      "xrefmap": "xrefmap.yml"
    }
  ]
}<|MERGE_RESOLUTION|>--- conflicted
+++ resolved
@@ -742,33 +742,6 @@
         }
       },
       "is_incremental": true,
-<<<<<<< HEAD
-=======
-      "version": ""
-    },
-    {
-      "type": "ManagedReference",
-      "source_relative_path": "api/AutoCheck.Core.Exceptions.ScriptInvalidException.yml",
-      "output": {
-        ".html": {
-          "relative_path": "api/AutoCheck.Core.Exceptions.ScriptInvalidException.html",
-          "hash": "kj3GdEZDz/Rrf3Gf1+eHYpDdRVThegxidbAtYm9KEl0="
-        }
-      },
-      "is_incremental": true,
-      "version": ""
-    },
-    {
-      "type": "ManagedReference",
-      "source_relative_path": "api/AutoCheck.Core.Exceptions.ScriptNotFoundException.yml",
-      "output": {
-        ".html": {
-          "relative_path": "api/AutoCheck.Core.Exceptions.ScriptNotFoundException.html",
-          "hash": "unImf+NeT4Ld3f9vk02vc1jDklXrmwomAz6nHUVdN6o="
-        }
-      },
-      "is_incremental": true,
->>>>>>> db2c0383
       "version": ""
     },
     {
