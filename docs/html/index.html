﻿<!DOCTYPE html>
<!--[if IE]><![endif]-->
<html>
  
  <head>
    <meta charset="utf-8">
    <meta http-equiv="X-UA-Compatible" content="IE=edge,chrome=1">
    <title>AutoCheck </title>
    <meta name="viewport" content="width=device-width">
    <meta name="title" content="AutoCheck ">
<<<<<<< HEAD
    <meta name="generator" content="docfx 2.56.6.0">
=======
    <meta name="generator" content="docfx 2.58.9.0">
>>>>>>> 3b594e91
    
    <link rel="shortcut icon" href="images/favicon.ico">
    <link rel="stylesheet" href="styles/docfx.vendor.css">
    <link rel="stylesheet" href="styles/docfx.css">
    <link rel="stylesheet" href="styles/main.css">
    <meta property="docfx:navrel" content="toc">
    <meta property="docfx:tocrel" content="toc">
    
    
    
  </head>
  <body data-spy="scroll" data-target="#affix" data-offset="120">
    <div id="wrapper">
      <header>
        
        <nav id="autocollapse" class="navbar navbar-inverse ng-scope" role="navigation">
          <div class="container">
            <div class="navbar-header">
              <button type="button" class="navbar-toggle" data-toggle="collapse" data-target="#navbar">
                <span class="sr-only">Toggle navigation</span>
                <span class="icon-bar"></span>
                <span class="icon-bar"></span>
                <span class="icon-bar"></span>
              </button>
              
              <a class="navbar-brand" href="index.html">
                <img id="logo" class="svg" src="images/logo.png" alt="">
              </a>
            </div>
            <div class="collapse navbar-collapse" id="navbar">
              <form class="navbar-form navbar-right" role="search" id="search">
                <div class="form-group">
                  <input type="text" class="form-control" id="search-query" placeholder="Search" autocomplete="off">
                </div>
              </form>
                
                <ul class="nav level1 navbar-nav">
                      <li>
                          <a href="tutorials/student.html" title="Tutorials">Tutorials</a>
                      </li>
                      <li>
                          <a href="api/AutoCheck.Core.html" title="Api Documentation">Api Documentation</a>
                      </li>
                      <li>
                          <a href="https://github.com/FherStk/AutoCheck" title="Download">Download</a>
                      </li>
                      <li>
                          <a href="credits/credits.html" title="Credits">Credits</a>
                      </li>
                </ul>    </div>
          </div>
        </nav>
        
        <div class="subnav navbar navbar-default">
          <div class="container hide-when-search" id="breadcrumb">
            <ul class="breadcrumb">
              <li></li>
            </ul>
          </div>
        </div>
      </header>
      <div role="main" class="container body-content hide-when-search">
        <div class="article row grid">
          <div class="col-md-10">
            <article class="content wrap" id="_content" data-uid="">
<h1 id="autocheck">AutoCheck</h1>

<p>Multipurpose and extensible automated assignment validator, designed for academic purposes only, which has been developed using C# over .NET 6.0.
It has been created in order to automatically check the correctness of a set of students assignments including a score suggestion, but manual supervision is still needed.</p>
<p>Feel free to use, copy, fork or modify this code; but please refer a mention to this project and its author respecting also the licenses of the included third party software.</p>
<h2 id="how-does-it-works">How does it works?</h2>
<p>AutoCheck can run any terminal command (local or remote) and also a set of predefined methods included in its own connectors; additionally a set of commands can be enveloped within a question, where any of those can be scored to compute a global assignment.</p>
<p><strong>WARNING: still in an early development stage.</strong></p>
<h3 id="documentation"><a href="https://fherstk.github.io/AutoCheck/html/">Documentation</a>:</h3>
<p>All the project documentation (including examples, user guides and thecnical information) can be found <a href="https://fherstk.github.io/AutoCheck/html/">here</a>.</p>
<h3 id="third-parties-software-and-licenses"><a href="https://fherstk.github.io/AutoCheck/html/credits/credits.html">Third parties software and licenses</a>:</h3>
<p>A complete list of the third party libraries used, can be found <a href="https://fherstk.github.io/AutoCheck/html/credits/credits.html">here</a>.</p>
<h3 id="students-guide-how-to-use-the-application"><a href="https://fherstk.github.io/AutoCheck/html/tutorials/student.html">Student's guide (how to use the application)</a>:</h3>
<p>A detailed student's guide about how to use the application, can be found <a href="https://fherstk.github.io/AutoCheck/html/tutorials/student.html">here</a>.</p>
<h3 id="teachers-guide-how-to-create-new-scripts"><a href="https://fherstk.github.io/AutoCheck/html/tutorials/teacher.html">Teacher's guide (how to create new scripts)</a>:</h3>
<p>A detailed teacher's guide about how to create new scripts, can be found <a href="https://fherstk.github.io/AutoCheck/html/tutorials/teacher.html">here</a>.</p>
<h3 id="developer-guide-how-to-extend-the-application"><a href="https://fherstk.github.io/AutoCheck/html/tutorials/developer.html">Developer guide (how to extend the application)</a>:</h3>
<p>A detailed developer guide about how to extend the application, can be found <a href="https://fherstk.github.io/AutoCheck/html/tutorials/developer.html">here</a>.</p>
</article>
          </div>
          
          <div class="hidden-sm col-md-2" role="complementary">
            <div class="sideaffix">
              <div class="contribution">
                <ul class="nav">
                  <li>
                    <a href="https://github.com/FherStk/AutoCheck/blob/master/docs/index.md/#L1" class="contribution-link">Improve this Doc</a>
                  </li>
                </ul>
              </div>
              <nav class="bs-docs-sidebar hidden-print hidden-xs hidden-sm affix" id="affix">
                <h5>In This Article</h5>
                <div></div>
              </nav>
            </div>
          </div>
        </div>
      </div>
      
      <footer>
        <div class="grad-bottom"></div>
        <div class="footer">
          <div class="container">
            <span class="pull-right">
              <a href="#top">Back to top</a>
            </span>
            
            <span>Generated by <strong>DocFX</strong></span>
          </div>
        </div>
      </footer>
    </div>
    
    <script type="text/javascript" src="styles/docfx.vendor.js"></script>
    <script type="text/javascript" src="styles/docfx.js"></script>
    <script type="text/javascript" src="styles/main.js"></script>
  </body>
</html>
<|MERGE_RESOLUTION|>--- conflicted
+++ resolved
@@ -1,138 +1,134 @@
-﻿<!DOCTYPE html>
-<!--[if IE]><![endif]-->
-<html>
-  
-  <head>
-    <meta charset="utf-8">
-    <meta http-equiv="X-UA-Compatible" content="IE=edge,chrome=1">
-    <title>AutoCheck </title>
-    <meta name="viewport" content="width=device-width">
-    <meta name="title" content="AutoCheck ">
-<<<<<<< HEAD
-    <meta name="generator" content="docfx 2.56.6.0">
-=======
-    <meta name="generator" content="docfx 2.58.9.0">
->>>>>>> 3b594e91
-    
-    <link rel="shortcut icon" href="images/favicon.ico">
-    <link rel="stylesheet" href="styles/docfx.vendor.css">
-    <link rel="stylesheet" href="styles/docfx.css">
-    <link rel="stylesheet" href="styles/main.css">
-    <meta property="docfx:navrel" content="toc">
-    <meta property="docfx:tocrel" content="toc">
-    
-    
-    
-  </head>
-  <body data-spy="scroll" data-target="#affix" data-offset="120">
-    <div id="wrapper">
-      <header>
-        
-        <nav id="autocollapse" class="navbar navbar-inverse ng-scope" role="navigation">
-          <div class="container">
-            <div class="navbar-header">
-              <button type="button" class="navbar-toggle" data-toggle="collapse" data-target="#navbar">
-                <span class="sr-only">Toggle navigation</span>
-                <span class="icon-bar"></span>
-                <span class="icon-bar"></span>
-                <span class="icon-bar"></span>
-              </button>
-              
-              <a class="navbar-brand" href="index.html">
-                <img id="logo" class="svg" src="images/logo.png" alt="">
-              </a>
-            </div>
-            <div class="collapse navbar-collapse" id="navbar">
-              <form class="navbar-form navbar-right" role="search" id="search">
-                <div class="form-group">
-                  <input type="text" class="form-control" id="search-query" placeholder="Search" autocomplete="off">
-                </div>
-              </form>
-                
-                <ul class="nav level1 navbar-nav">
-                      <li>
-                          <a href="tutorials/student.html" title="Tutorials">Tutorials</a>
-                      </li>
-                      <li>
-                          <a href="api/AutoCheck.Core.html" title="Api Documentation">Api Documentation</a>
-                      </li>
-                      <li>
-                          <a href="https://github.com/FherStk/AutoCheck" title="Download">Download</a>
-                      </li>
-                      <li>
-                          <a href="credits/credits.html" title="Credits">Credits</a>
-                      </li>
-                </ul>    </div>
-          </div>
-        </nav>
-        
-        <div class="subnav navbar navbar-default">
-          <div class="container hide-when-search" id="breadcrumb">
-            <ul class="breadcrumb">
-              <li></li>
-            </ul>
-          </div>
-        </div>
-      </header>
-      <div role="main" class="container body-content hide-when-search">
-        <div class="article row grid">
-          <div class="col-md-10">
-            <article class="content wrap" id="_content" data-uid="">
-<h1 id="autocheck">AutoCheck</h1>
-
-<p>Multipurpose and extensible automated assignment validator, designed for academic purposes only, which has been developed using C# over .NET 6.0.
-It has been created in order to automatically check the correctness of a set of students assignments including a score suggestion, but manual supervision is still needed.</p>
-<p>Feel free to use, copy, fork or modify this code; but please refer a mention to this project and its author respecting also the licenses of the included third party software.</p>
-<h2 id="how-does-it-works">How does it works?</h2>
-<p>AutoCheck can run any terminal command (local or remote) and also a set of predefined methods included in its own connectors; additionally a set of commands can be enveloped within a question, where any of those can be scored to compute a global assignment.</p>
-<p><strong>WARNING: still in an early development stage.</strong></p>
-<h3 id="documentation"><a href="https://fherstk.github.io/AutoCheck/html/">Documentation</a>:</h3>
-<p>All the project documentation (including examples, user guides and thecnical information) can be found <a href="https://fherstk.github.io/AutoCheck/html/">here</a>.</p>
-<h3 id="third-parties-software-and-licenses"><a href="https://fherstk.github.io/AutoCheck/html/credits/credits.html">Third parties software and licenses</a>:</h3>
-<p>A complete list of the third party libraries used, can be found <a href="https://fherstk.github.io/AutoCheck/html/credits/credits.html">here</a>.</p>
-<h3 id="students-guide-how-to-use-the-application"><a href="https://fherstk.github.io/AutoCheck/html/tutorials/student.html">Student's guide (how to use the application)</a>:</h3>
-<p>A detailed student's guide about how to use the application, can be found <a href="https://fherstk.github.io/AutoCheck/html/tutorials/student.html">here</a>.</p>
-<h3 id="teachers-guide-how-to-create-new-scripts"><a href="https://fherstk.github.io/AutoCheck/html/tutorials/teacher.html">Teacher's guide (how to create new scripts)</a>:</h3>
-<p>A detailed teacher's guide about how to create new scripts, can be found <a href="https://fherstk.github.io/AutoCheck/html/tutorials/teacher.html">here</a>.</p>
-<h3 id="developer-guide-how-to-extend-the-application"><a href="https://fherstk.github.io/AutoCheck/html/tutorials/developer.html">Developer guide (how to extend the application)</a>:</h3>
-<p>A detailed developer guide about how to extend the application, can be found <a href="https://fherstk.github.io/AutoCheck/html/tutorials/developer.html">here</a>.</p>
-</article>
-          </div>
-          
-          <div class="hidden-sm col-md-2" role="complementary">
-            <div class="sideaffix">
-              <div class="contribution">
-                <ul class="nav">
-                  <li>
-                    <a href="https://github.com/FherStk/AutoCheck/blob/master/docs/index.md/#L1" class="contribution-link">Improve this Doc</a>
-                  </li>
-                </ul>
-              </div>
-              <nav class="bs-docs-sidebar hidden-print hidden-xs hidden-sm affix" id="affix">
-                <h5>In This Article</h5>
-                <div></div>
-              </nav>
-            </div>
-          </div>
-        </div>
-      </div>
-      
-      <footer>
-        <div class="grad-bottom"></div>
-        <div class="footer">
-          <div class="container">
-            <span class="pull-right">
-              <a href="#top">Back to top</a>
-            </span>
-            
-            <span>Generated by <strong>DocFX</strong></span>
-          </div>
-        </div>
-      </footer>
-    </div>
-    
-    <script type="text/javascript" src="styles/docfx.vendor.js"></script>
-    <script type="text/javascript" src="styles/docfx.js"></script>
-    <script type="text/javascript" src="styles/main.js"></script>
-  </body>
-</html>
+﻿<!DOCTYPE html>
+<!--[if IE]><![endif]-->
+<html>
+  
+  <head>
+    <meta charset="utf-8">
+    <meta http-equiv="X-UA-Compatible" content="IE=edge,chrome=1">
+    <title>AutoCheck </title>
+    <meta name="viewport" content="width=device-width">
+    <meta name="title" content="AutoCheck ">
+    <meta name="generator" content="docfx 2.58.9.0">
+    
+    <link rel="shortcut icon" href="images/favicon.ico">
+    <link rel="stylesheet" href="styles/docfx.vendor.css">
+    <link rel="stylesheet" href="styles/docfx.css">
+    <link rel="stylesheet" href="styles/main.css">
+    <meta property="docfx:navrel" content="toc">
+    <meta property="docfx:tocrel" content="toc">
+    
+    
+    
+  </head>
+  <body data-spy="scroll" data-target="#affix" data-offset="120">
+    <div id="wrapper">
+      <header>
+        
+        <nav id="autocollapse" class="navbar navbar-inverse ng-scope" role="navigation">
+          <div class="container">
+            <div class="navbar-header">
+              <button type="button" class="navbar-toggle" data-toggle="collapse" data-target="#navbar">
+                <span class="sr-only">Toggle navigation</span>
+                <span class="icon-bar"></span>
+                <span class="icon-bar"></span>
+                <span class="icon-bar"></span>
+              </button>
+              
+              <a class="navbar-brand" href="index.html">
+                <img id="logo" class="svg" src="images/logo.png" alt="">
+              </a>
+            </div>
+            <div class="collapse navbar-collapse" id="navbar">
+              <form class="navbar-form navbar-right" role="search" id="search">
+                <div class="form-group">
+                  <input type="text" class="form-control" id="search-query" placeholder="Search" autocomplete="off">
+                </div>
+              </form>
+                
+                <ul class="nav level1 navbar-nav">
+                      <li>
+                          <a href="tutorials/student.html" title="Tutorials">Tutorials</a>
+                      </li>
+                      <li>
+                          <a href="api/AutoCheck.Core.html" title="Api Documentation">Api Documentation</a>
+                      </li>
+                      <li>
+                          <a href="https://github.com/FherStk/AutoCheck" title="Download">Download</a>
+                      </li>
+                      <li>
+                          <a href="credits/credits.html" title="Credits">Credits</a>
+                      </li>
+                </ul>    </div>
+          </div>
+        </nav>
+        
+        <div class="subnav navbar navbar-default">
+          <div class="container hide-when-search" id="breadcrumb">
+            <ul class="breadcrumb">
+              <li></li>
+            </ul>
+          </div>
+        </div>
+      </header>
+      <div role="main" class="container body-content hide-when-search">
+        <div class="article row grid">
+          <div class="col-md-10">
+            <article class="content wrap" id="_content" data-uid="">
+<h1 id="autocheck">AutoCheck</h1>
+
+<p>Multipurpose and extensible automated assignment validator, designed for academic purposes only, which has been developed using C# over .NET 6.0.
+It has been created in order to automatically check the correctness of a set of students assignments including a score suggestion, but manual supervision is still needed.</p>
+<p>Feel free to use, copy, fork or modify this code; but please refer a mention to this project and its author respecting also the licenses of the included third party software.</p>
+<h2 id="how-does-it-works">How does it works?</h2>
+<p>AutoCheck can run any terminal command (local or remote) and also a set of predefined methods included in its own connectors; additionally a set of commands can be enveloped within a question, where any of those can be scored to compute a global assignment.</p>
+<p><strong>WARNING: still in an early development stage.</strong></p>
+<h3 id="documentation"><a href="https://fherstk.github.io/AutoCheck/html/">Documentation</a>:</h3>
+<p>All the project documentation (including examples, user guides and thecnical information) can be found <a href="https://fherstk.github.io/AutoCheck/html/">here</a>.</p>
+<h3 id="third-parties-software-and-licenses"><a href="https://fherstk.github.io/AutoCheck/html/credits/credits.html">Third parties software and licenses</a>:</h3>
+<p>A complete list of the third party libraries used, can be found <a href="https://fherstk.github.io/AutoCheck/html/credits/credits.html">here</a>.</p>
+<h3 id="students-guide-how-to-use-the-application"><a href="https://fherstk.github.io/AutoCheck/html/tutorials/student.html">Student's guide (how to use the application)</a>:</h3>
+<p>A detailed student's guide about how to use the application, can be found <a href="https://fherstk.github.io/AutoCheck/html/tutorials/student.html">here</a>.</p>
+<h3 id="teachers-guide-how-to-create-new-scripts"><a href="https://fherstk.github.io/AutoCheck/html/tutorials/teacher.html">Teacher's guide (how to create new scripts)</a>:</h3>
+<p>A detailed teacher's guide about how to create new scripts, can be found <a href="https://fherstk.github.io/AutoCheck/html/tutorials/teacher.html">here</a>.</p>
+<h3 id="developer-guide-how-to-extend-the-application"><a href="https://fherstk.github.io/AutoCheck/html/tutorials/developer.html">Developer guide (how to extend the application)</a>:</h3>
+<p>A detailed developer guide about how to extend the application, can be found <a href="https://fherstk.github.io/AutoCheck/html/tutorials/developer.html">here</a>.</p>
+</article>
+          </div>
+          
+          <div class="hidden-sm col-md-2" role="complementary">
+            <div class="sideaffix">
+              <div class="contribution">
+                <ul class="nav">
+                  <li>
+                    <a href="https://github.com/FherStk/AutoCheck/blob/master/docs/index.md/#L1" class="contribution-link">Improve this Doc</a>
+                  </li>
+                </ul>
+              </div>
+              <nav class="bs-docs-sidebar hidden-print hidden-xs hidden-sm affix" id="affix">
+                <h5>In This Article</h5>
+                <div></div>
+              </nav>
+            </div>
+          </div>
+        </div>
+      </div>
+      
+      <footer>
+        <div class="grad-bottom"></div>
+        <div class="footer">
+          <div class="container">
+            <span class="pull-right">
+              <a href="#top">Back to top</a>
+            </span>
+            
+            <span>Generated by <strong>DocFX</strong></span>
+          </div>
+        </div>
+      </footer>
+    </div>
+    
+    <script type="text/javascript" src="styles/docfx.vendor.js"></script>
+    <script type="text/javascript" src="styles/docfx.js"></script>
+    <script type="text/javascript" src="styles/main.js"></script>
+  </body>
+</html>