--- conflicted
+++ resolved
@@ -1,1039 +1,1032 @@
-/* Copyright (c) Microsoft Corporation. All Rights Reserved. Licensed under the MIT License. See License.txt in the project root for license information. */
-html,
-body {
-  font-family: 'Segoe UI', Tahoma, Helvetica, sans-serif;
-  height: 100%;
-}
-button,
-a {
-  color: #337ab7;
-  cursor: pointer;
-}
-button:hover,
-button:focus,
-a:hover,
-a:focus {
-  color: #23527c;
-  text-decoration: none;
-}
-a.disable,
-a.disable:hover {
-  text-decoration: none;
-  cursor: default;
-  color: #000000;
-}
-
-h1, h2, h3, h4, h5, h6, .text-break {
-    word-wrap: break-word;
-    word-break: break-word;
-}
-
-h1 mark,
-h2 mark,
-h3 mark,
-h4 mark,
-h5 mark,
-h6 mark {
-  padding: 0;
-}
-
-.inheritance .level0:before,
-.inheritance .level1:before,
-.inheritance .level2:before,
-.inheritance .level3:before,
-.inheritance .level4:before,
-<<<<<<< HEAD
-.inheritance .level5:before {
-=======
-.inheritance .level5:before,
-.inheritance .level6:before,
-.inheritance .level7:before,
-.inheritance .level8:before,
-.inheritance .level9:before {
->>>>>>> 3b594e91
-    content: '↳';
-    margin-right: 5px;
-}
-
-.inheritance .level0 {
-    margin-left: 0em;
-}
-
-.inheritance .level1 {
-    margin-left: 1em;
-}
-
-.inheritance .level2 {
-    margin-left: 2em;
-}
-
-.inheritance .level3 {
-    margin-left: 3em;
-}
-
-.inheritance .level4 {
-    margin-left: 4em;
-}
-
-.inheritance .level5 {
-    margin-left: 5em;
-}
-
-<<<<<<< HEAD
-=======
-.inheritance .level6 {
-    margin-left: 6em;
-}
-
-.inheritance .level7 {
-    margin-left: 7em;
-}
-
-.inheritance .level8 {
-    margin-left: 8em;
-}
-
-.inheritance .level9 {
-    margin-left: 9em;
-}
-
->>>>>>> 3b594e91
-.level0.summary {
-  margin: 2em 0 2em 0;
-}
-
-.level1.summary {
-  margin: 1em 0 1em 0;
-}
-
-span.parametername,
-span.paramref,
-span.typeparamref {
-    font-style: italic;
-}
-span.languagekeyword{
-    font-weight: bold;
-}
-
-svg:hover path {
-    fill: #ffffff;
-}
-
-.hljs {
-  display: inline;
-  background-color: inherit;
-  padding: 0;
-}
-/* additional spacing fixes */
-.btn + .btn {
-  margin-left: 10px;
-}
-.btn.pull-right {
-  margin-left: 10px;
-  margin-top: 5px;
-}
-.table {
-  margin-bottom: 10px;
-}
-table p {
-  margin-bottom: 0;
-}
-table a {
-  display: inline-block;
-}
-
-/* Make hidden attribute compatible with old browser.*/
-[hidden] {
-  display: none !important;
-}
-
-h1,
-.h1,
-h2,
-.h2,
-h3,
-.h3 {
-  margin-top: 15px;
-  margin-bottom: 10px;
-  font-weight: 400;
-}
-h4,
-.h4,
-h5,
-.h5,
-h6,
-.h6 {
-  margin-top: 10px;
-  margin-bottom: 5px;
-}
-.navbar {
-  margin-bottom: 0;
-}
-#wrapper {
-  min-height: 100%;
-  position: relative;
-}
-/* blends header footer and content together with gradient effect */
-.grad-top {
-  /* For Safari 5.1 to 6.0 */
-  /* For Opera 11.1 to 12.0 */
-  /* For Firefox 3.6 to 15 */
-  background: linear-gradient(rgba(0, 0, 0, 0.05), rgba(0, 0, 0, 0));
-  /* Standard syntax */
-  height: 5px;
-}
-.grad-bottom {
-  /* For Safari 5.1 to 6.0 */
-  /* For Opera 11.1 to 12.0 */
-  /* For Firefox 3.6 to 15 */
-  background: linear-gradient(rgba(0, 0, 0, 0), rgba(0, 0, 0, 0.05));
-  /* Standard syntax */
-  height: 5px;
-}
-.divider {
-  margin: 0 5px;
-  color: #cccccc;
-}
-hr {
-  border-color: #cccccc;
-}
-header {
-  position: fixed;
-  top: 0;
-  left: 0;
-  right: 0;
-  z-index: 1000;
-}
-header .navbar {
-  border-width: 0 0 1px;
-  border-radius: 0;
-}
-.navbar-brand {
-  font-size: inherit;
-  padding: 0;
-}
-.navbar-collapse {
-  margin: 0 -15px;
-}
-.subnav {
-  min-height: 40px;
-}
-
-.inheritance h5, .inheritedMembers h5{
-  padding-bottom: 5px;
-  border-bottom: 1px solid #ccc;
-}
-
-article h1, article h2, article h3, article h4{
-  margin-top: 25px;
-}
-
-article h4{
-  border: 0;
-  font-weight: bold;
-  margin-top: 2em;
-}
-
-article span.small.pull-right{
-  margin-top: 20px;
-}
-
-article section {
-  margin-left: 1em;
-}
-
-/*.expand-all {
-  padding: 10px 0;
-}*/
-.breadcrumb {
-  margin: 0;
-  padding: 10px 0;
-  background-color: inherit;
-  white-space: nowrap;
-}
-.breadcrumb > li + li:before {
-  content: "\00a0/";
-}
-#autocollapse.collapsed .navbar-header {
-  float: none;
-}
-#autocollapse.collapsed .navbar-toggle {
-  display: block;
-}
-#autocollapse.collapsed .navbar-collapse {
-  border-top: 1px solid transparent;
-  box-shadow: inset 0 1px 0 rgba(255, 255, 255, 0.1);
-}
-#autocollapse.collapsed .navbar-collapse.collapse {
-  display: none !important;
-}
-#autocollapse.collapsed .navbar-nav {
-  float: none !important;
-  margin: 7.5px -15px;
-}
-#autocollapse.collapsed .navbar-nav > li {
-  float: none;
-}
-#autocollapse.collapsed .navbar-nav > li > a {
-  padding-top: 10px;
-  padding-bottom: 10px;
-}
-#autocollapse.collapsed .collapse.in,
-#autocollapse.collapsed .collapsing {
-  display: block !important;
-}
-#autocollapse.collapsed .collapse.in .navbar-right,
-#autocollapse.collapsed .collapsing .navbar-right {
-  float: none !important;
-}
-#autocollapse .form-group {
-  width: 100%;
-}
-#autocollapse .form-control {
-  width: 100%;
-}
-#autocollapse .navbar-header {
-  margin-left: 0;
-  margin-right: 0;
-}
-#autocollapse .navbar-brand {
-  margin-left: 0;
-}
-.collapse.in,
-.collapsing {
-  text-align: center;
-}
-.collapsing .navbar-form {
-  margin: 0 auto;
-  max-width: 400px;
-  padding: 10px 15px;
-  box-shadow: inset 0 1px 0 rgba(255, 255, 255, 0.1), 0 1px 0 rgba(255, 255, 255, 0.1);
-}
-.collapsed .collapse.in .navbar-form {
-  margin: 0 auto;
-  max-width: 400px;
-  padding: 10px 15px;
-  box-shadow: inset 0 1px 0 rgba(255, 255, 255, 0.1), 0 1px 0 rgba(255, 255, 255, 0.1);
-}
-.navbar .navbar-nav {
-  display: inline-block;
-}
-.docs-search {
-  background: white;
-  vertical-align: middle;
-}
-.docs-search > .search-query {
-  font-size: 14px;
-  border: 0;
-  width: 120%;
-  color: #555;
-}
-.docs-search > .search-query:focus {
-  outline: 0;
-}
-.search-results-frame {
-  clear: both;
-  display: table;
-  width: 100%;
-}
-.search-results.ng-hide {
-  display: none;
-}
-.search-results-container {
-  padding-bottom: 1em;
-  border-top: 1px solid #111;
-  background: rgba(25, 25, 25, 0.5);
-}
-.search-results-container .search-results-group {
-  padding-top: 50px !important;
-  padding: 10px;
-}
-.search-results-group-heading {
-  font-family: "Open Sans";
-  padding-left: 10px;
-  color: white;
-}
-.search-close {
-  position: absolute;
-  left: 50%;
-  margin-left: -100px;
-  color: white;
-  text-align: center;
-  padding: 5px;
-  background: #333;
-  border-top-right-radius: 5px;
-  border-top-left-radius: 5px;
-  width: 200px;
-  box-shadow: 0 0 10px #111;
-}
-#search {
-  display: none;
-}
-
-/* Search results display*/
-#search-results {
-  max-width: 960px !important;
-  margin-top: 120px;
-  margin-bottom: 115px;
-  margin-left: auto;
-  margin-right: auto;
-  line-height: 1.8;
-  display: none;
-}
-
-#search-results>.search-list {
-  text-align: center;
-  font-size: 2.5rem;
-  margin-bottom: 50px;
-}
-
-#search-results p {
-  text-align: center;
-}
-
-#search-results p .index-loading {
-  animation: index-loading 1.5s infinite linear;
-  -webkit-animation: index-loading 1.5s infinite linear;
-  -o-animation: index-loading 1.5s infinite linear;
-  font-size: 2.5rem;
-}
-
-@keyframes index-loading {
-    from { transform: scale(1) rotate(0deg);}
-    to { transform: scale(1) rotate(360deg);}
-}
-
-@-webkit-keyframes index-loading {
-    from { -webkit-transform: rotate(0deg);}
-    to { -webkit-transform: rotate(360deg);}
-}
-
-@-o-keyframes index-loading {
-    from { -o-transform: rotate(0deg);}
-    to { -o-transform: rotate(360deg);}
-}
-
-#search-results .sr-items {
-  font-size: 24px;
-}
-
-.sr-item {
-  margin-bottom: 25px;
-}
-
-.sr-item>.item-href {
-  font-size: 14px;
-  color: #093;
-}
-
-.sr-item>.item-brief {
-  font-size: 13px;
-}
-
-.pagination>li>a {
-  color: #47A7A0
-}
-
-.pagination>.active>a {
-  background-color: #47A7A0;
-  border-color: #47A7A0;
-}
-
-.fixed_header {
-  position: fixed;
-  width: 100%;
-  padding-bottom: 10px;
-  padding-top: 10px;
-  margin: 0px;
-  top: 0;
-  z-index: 9999;
-  left: 0;
-}
-
-.fixed_header+.toc{
-  margin-top: 50px;
-  margin-left: 0;
-}
-
-.sidenav, .fixed_header, .toc  {
-  background-color: #f1f1f1;
-}
-
-.sidetoc {
-  position: fixed;
-  width: 260px;
-  top: 150px;
-  bottom: 0;
-  overflow-x: hidden;
-  overflow-y: auto;
-  background-color: #f1f1f1;
-  border-left: 1px solid #e7e7e7;
-  border-right: 1px solid #e7e7e7;
-  z-index: 1;
-}
-
-.sidetoc.shiftup {
-  bottom: 70px;
-}
-
-body .toc{
-  background-color: #f1f1f1;
-  overflow-x: hidden;
-}
-
-.sidetoggle.ng-hide {
-  display: block !important;
-}
-.sidetoc-expand > .caret {
-  margin-left: 0px;
-  margin-top: -2px;
-}
-.sidetoc-expand > .caret-side {
-  border-left: 4px solid;
-  border-top: 4px solid transparent;
-  border-bottom: 4px solid transparent;
-  margin-left: 4px;
-  margin-top: -4px;
-}
-.sidetoc-heading {
-  font-weight: 500;
-}
-
-.toc {
-  margin: 0px 0 0 10px;
-  padding: 0 10px;
-}
-.expand-stub {
-  position: absolute;
-  left: -10px;
-}
-.toc .nav > li > a.sidetoc-expand {
-  position: absolute;
-  top: 0;
-  left: 0;
-}
-.toc .nav > li > a {
-  color: #666666;
-  margin-left: 5px;
-  display: block;
-  padding: 0;
-}
-.toc .nav > li > a:hover,
-.toc .nav > li > a:focus {
-  color: #000000;
-  background: none;
-  text-decoration: inherit;
-}
-.toc .nav > li.active > a {
-  color: #337ab7;
-}
-.toc .nav > li.active > a:hover,
-.toc .nav > li.active > a:focus {
-  color: #23527c;
-}
-
-.toc .nav > li> .expand-stub {
-  cursor: pointer;
-}
-
-.toc .nav > li.active > .expand-stub::before,
-.toc .nav > li.in > .expand-stub::before,
-.toc .nav > li.in.active > .expand-stub::before,
-.toc .nav > li.filtered > .expand-stub::before {
-    content: "-";
-}
-
-.toc .nav > li > .expand-stub::before,
-.toc .nav > li.active > .expand-stub::before {
-    content: "+";
-}
-
-.toc .nav > li.filtered > ul,
-.toc .nav > li.in > ul {
-  display: block;
-}
-
-.toc .nav > li > ul {
-  display: none;
-}
-
-.toc ul{
-  font-size: 12px;
-  margin: 0 0 0 3px;
-}
-
-.toc .level1 > li {
-  font-weight: bold;
-  margin-top: 10px;
-  position: relative;
-  font-size: 16px;
-}
-.toc .level2 {
-  font-weight: normal;
-  margin: 5px 0 0 15px;
-  font-size: 14px;
-}
-.toc-toggle {
-  display: none;
-  margin: 0 15px 0px 15px;
-}
-.sidefilter {
-  position: fixed;
-  top: 90px;
-  width: 260px;
-  background-color: #f1f1f1;
-  padding: 15px;
-  border-left: 1px solid #e7e7e7;
-  border-right: 1px solid #e7e7e7;
-  z-index: 1;
-}
-.toc-filter {
-  border-radius: 5px;
-  background: #fff;
-  color: #666666;
-  padding: 5px;
-  position: relative;
-  margin: 0 5px 0 5px;
-}
-.toc-filter > input {
-  border: 0;
-  color: #666666;
-  padding-left: 20px;
-  padding-right: 20px;
-  width: 100%;
-}
-.toc-filter > input:focus {
-  outline: 0;
-}
-.toc-filter > .filter-icon {
-  position: absolute;
-  top: 10px;
-  left: 5px;
-}
-.toc-filter > .clear-icon {
-  position: absolute;
-  top: 10px;
-  right: 5px;
-}
-.article {
-  margin-top: 120px;
-  margin-bottom: 115px;
-}
-
-#_content>a{
-  margin-top: 105px;
-}
-
-.article.grid-right {
-  margin-left: 280px;
-}
-
-.inheritance hr {
-  margin-top: 5px;
-  margin-bottom: 5px;
-}
-.article img {
-  max-width: 100%;
-}
-.sideaffix {
-  margin-top: 50px;
-  font-size: 12px;
-  max-height: 100%;
-  overflow: hidden;
-  top: 100px;
-  bottom: 10px;
-  position: fixed;
-}
-.sideaffix.shiftup {
-  bottom: 70px;
-}
-.affix {
-  position: relative;
-  height: 100%;
-}
-.sideaffix > div.contribution {
-  margin-bottom: 20px;
-}
-.sideaffix > div.contribution > ul > li > a.contribution-link {
-  padding: 6px 10px;
-  font-weight: bold;
-  font-size: 14px;
-}
-.sideaffix > div.contribution > ul > li > a.contribution-link:hover {
-  background-color: #ffffff;
-}
-.sideaffix ul.nav > li > a:focus {
-  background: none;
-}
-.affix h5 {
-  font-weight: bold;
-  text-transform: uppercase;
-  padding-left: 10px;
-  font-size: 12px;
-}
-.affix > ul.level1 {
-  overflow: hidden;
-  padding-bottom: 10px;
-  height: calc(100% - 100px);
-}
-.affix ul > li > a:before {
-  color: #cccccc;
-  position: absolute;
-}
-.affix ul > li > a:hover {
-  background: none;
-  color: #666666;
-}
-.affix ul > li.active > a,
-.affix ul > li.active > a:before {
-  color: #337ab7;
-}
-.affix ul > li > a {
-  padding: 5px 12px;
-  color: #666666;
-}
-.affix > ul > li.active:last-child {
-  margin-bottom: 50px;
-}
-.affix > ul > li > a:before {
-  content: "|";
-  font-size: 16px;
-  top: 1px;
-  left: 0;
-}
-.affix > ul > li.active > a,
-.affix > ul > li.active > a:before {
-  color: #337ab7;
-  font-weight: bold;
-}
-.affix ul ul > li > a {
-  padding: 2px 15px;
-}
-.affix ul ul > li > a:before {
-  content: ">";
-  font-size: 14px;
-  top: -1px;
-  left: 5px;
-}
-.affix ul > li > a:before,
-.affix ul ul {
-  display: none;
-}
-.affix ul > li.active > ul,
-.affix ul > li.active > a:before,
-.affix ul > li > a:hover:before {
-  display: block;
-  white-space: nowrap;
-}
-.codewrapper {
-  position: relative;
-}
-.trydiv {
-  height: 0px;
-}
-.tryspan {
-  position: absolute;
-  top: 0px;
-  right: 0px;
-  border-style: solid;
-  border-radius: 0px 4px;
-  box-sizing: border-box;
-  border-width: 1px;
-  border-color: #cccccc;
-  text-align: center;
-  padding: 2px 8px;
-  background-color: white;
-  font-size: 12px;
-  cursor: pointer;
-  z-index: 100;
-  display: none;
-  color: #767676;
-}
-.tryspan:hover {
-  background-color: #3b8bd0;
-  color: white;
-  border-color: #3b8bd0;
-}
-.codewrapper:hover .tryspan {
-  display: block;
-}
-.sample-response .response-content{
-  max-height: 200px;
-}
-footer {
-  position: absolute;
-  left: 0;
-  right: 0;
-  bottom: 0;
-  z-index: 1000;
-}
-.footer {
-  border-top: 1px solid #e7e7e7;
-  background-color: #f8f8f8;
-  padding: 15px 0;
-}
-@media (min-width: 768px) {
-  #sidetoggle.collapse {
-    display: block;
-  }
-  .topnav .navbar-nav {
-    float: none;
-    white-space: nowrap;
-  }
-  .topnav .navbar-nav > li {
-    float: none;
-    display: inline-block;
-  }
-}
-@media only screen and (max-width: 768px) {
-  #mobile-indicator {
-    display: block;
-  }
-  /* TOC display for responsive */
-  .article {
-    margin-top: 30px !important;
-  }
-  header {
-    position: static;
-  }
-  .topnav {
-    text-align: center;
-  }
-  .sidenav {
-    padding: 15px 0;
-    margin-left: -15px;
-    margin-right: -15px;
-  }
-  .sidefilter {
-    position: static;
-    width: auto;
-    float: none;
-    border: none;
-  }
-  .sidetoc {
-    position: static;
-    width: auto;
-    float: none;
-    padding-bottom: 0px;
-    border: none;
-  }
-  .toc .nav > li, .toc .nav > li >a {
-    display: inline-block;
-  }
-  .toc li:after {
-    margin-left: -3px;
-    margin-right: 5px;
-    content: ", ";
-    color: #666666;
-  }
-  .toc .level1 > li {
-    display: block;
-  }
-  
-  .toc .level1 > li:after {
-    display: none;
-  }
-  .article.grid-right {
-    margin-left: 0;
-  }
-  .grad-top,
-  .grad-bottom {
-    display: none;
-  }
-  .toc-toggle {
-    display: block;
-  }
-  .sidetoggle.ng-hide {
-    display: none !important;
-  }
-  /*.expand-all {
-    display: none;
-  }*/
-  .sideaffix {
-    display: none;
-  }
-  .mobile-hide {
-    display: none;
-  }
-  .breadcrumb {
-    white-space: inherit;
-  }
-
-  /* workaround for #hashtag url is no longer needed*/
-  h1:before,
-  h2:before,
-  h3:before,
-  h4:before {
-      content: '';
-      display: none;
-  }
-}
-
-/* For toc iframe */
-@media (max-width: 260px) {
-  .toc .level2 > li {
-    display: block;
-  }
-
-  .toc .level2 > li:after {
-    display: none;
-  }
-}
-
-/* Code snippet */
-code {
-  color: #717374;
-  background-color: #f1f2f3;
-}
-
-a code {
-  color: #337ab7;
-  background-color: #f1f2f3;
-}
-
-a code:hover {
-  text-decoration: underline;
-}
-
-.hljs-keyword {
-  color: rgb(86,156,214);
-}
-
-.hljs-string {
-  color: rgb(214, 157, 133);
-}
-
-pre {
-  border: 0;
-}
-
-/* For code snippet line highlight */
-pre > code .line-highlight {
-  background-color: #ffffcc;
-}
-
-/* Alerts */
-.alert h5 {
-    text-transform: uppercase;
-    font-weight: bold;
-    margin-top: 0;
-}
-
-.alert h5:before {
-    position:relative;
-    top:1px;
-    display:inline-block;
-    font-family:'Glyphicons Halflings';
-    line-height:1;
-    -webkit-font-smoothing:antialiased;
-    -moz-osx-font-smoothing:grayscale;
-    margin-right: 5px;
-    font-weight: normal;
-}
-
-.alert-info h5:before {
-    content:"\e086"
-}
-
-.alert-warning h5:before {
-    content:"\e127"
-}
-
-.alert-danger h5:before {
-    content:"\e107"
-}
-
-/* For Embedded Video */
-div.embeddedvideo {
-    padding-top: 56.25%;
-    position: relative;
-    width: 100%;
-}
-
-div.embeddedvideo iframe {
-    position: absolute;
-    top: 0;
-    left: 0;
-    right: 0;
-    bottom: 0;
-    width: 100%;
-    height: 100%;
-}
-
-/* For printer */
-@media print{
-  .article.grid-right {
-    margin-top: 0px;
-    margin-left: 0px;
-  }
-  .sideaffix {
-    display: none;
-  }
-  .mobile-hide {
-    display: none;
-  }
-  .footer {
-    display: none;
-  }
-}
-
-/* For tabbed content */
-
-.tabGroup {
-  margin-top: 1rem; }
-  .tabGroup ul[role="tablist"] {
-    margin: 0;
-    padding: 0;
-    list-style: none; }
-    .tabGroup ul[role="tablist"] > li {
-      list-style: none;
-      display: inline-block; }
-  .tabGroup a[role="tab"] {
-    color: #6e6e6e;
-    box-sizing: border-box;
-    display: inline-block;
-    padding: 5px 7.5px;
-    text-decoration: none;
-    border-bottom: 2px solid #fff; }
-    .tabGroup a[role="tab"]:hover, .tabGroup a[role="tab"]:focus, .tabGroup a[role="tab"][aria-selected="true"] {
-      border-bottom: 2px solid #0050C5; }
-    .tabGroup a[role="tab"][aria-selected="true"] {
-      color: #222; }
-    .tabGroup a[role="tab"]:hover, .tabGroup a[role="tab"]:focus {
-      color: #0050C5; }
-    .tabGroup a[role="tab"]:focus {
-      outline: 1px solid #0050C5;
-      outline-offset: -1px; }
-  @media (min-width: 768px) {
-    .tabGroup a[role="tab"] {
-      padding: 5px 15px; } }
-  .tabGroup section[role="tabpanel"] {
-    border: 1px solid #e0e0e0;
-    padding: 15px;
-    margin: 0;
-    overflow: hidden; }
-    .tabGroup section[role="tabpanel"] > .codeHeader,
-    .tabGroup section[role="tabpanel"] > pre {
-      margin-left: -16px;
-      margin-right: -16px; }
-    .tabGroup section[role="tabpanel"] > :first-child {
-      margin-top: 0; }
-    .tabGroup section[role="tabpanel"] > pre:last-child {
-      display: block;
-      margin-bottom: -16px; }
-
-.mainContainer[dir='rtl'] main ul[role="tablist"] {
-  margin: 0; }
-
-/* Color theme */
-
-/* These are not important, tune down **/
-.decalaration, .fieldValue, .parameters, .returns {
-  color: #a2a2a2;
-}
-
-/* Major sections, increase visibility **/
-#fields, #properties, #methods, #events {
-    font-weight: bold;
-    margin-top: 2em;
-}
+/* Copyright (c) Microsoft Corporation. All Rights Reserved. Licensed under the MIT License. See License.txt in the project root for license information. */
+html,
+body {
+  font-family: 'Segoe UI', Tahoma, Helvetica, sans-serif;
+  height: 100%;
+}
+button,
+a {
+  color: #337ab7;
+  cursor: pointer;
+}
+button:hover,
+button:focus,
+a:hover,
+a:focus {
+  color: #23527c;
+  text-decoration: none;
+}
+a.disable,
+a.disable:hover {
+  text-decoration: none;
+  cursor: default;
+  color: #000000;
+}
+
+h1, h2, h3, h4, h5, h6, .text-break {
+    word-wrap: break-word;
+    word-break: break-word;
+}
+
+h1 mark,
+h2 mark,
+h3 mark,
+h4 mark,
+h5 mark,
+h6 mark {
+  padding: 0;
+}
+
+.inheritance .level0:before,
+.inheritance .level1:before,
+.inheritance .level2:before,
+.inheritance .level3:before,
+.inheritance .level4:before,
+.inheritance .level5:before,
+.inheritance .level6:before,
+.inheritance .level7:before,
+.inheritance .level8:before,
+.inheritance .level9:before {
+    content: '↳';
+    margin-right: 5px;
+}
+
+.inheritance .level0 {
+    margin-left: 0em;
+}
+
+.inheritance .level1 {
+    margin-left: 1em;
+}
+
+.inheritance .level2 {
+    margin-left: 2em;
+}
+
+.inheritance .level3 {
+    margin-left: 3em;
+}
+
+.inheritance .level4 {
+    margin-left: 4em;
+}
+
+.inheritance .level5 {
+    margin-left: 5em;
+}
+
+.inheritance .level6 {
+    margin-left: 6em;
+}
+
+.inheritance .level7 {
+    margin-left: 7em;
+}
+
+.inheritance .level8 {
+    margin-left: 8em;
+}
+
+.inheritance .level9 {
+    margin-left: 9em;
+}
+
+.level0.summary {
+  margin: 2em 0 2em 0;
+}
+
+.level1.summary {
+  margin: 1em 0 1em 0;
+}
+
+span.parametername,
+span.paramref,
+span.typeparamref {
+    font-style: italic;
+}
+span.languagekeyword{
+    font-weight: bold;
+}
+
+svg:hover path {
+    fill: #ffffff;
+}
+
+.hljs {
+  display: inline;
+  background-color: inherit;
+  padding: 0;
+}
+/* additional spacing fixes */
+.btn + .btn {
+  margin-left: 10px;
+}
+.btn.pull-right {
+  margin-left: 10px;
+  margin-top: 5px;
+}
+.table {
+  margin-bottom: 10px;
+}
+table p {
+  margin-bottom: 0;
+}
+table a {
+  display: inline-block;
+}
+
+/* Make hidden attribute compatible with old browser.*/
+[hidden] {
+  display: none !important;
+}
+
+h1,
+.h1,
+h2,
+.h2,
+h3,
+.h3 {
+  margin-top: 15px;
+  margin-bottom: 10px;
+  font-weight: 400;
+}
+h4,
+.h4,
+h5,
+.h5,
+h6,
+.h6 {
+  margin-top: 10px;
+  margin-bottom: 5px;
+}
+.navbar {
+  margin-bottom: 0;
+}
+#wrapper {
+  min-height: 100%;
+  position: relative;
+}
+/* blends header footer and content together with gradient effect */
+.grad-top {
+  /* For Safari 5.1 to 6.0 */
+  /* For Opera 11.1 to 12.0 */
+  /* For Firefox 3.6 to 15 */
+  background: linear-gradient(rgba(0, 0, 0, 0.05), rgba(0, 0, 0, 0));
+  /* Standard syntax */
+  height: 5px;
+}
+.grad-bottom {
+  /* For Safari 5.1 to 6.0 */
+  /* For Opera 11.1 to 12.0 */
+  /* For Firefox 3.6 to 15 */
+  background: linear-gradient(rgba(0, 0, 0, 0), rgba(0, 0, 0, 0.05));
+  /* Standard syntax */
+  height: 5px;
+}
+.divider {
+  margin: 0 5px;
+  color: #cccccc;
+}
+hr {
+  border-color: #cccccc;
+}
+header {
+  position: fixed;
+  top: 0;
+  left: 0;
+  right: 0;
+  z-index: 1000;
+}
+header .navbar {
+  border-width: 0 0 1px;
+  border-radius: 0;
+}
+.navbar-brand {
+  font-size: inherit;
+  padding: 0;
+}
+.navbar-collapse {
+  margin: 0 -15px;
+}
+.subnav {
+  min-height: 40px;
+}
+
+.inheritance h5, .inheritedMembers h5{
+  padding-bottom: 5px;
+  border-bottom: 1px solid #ccc;
+}
+
+article h1, article h2, article h3, article h4{
+  margin-top: 25px;
+}
+
+article h4{
+  border: 0;
+  font-weight: bold;
+  margin-top: 2em;
+}
+
+article span.small.pull-right{
+  margin-top: 20px;
+}
+
+article section {
+  margin-left: 1em;
+}
+
+/*.expand-all {
+  padding: 10px 0;
+}*/
+.breadcrumb {
+  margin: 0;
+  padding: 10px 0;
+  background-color: inherit;
+  white-space: nowrap;
+}
+.breadcrumb > li + li:before {
+  content: "\00a0/";
+}
+#autocollapse.collapsed .navbar-header {
+  float: none;
+}
+#autocollapse.collapsed .navbar-toggle {
+  display: block;
+}
+#autocollapse.collapsed .navbar-collapse {
+  border-top: 1px solid transparent;
+  box-shadow: inset 0 1px 0 rgba(255, 255, 255, 0.1);
+}
+#autocollapse.collapsed .navbar-collapse.collapse {
+  display: none !important;
+}
+#autocollapse.collapsed .navbar-nav {
+  float: none !important;
+  margin: 7.5px -15px;
+}
+#autocollapse.collapsed .navbar-nav > li {
+  float: none;
+}
+#autocollapse.collapsed .navbar-nav > li > a {
+  padding-top: 10px;
+  padding-bottom: 10px;
+}
+#autocollapse.collapsed .collapse.in,
+#autocollapse.collapsed .collapsing {
+  display: block !important;
+}
+#autocollapse.collapsed .collapse.in .navbar-right,
+#autocollapse.collapsed .collapsing .navbar-right {
+  float: none !important;
+}
+#autocollapse .form-group {
+  width: 100%;
+}
+#autocollapse .form-control {
+  width: 100%;
+}
+#autocollapse .navbar-header {
+  margin-left: 0;
+  margin-right: 0;
+}
+#autocollapse .navbar-brand {
+  margin-left: 0;
+}
+.collapse.in,
+.collapsing {
+  text-align: center;
+}
+.collapsing .navbar-form {
+  margin: 0 auto;
+  max-width: 400px;
+  padding: 10px 15px;
+  box-shadow: inset 0 1px 0 rgba(255, 255, 255, 0.1), 0 1px 0 rgba(255, 255, 255, 0.1);
+}
+.collapsed .collapse.in .navbar-form {
+  margin: 0 auto;
+  max-width: 400px;
+  padding: 10px 15px;
+  box-shadow: inset 0 1px 0 rgba(255, 255, 255, 0.1), 0 1px 0 rgba(255, 255, 255, 0.1);
+}
+.navbar .navbar-nav {
+  display: inline-block;
+}
+.docs-search {
+  background: white;
+  vertical-align: middle;
+}
+.docs-search > .search-query {
+  font-size: 14px;
+  border: 0;
+  width: 120%;
+  color: #555;
+}
+.docs-search > .search-query:focus {
+  outline: 0;
+}
+.search-results-frame {
+  clear: both;
+  display: table;
+  width: 100%;
+}
+.search-results.ng-hide {
+  display: none;
+}
+.search-results-container {
+  padding-bottom: 1em;
+  border-top: 1px solid #111;
+  background: rgba(25, 25, 25, 0.5);
+}
+.search-results-container .search-results-group {
+  padding-top: 50px !important;
+  padding: 10px;
+}
+.search-results-group-heading {
+  font-family: "Open Sans";
+  padding-left: 10px;
+  color: white;
+}
+.search-close {
+  position: absolute;
+  left: 50%;
+  margin-left: -100px;
+  color: white;
+  text-align: center;
+  padding: 5px;
+  background: #333;
+  border-top-right-radius: 5px;
+  border-top-left-radius: 5px;
+  width: 200px;
+  box-shadow: 0 0 10px #111;
+}
+#search {
+  display: none;
+}
+
+/* Search results display*/
+#search-results {
+  max-width: 960px !important;
+  margin-top: 120px;
+  margin-bottom: 115px;
+  margin-left: auto;
+  margin-right: auto;
+  line-height: 1.8;
+  display: none;
+}
+
+#search-results>.search-list {
+  text-align: center;
+  font-size: 2.5rem;
+  margin-bottom: 50px;
+}
+
+#search-results p {
+  text-align: center;
+}
+
+#search-results p .index-loading {
+  animation: index-loading 1.5s infinite linear;
+  -webkit-animation: index-loading 1.5s infinite linear;
+  -o-animation: index-loading 1.5s infinite linear;
+  font-size: 2.5rem;
+}
+
+@keyframes index-loading {
+    from { transform: scale(1) rotate(0deg);}
+    to { transform: scale(1) rotate(360deg);}
+}
+
+@-webkit-keyframes index-loading {
+    from { -webkit-transform: rotate(0deg);}
+    to { -webkit-transform: rotate(360deg);}
+}
+
+@-o-keyframes index-loading {
+    from { -o-transform: rotate(0deg);}
+    to { -o-transform: rotate(360deg);}
+}
+
+#search-results .sr-items {
+  font-size: 24px;
+}
+
+.sr-item {
+  margin-bottom: 25px;
+}
+
+.sr-item>.item-href {
+  font-size: 14px;
+  color: #093;
+}
+
+.sr-item>.item-brief {
+  font-size: 13px;
+}
+
+.pagination>li>a {
+  color: #47A7A0
+}
+
+.pagination>.active>a {
+  background-color: #47A7A0;
+  border-color: #47A7A0;
+}
+
+.fixed_header {
+  position: fixed;
+  width: 100%;
+  padding-bottom: 10px;
+  padding-top: 10px;
+  margin: 0px;
+  top: 0;
+  z-index: 9999;
+  left: 0;
+}
+
+.fixed_header+.toc{
+  margin-top: 50px;
+  margin-left: 0;
+}
+
+.sidenav, .fixed_header, .toc  {
+  background-color: #f1f1f1;
+}
+
+.sidetoc {
+  position: fixed;
+  width: 260px;
+  top: 150px;
+  bottom: 0;
+  overflow-x: hidden;
+  overflow-y: auto;
+  background-color: #f1f1f1;
+  border-left: 1px solid #e7e7e7;
+  border-right: 1px solid #e7e7e7;
+  z-index: 1;
+}
+
+.sidetoc.shiftup {
+  bottom: 70px;
+}
+
+body .toc{
+  background-color: #f1f1f1;
+  overflow-x: hidden;
+}
+
+.sidetoggle.ng-hide {
+  display: block !important;
+}
+.sidetoc-expand > .caret {
+  margin-left: 0px;
+  margin-top: -2px;
+}
+.sidetoc-expand > .caret-side {
+  border-left: 4px solid;
+  border-top: 4px solid transparent;
+  border-bottom: 4px solid transparent;
+  margin-left: 4px;
+  margin-top: -4px;
+}
+.sidetoc-heading {
+  font-weight: 500;
+}
+
+.toc {
+  margin: 0px 0 0 10px;
+  padding: 0 10px;
+}
+.expand-stub {
+  position: absolute;
+  left: -10px;
+}
+.toc .nav > li > a.sidetoc-expand {
+  position: absolute;
+  top: 0;
+  left: 0;
+}
+.toc .nav > li > a {
+  color: #666666;
+  margin-left: 5px;
+  display: block;
+  padding: 0;
+}
+.toc .nav > li > a:hover,
+.toc .nav > li > a:focus {
+  color: #000000;
+  background: none;
+  text-decoration: inherit;
+}
+.toc .nav > li.active > a {
+  color: #337ab7;
+}
+.toc .nav > li.active > a:hover,
+.toc .nav > li.active > a:focus {
+  color: #23527c;
+}
+
+.toc .nav > li> .expand-stub {
+  cursor: pointer;
+}
+
+.toc .nav > li.active > .expand-stub::before,
+.toc .nav > li.in > .expand-stub::before,
+.toc .nav > li.in.active > .expand-stub::before,
+.toc .nav > li.filtered > .expand-stub::before {
+    content: "-";
+}
+
+.toc .nav > li > .expand-stub::before,
+.toc .nav > li.active > .expand-stub::before {
+    content: "+";
+}
+
+.toc .nav > li.filtered > ul,
+.toc .nav > li.in > ul {
+  display: block;
+}
+
+.toc .nav > li > ul {
+  display: none;
+}
+
+.toc ul{
+  font-size: 12px;
+  margin: 0 0 0 3px;
+}
+
+.toc .level1 > li {
+  font-weight: bold;
+  margin-top: 10px;
+  position: relative;
+  font-size: 16px;
+}
+.toc .level2 {
+  font-weight: normal;
+  margin: 5px 0 0 15px;
+  font-size: 14px;
+}
+.toc-toggle {
+  display: none;
+  margin: 0 15px 0px 15px;
+}
+.sidefilter {
+  position: fixed;
+  top: 90px;
+  width: 260px;
+  background-color: #f1f1f1;
+  padding: 15px;
+  border-left: 1px solid #e7e7e7;
+  border-right: 1px solid #e7e7e7;
+  z-index: 1;
+}
+.toc-filter {
+  border-radius: 5px;
+  background: #fff;
+  color: #666666;
+  padding: 5px;
+  position: relative;
+  margin: 0 5px 0 5px;
+}
+.toc-filter > input {
+  border: 0;
+  color: #666666;
+  padding-left: 20px;
+  padding-right: 20px;
+  width: 100%;
+}
+.toc-filter > input:focus {
+  outline: 0;
+}
+.toc-filter > .filter-icon {
+  position: absolute;
+  top: 10px;
+  left: 5px;
+}
+.toc-filter > .clear-icon {
+  position: absolute;
+  top: 10px;
+  right: 5px;
+}
+.article {
+  margin-top: 120px;
+  margin-bottom: 115px;
+}
+
+#_content>a{
+  margin-top: 105px;
+}
+
+.article.grid-right {
+  margin-left: 280px;
+}
+
+.inheritance hr {
+  margin-top: 5px;
+  margin-bottom: 5px;
+}
+.article img {
+  max-width: 100%;
+}
+.sideaffix {
+  margin-top: 50px;
+  font-size: 12px;
+  max-height: 100%;
+  overflow: hidden;
+  top: 100px;
+  bottom: 10px;
+  position: fixed;
+}
+.sideaffix.shiftup {
+  bottom: 70px;
+}
+.affix {
+  position: relative;
+  height: 100%;
+}
+.sideaffix > div.contribution {
+  margin-bottom: 20px;
+}
+.sideaffix > div.contribution > ul > li > a.contribution-link {
+  padding: 6px 10px;
+  font-weight: bold;
+  font-size: 14px;
+}
+.sideaffix > div.contribution > ul > li > a.contribution-link:hover {
+  background-color: #ffffff;
+}
+.sideaffix ul.nav > li > a:focus {
+  background: none;
+}
+.affix h5 {
+  font-weight: bold;
+  text-transform: uppercase;
+  padding-left: 10px;
+  font-size: 12px;
+}
+.affix > ul.level1 {
+  overflow: hidden;
+  padding-bottom: 10px;
+  height: calc(100% - 100px);
+}
+.affix ul > li > a:before {
+  color: #cccccc;
+  position: absolute;
+}
+.affix ul > li > a:hover {
+  background: none;
+  color: #666666;
+}
+.affix ul > li.active > a,
+.affix ul > li.active > a:before {
+  color: #337ab7;
+}
+.affix ul > li > a {
+  padding: 5px 12px;
+  color: #666666;
+}
+.affix > ul > li.active:last-child {
+  margin-bottom: 50px;
+}
+.affix > ul > li > a:before {
+  content: "|";
+  font-size: 16px;
+  top: 1px;
+  left: 0;
+}
+.affix > ul > li.active > a,
+.affix > ul > li.active > a:before {
+  color: #337ab7;
+  font-weight: bold;
+}
+.affix ul ul > li > a {
+  padding: 2px 15px;
+}
+.affix ul ul > li > a:before {
+  content: ">";
+  font-size: 14px;
+  top: -1px;
+  left: 5px;
+}
+.affix ul > li > a:before,
+.affix ul ul {
+  display: none;
+}
+.affix ul > li.active > ul,
+.affix ul > li.active > a:before,
+.affix ul > li > a:hover:before {
+  display: block;
+  white-space: nowrap;
+}
+.codewrapper {
+  position: relative;
+}
+.trydiv {
+  height: 0px;
+}
+.tryspan {
+  position: absolute;
+  top: 0px;
+  right: 0px;
+  border-style: solid;
+  border-radius: 0px 4px;
+  box-sizing: border-box;
+  border-width: 1px;
+  border-color: #cccccc;
+  text-align: center;
+  padding: 2px 8px;
+  background-color: white;
+  font-size: 12px;
+  cursor: pointer;
+  z-index: 100;
+  display: none;
+  color: #767676;
+}
+.tryspan:hover {
+  background-color: #3b8bd0;
+  color: white;
+  border-color: #3b8bd0;
+}
+.codewrapper:hover .tryspan {
+  display: block;
+}
+.sample-response .response-content{
+  max-height: 200px;
+}
+footer {
+  position: absolute;
+  left: 0;
+  right: 0;
+  bottom: 0;
+  z-index: 1000;
+}
+.footer {
+  border-top: 1px solid #e7e7e7;
+  background-color: #f8f8f8;
+  padding: 15px 0;
+}
+@media (min-width: 768px) {
+  #sidetoggle.collapse {
+    display: block;
+  }
+  .topnav .navbar-nav {
+    float: none;
+    white-space: nowrap;
+  }
+  .topnav .navbar-nav > li {
+    float: none;
+    display: inline-block;
+  }
+}
+@media only screen and (max-width: 768px) {
+  #mobile-indicator {
+    display: block;
+  }
+  /* TOC display for responsive */
+  .article {
+    margin-top: 30px !important;
+  }
+  header {
+    position: static;
+  }
+  .topnav {
+    text-align: center;
+  }
+  .sidenav {
+    padding: 15px 0;
+    margin-left: -15px;
+    margin-right: -15px;
+  }
+  .sidefilter {
+    position: static;
+    width: auto;
+    float: none;
+    border: none;
+  }
+  .sidetoc {
+    position: static;
+    width: auto;
+    float: none;
+    padding-bottom: 0px;
+    border: none;
+  }
+  .toc .nav > li, .toc .nav > li >a {
+    display: inline-block;
+  }
+  .toc li:after {
+    margin-left: -3px;
+    margin-right: 5px;
+    content: ", ";
+    color: #666666;
+  }
+  .toc .level1 > li {
+    display: block;
+  }
+  
+  .toc .level1 > li:after {
+    display: none;
+  }
+  .article.grid-right {
+    margin-left: 0;
+  }
+  .grad-top,
+  .grad-bottom {
+    display: none;
+  }
+  .toc-toggle {
+    display: block;
+  }
+  .sidetoggle.ng-hide {
+    display: none !important;
+  }
+  /*.expand-all {
+    display: none;
+  }*/
+  .sideaffix {
+    display: none;
+  }
+  .mobile-hide {
+    display: none;
+  }
+  .breadcrumb {
+    white-space: inherit;
+  }
+
+  /* workaround for #hashtag url is no longer needed*/
+  h1:before,
+  h2:before,
+  h3:before,
+  h4:before {
+      content: '';
+      display: none;
+  }
+}
+
+/* For toc iframe */
+@media (max-width: 260px) {
+  .toc .level2 > li {
+    display: block;
+  }
+
+  .toc .level2 > li:after {
+    display: none;
+  }
+}
+
+/* Code snippet */
+code {
+  color: #717374;
+  background-color: #f1f2f3;
+}
+
+a code {
+  color: #337ab7;
+  background-color: #f1f2f3;
+}
+
+a code:hover {
+  text-decoration: underline;
+}
+
+.hljs-keyword {
+  color: rgb(86,156,214);
+}
+
+.hljs-string {
+  color: rgb(214, 157, 133);
+}
+
+pre {
+  border: 0;
+}
+
+/* For code snippet line highlight */
+pre > code .line-highlight {
+  background-color: #ffffcc;
+}
+
+/* Alerts */
+.alert h5 {
+    text-transform: uppercase;
+    font-weight: bold;
+    margin-top: 0;
+}
+
+.alert h5:before {
+    position:relative;
+    top:1px;
+    display:inline-block;
+    font-family:'Glyphicons Halflings';
+    line-height:1;
+    -webkit-font-smoothing:antialiased;
+    -moz-osx-font-smoothing:grayscale;
+    margin-right: 5px;
+    font-weight: normal;
+}
+
+.alert-info h5:before {
+    content:"\e086"
+}
+
+.alert-warning h5:before {
+    content:"\e127"
+}
+
+.alert-danger h5:before {
+    content:"\e107"
+}
+
+/* For Embedded Video */
+div.embeddedvideo {
+    padding-top: 56.25%;
+    position: relative;
+    width: 100%;
+}
+
+div.embeddedvideo iframe {
+    position: absolute;
+    top: 0;
+    left: 0;
+    right: 0;
+    bottom: 0;
+    width: 100%;
+    height: 100%;
+}
+
+/* For printer */
+@media print{
+  .article.grid-right {
+    margin-top: 0px;
+    margin-left: 0px;
+  }
+  .sideaffix {
+    display: none;
+  }
+  .mobile-hide {
+    display: none;
+  }
+  .footer {
+    display: none;
+  }
+}
+
+/* For tabbed content */
+
+.tabGroup {
+  margin-top: 1rem; }
+  .tabGroup ul[role="tablist"] {
+    margin: 0;
+    padding: 0;
+    list-style: none; }
+    .tabGroup ul[role="tablist"] > li {
+      list-style: none;
+      display: inline-block; }
+  .tabGroup a[role="tab"] {
+    color: #6e6e6e;
+    box-sizing: border-box;
+    display: inline-block;
+    padding: 5px 7.5px;
+    text-decoration: none;
+    border-bottom: 2px solid #fff; }
+    .tabGroup a[role="tab"]:hover, .tabGroup a[role="tab"]:focus, .tabGroup a[role="tab"][aria-selected="true"] {
+      border-bottom: 2px solid #0050C5; }
+    .tabGroup a[role="tab"][aria-selected="true"] {
+      color: #222; }
+    .tabGroup a[role="tab"]:hover, .tabGroup a[role="tab"]:focus {
+      color: #0050C5; }
+    .tabGroup a[role="tab"]:focus {
+      outline: 1px solid #0050C5;
+      outline-offset: -1px; }
+  @media (min-width: 768px) {
+    .tabGroup a[role="tab"] {
+      padding: 5px 15px; } }
+  .tabGroup section[role="tabpanel"] {
+    border: 1px solid #e0e0e0;
+    padding: 15px;
+    margin: 0;
+    overflow: hidden; }
+    .tabGroup section[role="tabpanel"] > .codeHeader,
+    .tabGroup section[role="tabpanel"] > pre {
+      margin-left: -16px;
+      margin-right: -16px; }
+    .tabGroup section[role="tabpanel"] > :first-child {
+      margin-top: 0; }
+    .tabGroup section[role="tabpanel"] > pre:last-child {
+      display: block;
+      margin-bottom: -16px; }
+
+.mainContainer[dir='rtl'] main ul[role="tablist"] {
+  margin: 0; }
+
+/* Color theme */
+
+/* These are not important, tune down **/
+.decalaration, .fieldValue, .parameters, .returns {
+  color: #a2a2a2;
+}
+
+/* Major sections, increase visibility **/
+#fields, #properties, #methods, #events {
+    font-weight: bold;
+    margin-top: 2em;
+}