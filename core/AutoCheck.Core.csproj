--- conflicted
+++ resolved
@@ -6,11 +6,7 @@
     <Authors>Fernando Porrino Serrano</Authors>
     <Product>AutoCheck.Core</Product>
     <Copyright>Copyright © 2021</Copyright>
-<<<<<<< HEAD
-    <VersionPrefix>2.12.0</VersionPrefix>
-=======
     <VersionPrefix>2.12.2</VersionPrefix>
->>>>>>> 3b594e91
     <VersionSuffix>stable</VersionSuffix>
     <AssemblyVersion>$(VersionPrefix)</AssemblyVersion> 
     <AssemblyFileVersion>$(AssemblyVersion)</AssemblyFileVersion>
