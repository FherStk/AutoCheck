--- conflicted
+++ resolved
@@ -70,13 +70,8 @@
 
         - connector:            
             type: "Postgres"        
-<<<<<<< HEAD
-            arguments: "--host {$CURRENT_HOST} --database postgres --username {$CURRENT_USER} --password {$CURRENT_PASSWORD}"
-               
-=======
             arguments: "--host {$CURRENT_HOST} --database postgres --username {$CURRENT_USER} --password {$CURRENT_PASSWORD}"               
 
->>>>>>> b50fc990
         - run:   
             caption: "   Dropping user it... "         
             connector: "Postgres"
@@ -89,11 +84,7 @@
             connector: "Postgres"
             command:  "CreateUser"
             arguments: "--user it"
-<<<<<<< HEAD
-            onexception: "SUCCESS"           
-=======
             onexception: "SUCCESS"      
->>>>>>> b50fc990
 
         - echo: ""
         - echo: "Setting up SQL dump:"
