# Copyright © 2020 Fernando Porrino Serrano
# Third party software licenses can be found at /docs/credits/credits.md

# This file is part of AutoCheck.

# AutoCheck is free software: you can redistribute it and/or modify
# it under the terms of the GNU Affero General Public License as published by
# the Free Software Foundation, either version 3 of the License, or
# (at your option) any later version.

# AutoCheck is distributed in the hope that it will be useful,
# but WITHOUT ANY WARRANTY; without even the implied warranty of
# MERCHANTABILITY or FITNESS FOR A PARTICULAR PURPOSE.  See the
# GNU Affero General Public License for more details.

# You should have received a copy of the GNU Affero General Public License
# along with AutoCheck.  If not, see <https://www.gnu.org/licenses/>.

name: "DAM - M04 (UF2): Web Syndication (RSS + Atom)"
version: "1.0.0.1"
max-score: !!float 3.45

body:
<<<<<<< HEAD
    - vars:        
        document.rss: NULL           
        document.atom: NULL                         
=======
    - connector:            
        type: "Rss"        
        arguments: "--folder {$CURRENT_FOLDER_PATH} --file document.rss"       
>>>>>>> eba61ce8
        
    - question: 
        description: "Checking document.rss"                          
        content:                            
            - run:
                caption:  "Looking for ~document.rss... "
                command:  "GetFile"
                arguments: "--path {$CURRENT_FOLDER} --file document.rss"
                store: "$DOCUMENT.RSS"
                expected: "%document.rss" 
                onerror: "SKIP"

            - connector:    
                caption:  "Loading ~document.rss... "                  
                type: "Rss"        
                arguments: "--filePath {$DOCUMENT.RSS}"     
                
            - run:
                caption:  "Validating document against the W3C validation service... "
                connector: "Rss"
                command:  "ValidateRssAgainstW3C"            
                onexception: "SKIP"

            - question:                     
                description: "Validating rss tag"
                score: !!float 0.15 
                content:                            
                    - run:
                        caption:  "Checking amount of rss tags... "
                        connector: "Rss"
                        command:  "CountNodes"
                        arguments: "--xpath //rss"                  
                        expected: "=1"

            - question:                     
                description: "Validating channel tag"
                score: !!float 0.15 
                content:                            
                    - run:
                        caption:  "Checking amount of channel tags... "
                        connector: "Rss"
                        command:  "CountNodes"
                        arguments: "--xpath //channel"                  
                        expected: "=1"

            - question:                     
                description: "Validating item tag"
                score: !!float 0.15 
                content:                            
                    - run:
                        caption:  "Checking amount of items... "
                        connector: "Rss"
                        command:  "CountNodes"
                        arguments: "--xpath //item"                  
                        expected: ">=3"              

            - question:                     
                description: "Validating title (within channel) tag"
                score: !!float 0.15 
                content:                            
                    - run:
                        caption:  "Checking amount of titles... "
                        connector: "Rss"
                        command:  "CountNodes"
                        arguments: "--xpath //channel/title"                  
                        expected: "=1"

            - question:                     
                description: "Validating title (within item) tag"
                score: !!float 0.15 
                content:                            
                    - run:
                        caption:  "Checking amount of titles... "
                        connector: "Rss"
                        command:  "CountNodes"
                        arguments: "--xpath //item/title"                  
                        expected: ">=1"

            - question:                     
                description: "Validating description (within channel) tag"
                score: !!float 0.15 
                content:                            
                    - run:
                        caption:  "Checking amount of descriptions... "
                        connector: "Rss"
                        command:  "CountNodes"
                        arguments: "--xpath //channel/description"                  
                        expected: "=1"

            - question:                     
                description: "Validating description (within item) tag"
                score: !!float 0.15 
                content:                            
                    - run:
                        caption:  "Checking amount of descriptions... "
                        connector: "Rss"
                        command:  "CountNodes"
                        arguments: "--xpath //item/description"                  
                        expected: ">=1"

            - question:                     
                description: "Validating link (within channel) tag"
                score: !!float 0.15 
                content:                            
                    - run:
                        caption:  "Checking amount of links... "
                        connector: "Rss"
                        command:  "CountNodes"
                        arguments: "--xpath //channel/link"                  
                        expected: "=1"

            - question:                     
                description: "Validating link (within item) tag"
                score: !!float 0.15 
                content:                            
                    - run:
                        caption:  "Checking amount of links... "
                        connector: "Rss"
                        command:  "CountNodes"
                        arguments: "--xpath //item/link"                  
                        expected: ">=1"

            - question:                     
                description: "Validating pubdate (within channel) tag"
                score: !!float 0.15 
                content:                            
                    - run:
                        caption:  "Checking amount of pubdates... "
                        connector: "Rss"
                        command:  "CountNodes"
                        arguments: "--xpath //channel/pubDate"                  
                        expected: "=1"

            - question:                     
                description: "Validating pubdate (within item) tag"
                score: !!float 0.15 
                content:                            
                    - run:
                        caption:  "Checking amount of pubdates... "
                        connector: "Rss"
                        command:  "CountNodes"
                        arguments: "--xpath //item/pubDate"                  
                        expected: ">=1"

            - question:                     
                description: "Validating guid (within item) tag"
                score: !!float 0.15 
                content:                            
                    - run:
                        caption:  "Checking amount of guids... "
                        connector: "Rss"
                        command:  "CountNodes"
                        arguments: "--xpath //item/guid"                  
                        expected: ">=1"
                    
    - connector:            
        type: "Atom"        
        arguments: "--folder {$CURRENT_FOLDER_PATH} --file document.atom" 
        
    - question: 
        description: "Checking document.atom"                          
        content:     
            - run:
                caption:  "Looking for ~document.atom... "
                command:  "GetFile"
                arguments: "--path {$CURRENT_FOLDER} --file document.atom"
                store: "$DOCUMENT.ATOM"
                expected: "%document.atom" 
                onerror: "SKIP"

            - connector:    
                caption:  "Loading ~document.atom... "                  
                type: "Atom"        
                arguments: "--filePath {$DOCUMENT.ATOM}"     
                                    
            - run:
                caption:  "Validating document against the W3C validation service... "
                connector: "Atom"
                command:  "ValidateAtomAgainstW3C"            
                onexception: "SKIP"

            - question:                     
                description: "Validating feed tag"
                score: !!float 0.15 
                content:                            
                    - run:
                        caption:  "Checking amount of feed tags... "
                        connector: "Atom"
                        command:  "CountNodes"
                        arguments: "--xpath //feed"                  
                        expected: "=1"           

            - question:                     
                description: "Validating entry tag"
                score: !!float 0.15 
                content:                            
                    - run:
                        caption:  "Checking amount of entries... "
                        connector: "Atom"
                        command:  "CountNodes"
                        arguments: "--xpath //entry"                  
                        expected: ">=3"              

            - question:                     
                description: "Validating title (within feed) tag"
                score: !!float 0.15 
                content:                            
                    - run:
                        caption:  "Checking amount of titles... "
                        connector: "Atom"
                        command:  "CountNodes"
                        arguments: "--xpath //feed/title"                  
                        expected: "=1"

            - question:                     
                description: "Validating title (within entry) tag"
                score: !!float 0.15 
                content:                            
                    - run:
                            caption:  "Checking amount of titles... "
                            connector: "Atom"
                            command:  "CountNodes"
                            arguments: "--xpath //entry/title"                  
                            expected: ">=1"

            - question:                     
                description: "Validating subtitle (within feed) tag"
                score: !!float 0.15 
                content:                            
                    - run:
                        caption:  "Checking amount of subtitles... "
                        connector: "Atom"
                        command:  "CountNodes"
                        arguments: "--xpath //feed/subtitle"                  
                        expected: "=1"

            - question:                     
                description: "Validating summary (within entry) tag"
                score: !!float 0.15 
                content:                            
                    - run:
                        caption:  "Checking amount of summaries... "
                        connector: "Atom"
                        command:  "CountNodes"
                        arguments: "--xpath //entry/summary"                  
                        expected: ">=1"

            - question:                     
                description: "Validating link (within feed) tag"
                score: !!float 0.15 
                content:                            
                    - run:
                        caption:  "Checking amount of links... "
                        connector: "Atom"
                        command:  "CountNodes"
                        arguments: "--xpath //feed/link"                  
                        expected: "=1"

            - question:                     
                description: "Validating link (within entry) tag"
                score: !!float 0.15 
                content:                            
                    - run:
                        caption:  "Checking amount of links... "
                        connector: "Atom"
                        command:  "CountNodes"
                        arguments: "--xpath //entry/link"                  
                        expected: ">=1"

            - question:                     
                description: "Validating updated (within feed) tag"
                score: !!float 0.15 
                content:                            
                    - run:
                        caption:  "Checking amount of updateds... "
                        connector: "Atom"
                        command:  "CountNodes"
                        arguments: "--xpath //feed/updated"                  
                        expected: "=1"

            - question:                     
                description: "Validating updated (within entry) tag"
                score: !!float 0.15 
                content:                            
                    - run:
                        caption:  "Checking amount of updateds... "
                        connector: "Atom"
                        command:  "CountNodes"
                        arguments: "--xpath //entry/updated"                  
                        expected: ">=1"

            - question:                     
                description: "Validating id (within entry) tag"
                score: !!float 0.15 
                content:                            
                    - run:
                        caption:  "Checking amount of ids... "
                        connector: "Atom"
                        command:  "CountNodes"
                        arguments: "--xpath //entry/id"                  
                        expected: ">=1"<|MERGE_RESOLUTION|>--- conflicted
+++ resolved
@@ -21,15 +21,9 @@
 max-score: !!float 3.45
 
 body:
-<<<<<<< HEAD
     - vars:        
         document.rss: NULL           
         document.atom: NULL                         
-=======
-    - connector:            
-        type: "Rss"        
-        arguments: "--folder {$CURRENT_FOLDER_PATH} --file document.rss"       
->>>>>>> eba61ce8
         
     - question: 
         description: "Checking document.rss"                          
